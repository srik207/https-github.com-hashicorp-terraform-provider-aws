--- conflicted
+++ resolved
@@ -681,7 +681,238 @@
 	return nil, err
 }
 
-<<<<<<< HEAD
+func waitVPNConnectionCreated(ctx context.Context, conn *ec2.Client, id string) (*types.VpnConnection, error) {
+	const (
+		timeout = 40 * time.Minute
+	)
+	stateConf := &retry.StateChangeConf{
+		Pending:    enum.Slice(types.VpnStatePending),
+		Target:     enum.Slice(types.VpnStateAvailable),
+		Refresh:    statusVPNConnection(ctx, conn, id),
+		Timeout:    timeout,
+		Delay:      10 * time.Second,
+		MinTimeout: 10 * time.Second,
+	}
+
+	outputRaw, err := stateConf.WaitForStateContext(ctx)
+
+	if output, ok := outputRaw.(*types.VpnConnection); ok {
+		return output, err
+	}
+
+	return nil, err
+}
+
+func waitVPNConnectionDeleted(ctx context.Context, conn *ec2.Client, id string) (*types.VpnConnection, error) {
+	const (
+		timeout = 30 * time.Minute
+	)
+	stateConf := &retry.StateChangeConf{
+		Pending:    enum.Slice(types.VpnStateDeleting),
+		Target:     []string{},
+		Refresh:    statusVPNConnection(ctx, conn, id),
+		Timeout:    timeout,
+		Delay:      10 * time.Second,
+		MinTimeout: 10 * time.Second,
+	}
+
+	outputRaw, err := stateConf.WaitForStateContext(ctx)
+
+	if output, ok := outputRaw.(*types.VpnConnection); ok {
+		return output, err
+	}
+
+	return nil, err
+}
+
+func waitVPNConnectionUpdated(ctx context.Context, conn *ec2.Client, id string) (*types.VpnConnection, error) { //nolint:unparam
+	const (
+		timeout = 30 * time.Minute
+	)
+	stateConf := &retry.StateChangeConf{
+		Pending:    enum.Slice(vpnStateModifying),
+		Target:     enum.Slice(types.VpnStateAvailable),
+		Refresh:    statusVPNConnection(ctx, conn, id),
+		Timeout:    timeout,
+		Delay:      10 * time.Second,
+		MinTimeout: 10 * time.Second,
+	}
+
+	outputRaw, err := stateConf.WaitForStateContext(ctx)
+
+	if output, ok := outputRaw.(*types.VpnConnection); ok {
+		return output, err
+	}
+
+	return nil, err
+}
+
+func waitVPNConnectionRouteCreated(ctx context.Context, conn *ec2.Client, vpnConnectionID, cidrBlock string) (*types.VpnStaticRoute, error) {
+	const (
+		timeout = 15 * time.Second
+	)
+	stateConf := &retry.StateChangeConf{
+		Pending: enum.Slice(types.VpnStatePending),
+		Target:  enum.Slice(types.VpnStateAvailable),
+		Refresh: statusVPNConnectionRoute(ctx, conn, vpnConnectionID, cidrBlock),
+		Timeout: timeout,
+	}
+
+	outputRaw, err := stateConf.WaitForStateContext(ctx)
+
+	if output, ok := outputRaw.(*types.VpnStaticRoute); ok {
+		return output, err
+	}
+
+	return nil, err
+}
+
+func waitVPNConnectionRouteDeleted(ctx context.Context, conn *ec2.Client, vpnConnectionID, cidrBlock string) (*types.VpnStaticRoute, error) {
+	const (
+		timeout = 15 * time.Second
+	)
+	stateConf := &retry.StateChangeConf{
+		Pending: enum.Slice(types.VpnStatePending, types.VpnStateAvailable, types.VpnStateDeleting),
+		Target:  []string{},
+		Refresh: statusVPNConnectionRoute(ctx, conn, vpnConnectionID, cidrBlock),
+		Timeout: timeout,
+	}
+
+	outputRaw, err := stateConf.WaitForStateContext(ctx)
+
+	if output, ok := outputRaw.(*types.VpnStaticRoute); ok {
+		return output, err
+	}
+
+	return nil, err
+}
+
+func waitVPNGatewayCreated(ctx context.Context, conn *ec2.Client, id string) (*types.VpnGateway, error) {
+	const (
+		timeout = 10 * time.Minute
+	)
+	stateConf := &retry.StateChangeConf{
+		Pending:    enum.Slice(types.VpnStatePending),
+		Target:     enum.Slice(types.VpnStateAvailable),
+		Refresh:    statusVPNGateway(ctx, conn, id),
+		Timeout:    timeout,
+		Delay:      10 * time.Second,
+		MinTimeout: 10 * time.Second,
+	}
+
+	outputRaw, err := stateConf.WaitForStateContext(ctx)
+
+	if output, ok := outputRaw.(*types.VpnGateway); ok {
+		return output, err
+	}
+
+	return nil, err
+}
+
+func waitVPNGatewayDeleted(ctx context.Context, conn *ec2.Client, id string) (*types.VpnGateway, error) {
+	const (
+		timeout = 10 * time.Minute
+	)
+	stateConf := &retry.StateChangeConf{
+		Pending:    enum.Slice(types.VpnStateDeleting),
+		Target:     []string{},
+		Refresh:    statusVPNGateway(ctx, conn, id),
+		Timeout:    timeout,
+		Delay:      10 * time.Second,
+		MinTimeout: 10 * time.Second,
+	}
+
+	outputRaw, err := stateConf.WaitForStateContext(ctx)
+
+	if output, ok := outputRaw.(*types.VpnGateway); ok {
+		return output, err
+	}
+
+	return nil, err
+}
+
+func waitVPNGatewayVPCAttachmentAttached(ctx context.Context, conn *ec2.Client, vpnGatewayID, vpcID string) (*types.VpcAttachment, error) { //nolint:unparam
+	const (
+		timeout = 15 * time.Minute
+	)
+	stateConf := &retry.StateChangeConf{
+		Pending: enum.Slice(types.AttachmentStatusAttaching),
+		Target:  enum.Slice(types.AttachmentStatusAttached),
+		Refresh: statusVPNGatewayVPCAttachment(ctx, conn, vpnGatewayID, vpcID),
+		Timeout: timeout,
+	}
+
+	outputRaw, err := stateConf.WaitForStateContext(ctx)
+
+	if output, ok := outputRaw.(*types.VpcAttachment); ok {
+		return output, err
+	}
+
+	return nil, err
+}
+
+func waitVPNGatewayVPCAttachmentDetached(ctx context.Context, conn *ec2.Client, vpnGatewayID, vpcID string) (*types.VpcAttachment, error) { //nolint:unparam
+	const (
+		timeout = 30 * time.Minute
+	)
+	stateConf := &retry.StateChangeConf{
+		Pending: enum.Slice(types.AttachmentStatusAttached, types.AttachmentStatusDetaching),
+		Target:  []string{},
+		Refresh: statusVPNGatewayVPCAttachment(ctx, conn, vpnGatewayID, vpcID),
+		Timeout: timeout,
+	}
+
+	outputRaw, err := stateConf.WaitForStateContext(ctx)
+
+	if output, ok := outputRaw.(*types.VpcAttachment); ok {
+		return output, err
+	}
+
+	return nil, err
+}
+
+func waitCustomerGatewayCreated(ctx context.Context, conn *ec2.Client, id string) (*types.CustomerGateway, error) {
+	const (
+		timeout = 10 * time.Minute
+	)
+	stateConf := &retry.StateChangeConf{
+		Pending:    enum.Slice(CustomerGatewayStatePending),
+		Target:     enum.Slice(CustomerGatewayStateAvailable),
+		Refresh:    statusCustomerGateway(ctx, conn, id),
+		Timeout:    timeout,
+		Delay:      10 * time.Second,
+		MinTimeout: 3 * time.Second,
+	}
+
+	outputRaw, err := stateConf.WaitForStateContext(ctx)
+
+	if output, ok := outputRaw.(*types.CustomerGateway); ok {
+		return output, err
+	}
+
+	return nil, err
+}
+
+func waitCustomerGatewayDeleted(ctx context.Context, conn *ec2.Client, id string) (*types.CustomerGateway, error) {
+	const (
+		timeout = 5 * time.Minute
+	)
+	stateConf := &retry.StateChangeConf{
+		Pending: enum.Slice(CustomerGatewayStateAvailable, CustomerGatewayStateDeleting),
+		Target:  []string{},
+		Refresh: statusCustomerGateway(ctx, conn, id),
+		Timeout: timeout,
+	}
+
+	outputRaw, err := stateConf.WaitForStateContext(ctx)
+
+	if output, ok := outputRaw.(*types.CustomerGateway); ok {
+		return output, err
+	}
+
+	return nil, err
+}
+
 func waitIPAMCreated(ctx context.Context, conn *ec2.Client, id string, timeout time.Duration) (*types.Ipam, error) {
 	stateConf := &retry.StateChangeConf{
 		Pending: enum.Slice(types.IpamStateCreateInProgress),
@@ -689,35 +920,17 @@
 		Refresh: statusIPAMState(ctx, conn, id),
 		Timeout: timeout,
 		Delay:   5 * time.Second,
-=======
-func waitVPNConnectionCreated(ctx context.Context, conn *ec2.Client, id string) (*types.VpnConnection, error) {
-	const (
-		timeout = 40 * time.Minute
-	)
-	stateConf := &retry.StateChangeConf{
-		Pending:    enum.Slice(types.VpnStatePending),
-		Target:     enum.Slice(types.VpnStateAvailable),
-		Refresh:    statusVPNConnection(ctx, conn, id),
-		Timeout:    timeout,
-		Delay:      10 * time.Second,
-		MinTimeout: 10 * time.Second,
->>>>>>> d9223918
-	}
-
-	outputRaw, err := stateConf.WaitForStateContext(ctx)
-
-<<<<<<< HEAD
+	}
+
+	outputRaw, err := stateConf.WaitForStateContext(ctx)
+
 	if output, ok := outputRaw.(*types.Ipam); ok {
-=======
-	if output, ok := outputRaw.(*types.VpnConnection); ok {
->>>>>>> d9223918
-		return output, err
-	}
-
-	return nil, err
-}
-
-<<<<<<< HEAD
+		return output, err
+	}
+
+	return nil, err
+}
+
 func waitIPAMDeleted(ctx context.Context, conn *ec2.Client, id string, timeout time.Duration) (*types.Ipam, error) {
 	stateConf := &retry.StateChangeConf{
 		Pending: enum.Slice(types.IpamStateCreateComplete, types.IpamStateModifyComplete, types.IpamStateDeleteInProgress),
@@ -725,35 +938,17 @@
 		Refresh: statusIPAMState(ctx, conn, id),
 		Timeout: timeout,
 		Delay:   5 * time.Second,
-=======
-func waitVPNConnectionDeleted(ctx context.Context, conn *ec2.Client, id string) (*types.VpnConnection, error) {
-	const (
-		timeout = 30 * time.Minute
-	)
-	stateConf := &retry.StateChangeConf{
-		Pending:    enum.Slice(types.VpnStateDeleting),
-		Target:     []string{},
-		Refresh:    statusVPNConnection(ctx, conn, id),
-		Timeout:    timeout,
-		Delay:      10 * time.Second,
-		MinTimeout: 10 * time.Second,
->>>>>>> d9223918
-	}
-
-	outputRaw, err := stateConf.WaitForStateContext(ctx)
-
-<<<<<<< HEAD
+	}
+
+	outputRaw, err := stateConf.WaitForStateContext(ctx)
+
 	if output, ok := outputRaw.(*types.Ipam); ok {
-=======
-	if output, ok := outputRaw.(*types.VpnConnection); ok {
->>>>>>> d9223918
-		return output, err
-	}
-
-	return nil, err
-}
-
-<<<<<<< HEAD
+		return output, err
+	}
+
+	return nil, err
+}
+
 func waitIPAMUpdated(ctx context.Context, conn *ec2.Client, id string, timeout time.Duration) (*types.Ipam, error) {
 	stateConf := &retry.StateChangeConf{
 		Pending: enum.Slice(types.IpamStateModifyInProgress),
@@ -761,35 +956,17 @@
 		Refresh: statusIPAMState(ctx, conn, id),
 		Timeout: timeout,
 		Delay:   5 * time.Second,
-=======
-func waitVPNConnectionUpdated(ctx context.Context, conn *ec2.Client, id string) (*types.VpnConnection, error) { //nolint:unparam
-	const (
-		timeout = 30 * time.Minute
-	)
-	stateConf := &retry.StateChangeConf{
-		Pending:    enum.Slice(vpnStateModifying),
-		Target:     enum.Slice(types.VpnStateAvailable),
-		Refresh:    statusVPNConnection(ctx, conn, id),
-		Timeout:    timeout,
-		Delay:      10 * time.Second,
-		MinTimeout: 10 * time.Second,
->>>>>>> d9223918
-	}
-
-	outputRaw, err := stateConf.WaitForStateContext(ctx)
-
-<<<<<<< HEAD
+	}
+
+	outputRaw, err := stateConf.WaitForStateContext(ctx)
+
 	if output, ok := outputRaw.(*types.Ipam); ok {
-=======
-	if output, ok := outputRaw.(*types.VpnConnection); ok {
->>>>>>> d9223918
-		return output, err
-	}
-
-	return nil, err
-}
-
-<<<<<<< HEAD
+		return output, err
+	}
+
+	return nil, err
+}
+
 func waitIPAMPoolCreated(ctx context.Context, conn *ec2.Client, id string, timeout time.Duration) (*types.IpamPool, error) {
 	stateConf := &retry.StateChangeConf{
 		Pending: enum.Slice(types.IpamPoolStateCreateInProgress),
@@ -797,37 +974,21 @@
 		Refresh: statusIPAMPoolState(ctx, conn, id),
 		Timeout: timeout,
 		Delay:   5 * time.Second,
-=======
-func waitVPNConnectionRouteCreated(ctx context.Context, conn *ec2.Client, vpnConnectionID, cidrBlock string) (*types.VpnStaticRoute, error) {
-	const (
-		timeout = 15 * time.Second
-	)
-	stateConf := &retry.StateChangeConf{
-		Pending: enum.Slice(types.VpnStatePending),
-		Target:  enum.Slice(types.VpnStateAvailable),
-		Refresh: statusVPNConnectionRoute(ctx, conn, vpnConnectionID, cidrBlock),
-		Timeout: timeout,
->>>>>>> d9223918
-	}
-
-	outputRaw, err := stateConf.WaitForStateContext(ctx)
-
-<<<<<<< HEAD
+	}
+
+	outputRaw, err := stateConf.WaitForStateContext(ctx)
+
 	if output, ok := outputRaw.(*types.IpamPool); ok {
 		if state := output.State; state == types.IpamPoolStateCreateFailed {
 			tfresource.SetLastError(err, errors.New(aws.ToString(output.StateMessage)))
 		}
 
-=======
-	if output, ok := outputRaw.(*types.VpnStaticRoute); ok {
->>>>>>> d9223918
-		return output, err
-	}
-
-	return nil, err
-}
-
-<<<<<<< HEAD
+		return output, err
+	}
+
+	return nil, err
+}
+
 func waitIPAMPoolDeleted(ctx context.Context, conn *ec2.Client, id string, timeout time.Duration) (*types.IpamPool, error) {
 	stateConf := &retry.StateChangeConf{
 		Pending: enum.Slice(types.IpamPoolStateDeleteInProgress),
@@ -835,37 +996,21 @@
 		Refresh: statusIPAMPoolState(ctx, conn, id),
 		Timeout: timeout,
 		Delay:   5 * time.Second,
-=======
-func waitVPNConnectionRouteDeleted(ctx context.Context, conn *ec2.Client, vpnConnectionID, cidrBlock string) (*types.VpnStaticRoute, error) {
-	const (
-		timeout = 15 * time.Second
-	)
-	stateConf := &retry.StateChangeConf{
-		Pending: enum.Slice(types.VpnStatePending, types.VpnStateAvailable, types.VpnStateDeleting),
-		Target:  []string{},
-		Refresh: statusVPNConnectionRoute(ctx, conn, vpnConnectionID, cidrBlock),
-		Timeout: timeout,
->>>>>>> d9223918
-	}
-
-	outputRaw, err := stateConf.WaitForStateContext(ctx)
-
-<<<<<<< HEAD
+	}
+
+	outputRaw, err := stateConf.WaitForStateContext(ctx)
+
 	if output, ok := outputRaw.(*types.IpamPool); ok {
 		if state := output.State; state == types.IpamPoolStateDeleteFailed {
 			tfresource.SetLastError(err, errors.New(aws.ToString(output.StateMessage)))
 		}
 
-=======
-	if output, ok := outputRaw.(*types.VpnStaticRoute); ok {
->>>>>>> d9223918
-		return output, err
-	}
-
-	return nil, err
-}
-
-<<<<<<< HEAD
+		return output, err
+	}
+
+	return nil, err
+}
+
 func waitIPAMPoolUpdated(ctx context.Context, conn *ec2.Client, id string, timeout time.Duration) (*types.IpamPool, error) {
 	stateConf := &retry.StateChangeConf{
 		Pending: enum.Slice(types.IpamPoolStateModifyInProgress),
@@ -873,39 +1018,21 @@
 		Refresh: statusIPAMPoolState(ctx, conn, id),
 		Timeout: timeout,
 		Delay:   5 * time.Second,
-=======
-func waitVPNGatewayCreated(ctx context.Context, conn *ec2.Client, id string) (*types.VpnGateway, error) {
-	const (
-		timeout = 10 * time.Minute
-	)
-	stateConf := &retry.StateChangeConf{
-		Pending:    enum.Slice(types.VpnStatePending),
-		Target:     enum.Slice(types.VpnStateAvailable),
-		Refresh:    statusVPNGateway(ctx, conn, id),
-		Timeout:    timeout,
-		Delay:      10 * time.Second,
-		MinTimeout: 10 * time.Second,
->>>>>>> d9223918
-	}
-
-	outputRaw, err := stateConf.WaitForStateContext(ctx)
-
-<<<<<<< HEAD
+	}
+
+	outputRaw, err := stateConf.WaitForStateContext(ctx)
+
 	if output, ok := outputRaw.(*types.IpamPool); ok {
 		if state := output.State; state == types.IpamPoolStateModifyFailed {
 			tfresource.SetLastError(err, errors.New(aws.ToString(output.StateMessage)))
 		}
 
-=======
-	if output, ok := outputRaw.(*types.VpnGateway); ok {
->>>>>>> d9223918
-		return output, err
-	}
-
-	return nil, err
-}
-
-<<<<<<< HEAD
+		return output, err
+	}
+
+	return nil, err
+}
+
 func waitIPAMPoolCIDRIdCreated(ctx context.Context, conn *ec2.Client, poolCidrId, poolID, cidrBlock string, timeout time.Duration) (*types.IpamPoolCidr, error) {
 	stateConf := &retry.StateChangeConf{
 		Pending:        enum.Slice(types.IpamPoolCidrStatePendingProvision),
@@ -914,39 +1041,21 @@
 		Timeout:        timeout,
 		Delay:          5 * time.Second,
 		NotFoundChecks: IPAMPoolCIDRNotFoundChecks,
-=======
-func waitVPNGatewayDeleted(ctx context.Context, conn *ec2.Client, id string) (*types.VpnGateway, error) {
-	const (
-		timeout = 10 * time.Minute
-	)
-	stateConf := &retry.StateChangeConf{
-		Pending:    enum.Slice(types.VpnStateDeleting),
-		Target:     []string{},
-		Refresh:    statusVPNGateway(ctx, conn, id),
-		Timeout:    timeout,
-		Delay:      10 * time.Second,
-		MinTimeout: 10 * time.Second,
->>>>>>> d9223918
-	}
-
-	outputRaw, err := stateConf.WaitForStateContext(ctx)
-
-<<<<<<< HEAD
+	}
+
+	outputRaw, err := stateConf.WaitForStateContext(ctx)
+
 	if output, ok := outputRaw.(*types.IpamPoolCidr); ok {
 		if state, failureReason := output.State, output.FailureReason; state == types.IpamPoolCidrStateFailedProvision && failureReason != nil {
 			tfresource.SetLastError(err, fmt.Errorf("%s: %s", string(failureReason.Code), aws.ToString(failureReason.Message)))
 		}
 
-=======
-	if output, ok := outputRaw.(*types.VpnGateway); ok {
->>>>>>> d9223918
-		return output, err
-	}
-
-	return nil, err
-}
-
-<<<<<<< HEAD
+		return output, err
+	}
+
+	return nil, err
+}
+
 func waitIPAMPoolCIDRDeleted(ctx context.Context, conn *ec2.Client, cidrBlock, poolID, poolCidrId string, timeout time.Duration) (*types.IpamPoolCidr, error) {
 	stateConf := &retry.StateChangeConf{
 		Pending: enum.Slice(types.IpamPoolCidrStatePendingDeprovision, types.IpamPoolCidrStateProvisioned),
@@ -954,37 +1063,21 @@
 		Refresh: statusIPAMPoolCIDRState(ctx, conn, cidrBlock, poolID, poolCidrId),
 		Timeout: timeout,
 		Delay:   5 * time.Second,
-=======
-func waitVPNGatewayVPCAttachmentAttached(ctx context.Context, conn *ec2.Client, vpnGatewayID, vpcID string) (*types.VpcAttachment, error) { //nolint:unparam
-	const (
-		timeout = 15 * time.Minute
-	)
-	stateConf := &retry.StateChangeConf{
-		Pending: enum.Slice(types.AttachmentStatusAttaching),
-		Target:  enum.Slice(types.AttachmentStatusAttached),
-		Refresh: statusVPNGatewayVPCAttachment(ctx, conn, vpnGatewayID, vpcID),
-		Timeout: timeout,
->>>>>>> d9223918
-	}
-
-	outputRaw, err := stateConf.WaitForStateContext(ctx)
-
-<<<<<<< HEAD
+	}
+
+	outputRaw, err := stateConf.WaitForStateContext(ctx)
+
 	if output, ok := outputRaw.(*types.IpamPoolCidr); ok {
 		if state, failureReason := output.State, output.FailureReason; state == types.IpamPoolCidrStateFailedDeprovision && failureReason != nil {
 			tfresource.SetLastError(err, fmt.Errorf("%s: %s", string(failureReason.Code), aws.ToString(failureReason.Message)))
 		}
 
-=======
-	if output, ok := outputRaw.(*types.VpcAttachment); ok {
->>>>>>> d9223918
-		return output, err
-	}
-
-	return nil, err
-}
-
-<<<<<<< HEAD
+		return output, err
+	}
+
+	return nil, err
+}
+
 func waitIPAMPoolCIDRAllocationCreated(ctx context.Context, conn *ec2.Client, allocationID, poolID string, timeout time.Duration) (*types.IpamPoolAllocation, error) {
 	stateConf := &retry.StateChangeConf{
 		Pending: []string{},
@@ -1082,33 +1175,17 @@
 		Refresh: statusIPAMResourceDiscoveryState(ctx, conn, id),
 		Timeout: timeout,
 		Delay:   5 * time.Second,
-=======
-func waitVPNGatewayVPCAttachmentDetached(ctx context.Context, conn *ec2.Client, vpnGatewayID, vpcID string) (*types.VpcAttachment, error) { //nolint:unparam
-	const (
-		timeout = 30 * time.Minute
-	)
-	stateConf := &retry.StateChangeConf{
-		Pending: enum.Slice(types.AttachmentStatusAttached, types.AttachmentStatusDetaching),
-		Target:  []string{},
-		Refresh: statusVPNGatewayVPCAttachment(ctx, conn, vpnGatewayID, vpcID),
-		Timeout: timeout,
->>>>>>> d9223918
-	}
-
-	outputRaw, err := stateConf.WaitForStateContext(ctx)
-
-<<<<<<< HEAD
+	}
+
+	outputRaw, err := stateConf.WaitForStateContext(ctx)
+
 	if output, ok := outputRaw.(*types.IpamResourceDiscovery); ok {
-=======
-	if output, ok := outputRaw.(*types.VpcAttachment); ok {
->>>>>>> d9223918
-		return output, err
-	}
-
-	return nil, err
-}
-
-<<<<<<< HEAD
+		return output, err
+	}
+
+	return nil, err
+}
+
 func waitIPAMScopeCreated(ctx context.Context, conn *ec2.Client, id string, timeout time.Duration) (*types.IpamScope, error) {
 	stateConf := &retry.StateChangeConf{
 		Pending: enum.Slice(types.IpamScopeStateCreateInProgress),
@@ -1116,35 +1193,17 @@
 		Refresh: statusIPAMScopeState(ctx, conn, id),
 		Timeout: timeout,
 		Delay:   5 * time.Second,
-=======
-func waitCustomerGatewayCreated(ctx context.Context, conn *ec2.Client, id string) (*types.CustomerGateway, error) {
-	const (
-		timeout = 10 * time.Minute
-	)
-	stateConf := &retry.StateChangeConf{
-		Pending:    enum.Slice(CustomerGatewayStatePending),
-		Target:     enum.Slice(CustomerGatewayStateAvailable),
-		Refresh:    statusCustomerGateway(ctx, conn, id),
-		Timeout:    timeout,
-		Delay:      10 * time.Second,
-		MinTimeout: 3 * time.Second,
->>>>>>> d9223918
-	}
-
-	outputRaw, err := stateConf.WaitForStateContext(ctx)
-
-<<<<<<< HEAD
+	}
+
+	outputRaw, err := stateConf.WaitForStateContext(ctx)
+
 	if output, ok := outputRaw.(*types.IpamScope); ok {
-=======
-	if output, ok := outputRaw.(*types.CustomerGateway); ok {
->>>>>>> d9223918
-		return output, err
-	}
-
-	return nil, err
-}
-
-<<<<<<< HEAD
+		return output, err
+	}
+
+	return nil, err
+}
+
 func waitIPAMScopeDeleted(ctx context.Context, conn *ec2.Client, id string, timeout time.Duration) (*types.IpamScope, error) {
 	stateConf := &retry.StateChangeConf{
 		Pending: enum.Slice(types.IpamScopeStateCreateComplete, types.IpamScopeStateModifyComplete, types.IpamScopeStateDeleteInProgress),
@@ -1170,26 +1229,11 @@
 		Refresh: statusIPAMScopeState(ctx, conn, id),
 		Timeout: timeout,
 		Delay:   5 * time.Second,
-=======
-func waitCustomerGatewayDeleted(ctx context.Context, conn *ec2.Client, id string) (*types.CustomerGateway, error) {
-	const (
-		timeout = 5 * time.Minute
-	)
-	stateConf := &retry.StateChangeConf{
-		Pending: enum.Slice(CustomerGatewayStateAvailable, CustomerGatewayStateDeleting),
-		Target:  []string{},
-		Refresh: statusCustomerGateway(ctx, conn, id),
-		Timeout: timeout,
->>>>>>> d9223918
-	}
-
-	outputRaw, err := stateConf.WaitForStateContext(ctx)
-
-<<<<<<< HEAD
+	}
+
+	outputRaw, err := stateConf.WaitForStateContext(ctx)
+
 	if output, ok := outputRaw.(*types.IpamScope); ok {
-=======
-	if output, ok := outputRaw.(*types.CustomerGateway); ok {
->>>>>>> d9223918
 		return output, err
 	}
 
