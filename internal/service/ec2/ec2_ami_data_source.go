// Copyright (c) HashiCorp, Inc.
// SPDX-License-Identifier: MPL-2.0

package ec2

import (
	"bytes"
	"context"
	"fmt"
	"log"
	"sort"
	"time"

	"github.com/YakDriver/regexache"
	"github.com/aws/aws-sdk-go-v2/aws"
	"github.com/aws/aws-sdk-go-v2/aws/arn"
	"github.com/aws/aws-sdk-go-v2/service/ec2"
	awstypes "github.com/aws/aws-sdk-go-v2/service/ec2/types"
	"github.com/hashicorp/terraform-plugin-sdk/v2/diag"
	"github.com/hashicorp/terraform-plugin-sdk/v2/helper/schema"
	"github.com/hashicorp/terraform-plugin-sdk/v2/helper/validation"
	"github.com/hashicorp/terraform-provider-aws/internal/conns"
	"github.com/hashicorp/terraform-provider-aws/internal/create"
	"github.com/hashicorp/terraform-provider-aws/internal/errs/sdkdiag"
	"github.com/hashicorp/terraform-provider-aws/internal/flex"
	tftags "github.com/hashicorp/terraform-provider-aws/internal/tags"
	"github.com/hashicorp/terraform-provider-aws/names"
)

// @SDKDataSource("aws_ami")
func DataSourceAMI() *schema.Resource {
	return &schema.Resource{
		ReadWithoutTimeout: dataSourceAMIRead,

		Timeouts: &schema.ResourceTimeout{
			Read: schema.DefaultTimeout(20 * time.Minute),
		},

		Schema: map[string]*schema.Schema{
			"architecture": {
				Type:     schema.TypeString,
				Computed: true,
			},
			names.AttrARN: {
				Type:     schema.TypeString,
				Computed: true,
			},
			"block_device_mappings": {
				Type:     schema.TypeSet,
				Computed: true,
				Set:      amiBlockDeviceMappingHash,
				Elem: &schema.Resource{
					Schema: map[string]*schema.Schema{
						names.AttrDeviceName: {
							Type:     schema.TypeString,
							Computed: true,
						},
						"ebs": {
							Type:     schema.TypeMap,
							Computed: true,
							Elem:     &schema.Schema{Type: schema.TypeString},
						},
						"no_device": {
							Type:     schema.TypeString,
							Computed: true,
						},
						names.AttrVirtualName: {
							Type:     schema.TypeString,
							Computed: true,
						},
					},
				},
			},
			"boot_mode": {
				Type:     schema.TypeString,
				Computed: true,
			},
			names.AttrCreationDate: {
				Type:     schema.TypeString,
				Computed: true,
			},
			"deprecation_time": {
				Type:     schema.TypeString,
				Computed: true,
			},
			names.AttrDescription: {
				Type:     schema.TypeString,
				Computed: true,
			},
			"ena_support": {
				Type:     schema.TypeBool,
				Computed: true,
			},
			"executable_users": {
				Type:     schema.TypeList,
				Optional: true,
				Elem:     &schema.Schema{Type: schema.TypeString},
			},
			names.AttrFilter: customFiltersSchema(),
			"hypervisor": {
				Type:     schema.TypeString,
				Computed: true,
			},
			"image_id": {
				Type:     schema.TypeString,
				Computed: true,
			},
			"image_location": {
				Type:     schema.TypeString,
				Computed: true,
			},
			"image_owner_alias": {
				Type:     schema.TypeString,
				Computed: true,
			},
			"image_type": {
				Type:     schema.TypeString,
				Computed: true,
			},
			"imds_support": {
				Type:     schema.TypeString,
				Computed: true,
			},
			"include_deprecated": {
				Type:     schema.TypeBool,
				Optional: true,
				Default:  false,
			},
			"kernel_id": {
				Type:     schema.TypeString,
				Computed: true,
			},
			names.AttrMostRecent: {
				Type:     schema.TypeBool,
				Optional: true,
				Default:  false,
			},
			names.AttrName: {
				Type:     schema.TypeString,
				Computed: true,
			},
			"name_regex": {
				Type:         schema.TypeString,
				Optional:     true,
				ValidateFunc: validation.StringIsValidRegExp,
			},
			names.AttrOwnerID: {
				Type:     schema.TypeString,
				Computed: true,
			},
			"owners": {
				Type:     schema.TypeList,
				Optional: true,
				MinItems: 1,
				Elem: &schema.Schema{
					Type:         schema.TypeString,
					ValidateFunc: validation.NoZeroValues,
				},
			},
			"platform": {
				Type:     schema.TypeString,
				Computed: true,
			},
			"platform_details": {
				Type:     schema.TypeString,
				Computed: true,
			},
			"product_codes": {
				Type:     schema.TypeSet,
				Computed: true,
				Set:      amiProductCodesHash,
				Elem: &schema.Resource{
					Schema: map[string]*schema.Schema{
						"product_code_id": {
							Type:     schema.TypeString,
							Computed: true,
						},
						"product_code_type": {
							Type:     schema.TypeString,
							Computed: true,
						},
					},
				},
			},
			"public": {
				Type:     schema.TypeBool,
				Computed: true,
			},
			"ramdisk_id": {
				Type:     schema.TypeString,
				Computed: true,
			},
			"root_device_name": {
				Type:     schema.TypeString,
				Computed: true,
			},
			"root_device_type": {
				Type:     schema.TypeString,
				Computed: true,
			},
			"root_snapshot_id": {
				Type:     schema.TypeString,
				Computed: true,
			},
			"sriov_net_support": {
				Type:     schema.TypeString,
				Computed: true,
			},
			names.AttrState: {
				Type:     schema.TypeString,
				Computed: true,
			},
			"state_reason": {
				Type:     schema.TypeMap,
				Computed: true,
				Elem:     &schema.Schema{Type: schema.TypeString},
			},
			names.AttrTags: tftags.TagsSchemaComputed(),
			"tpm_support": {
				Type:     schema.TypeString,
				Computed: true,
			},
			"usage_operation": {
				Type:     schema.TypeString,
				Computed: true,
			},
			"virtualization_type": {
				Type:     schema.TypeString,
				Computed: true,
			},
		},
	}
}

func dataSourceAMIRead(ctx context.Context, d *schema.ResourceData, meta interface{}) diag.Diagnostics {
	var diags diag.Diagnostics
	conn := meta.(*conns.AWSClient).EC2Client(ctx)
	ignoreTagsConfig := meta.(*conns.AWSClient).IgnoreTagsConfig

	input := &ec2.DescribeImagesInput{
		IncludeDeprecated: aws.Bool(d.Get("include_deprecated").(bool)),
	}

	if v, ok := d.GetOk("executable_users"); ok {
		input.ExecutableUsers = flex.ExpandStringValueList(v.([]interface{}))
	}

	if v, ok := d.GetOk(names.AttrFilter); ok {
		input.Filters = newCustomFilterListV2(v.(*schema.Set))
	}

	if v, ok := d.GetOk("owners"); ok && len(v.([]interface{})) > 0 {
		input.Owners = flex.ExpandStringValueList(v.([]interface{}))
	}

	images, err := findImages(ctx, conn, input)

	if err != nil {
		return sdkdiag.AppendErrorf(diags, "reading EC2 AMIs: %s", err)
	}

	var filteredImages []awstypes.Image
	if v, ok := d.GetOk("name_regex"); ok {
		r := regexache.MustCompile(v.(string))
		for _, image := range images {
			name := aws.ToString(image.Name)

			// Check for a very rare case where the response would include no
			// image name. No name means nothing to attempt a match against,
			// therefore we are skipping such image.
			if name == "" {
				continue
			}

			if r.MatchString(name) {
				filteredImages = append(filteredImages, image)
			}
		}
	} else {
		filteredImages = images[:]
	}

	if len(filteredImages) < 1 {
		return sdkdiag.AppendErrorf(diags, "Your query returned no results. Please change your search criteria and try again.")
	}

	if len(filteredImages) > 1 {
		if !d.Get(names.AttrMostRecent).(bool) {
			return sdkdiag.AppendErrorf(diags, "Your query returned more than one result. Please try a more "+
				"specific search criteria, or set `most_recent` attribute to true.")
		}
		sort.Slice(filteredImages, func(i, j int) bool {
			itime, _ := time.Parse(time.RFC3339, aws.ToString(filteredImages[i].CreationDate))
			jtime, _ := time.Parse(time.RFC3339, aws.ToString(filteredImages[j].CreationDate))
			return itime.Unix() > jtime.Unix()
		})
	}

	image := filteredImages[0]

	d.SetId(aws.ToString(image.ImageId))
	d.Set("architecture", image.Architecture)
	imageArn := arn.ARN{
		Partition: meta.(*conns.AWSClient).Partition,
		Region:    meta.(*conns.AWSClient).Region,
		Service:   names.EC2,
		Resource:  fmt.Sprintf("image/%s", d.Id()),
	}.String()
	d.Set(names.AttrARN, imageArn)
	if err := d.Set("block_device_mappings", flattenAMIBlockDeviceMappings(image.BlockDeviceMappings)); err != nil {
		return sdkdiag.AppendErrorf(diags, "setting block_device_mappings: %s", err)
	}
	d.Set("boot_mode", image.BootMode)
	d.Set(names.AttrCreationDate, image.CreationDate)
	d.Set("deprecation_time", image.DeprecationTime)
	d.Set(names.AttrDescription, image.Description)
	d.Set("ena_support", image.EnaSupport)
	d.Set("hypervisor", image.Hypervisor)
	d.Set("image_id", image.ImageId)
	d.Set("image_location", image.ImageLocation)
	d.Set("image_owner_alias", image.ImageOwnerAlias)
	d.Set("image_type", image.ImageType)
	d.Set("imds_support", image.ImdsSupport)
	d.Set("kernel_id", image.KernelId)
	d.Set(names.AttrName, image.Name)
	d.Set(names.AttrOwnerID, image.OwnerId)
	d.Set("platform", image.Platform)
	d.Set("platform_details", image.PlatformDetails)
	if err := d.Set("product_codes", flattenAMIProductCodes(image.ProductCodes)); err != nil {
		return sdkdiag.AppendErrorf(diags, "setting product_codes: %s", err)
	}
	d.Set("public", image.Public)
	d.Set("ramdisk_id", image.RamdiskId)
	d.Set("root_device_name", image.RootDeviceName)
	d.Set("root_device_type", image.RootDeviceType)
	d.Set("root_snapshot_id", amiRootSnapshotId(image))
	d.Set("sriov_net_support", image.SriovNetSupport)
	d.Set(names.AttrState, image.State)
	if err := d.Set("state_reason", flattenAMIStateReason(image.StateReason)); err != nil {
		return sdkdiag.AppendErrorf(diags, "setting state_reason: %s", err)
	}
	d.Set("tpm_support", image.TpmSupport)
	d.Set("usage_operation", image.UsageOperation)
	d.Set("virtualization_type", image.VirtualizationType)

	if err := d.Set(names.AttrTags, KeyValueTags(ctx, image.Tags).IgnoreAWS().IgnoreConfig(ignoreTagsConfig).Map()); err != nil {
		return sdkdiag.AppendErrorf(diags, "setting tags: %s", err)
	}

	return diags
}

func flattenAMIBlockDeviceMappings(m []awstypes.BlockDeviceMapping) *schema.Set {
	s := &schema.Set{
		F: amiBlockDeviceMappingHash,
	}
	for _, v := range m {
		mapping := map[string]interface{}{
<<<<<<< HEAD
			names.AttrDeviceName: aws.ToString(v.DeviceName),
			"virtual_name":       aws.ToString(v.VirtualName),
=======
			names.AttrDeviceName:  aws.StringValue(v.DeviceName),
			names.AttrVirtualName: aws.StringValue(v.VirtualName),
>>>>>>> 117471b1
		}

		if v.Ebs != nil {
			ebs := map[string]interface{}{
<<<<<<< HEAD
				names.AttrDeleteOnTermination: fmt.Sprintf("%t", aws.ToBool(v.Ebs.DeleteOnTermination)),
				names.AttrEncrypted:           fmt.Sprintf("%t", aws.ToBool(v.Ebs.Encrypted)),
				names.AttrIOPS:                fmt.Sprintf("%d", aws.ToInt32(v.Ebs.Iops)),
				"throughput":                  fmt.Sprintf("%d", aws.ToInt32(v.Ebs.Throughput)),
				names.AttrVolumeSize:          fmt.Sprintf("%d", aws.ToInt32(v.Ebs.VolumeSize)),
				names.AttrSnapshotID:          aws.ToString(v.Ebs.SnapshotId),
				names.AttrVolumeType:          v.Ebs.VolumeType,
=======
				names.AttrDeleteOnTermination: fmt.Sprintf("%t", aws.BoolValue(v.Ebs.DeleteOnTermination)),
				names.AttrEncrypted:           fmt.Sprintf("%t", aws.BoolValue(v.Ebs.Encrypted)),
				names.AttrIOPS:                fmt.Sprintf("%d", aws.Int64Value(v.Ebs.Iops)),
				names.AttrThroughput:          fmt.Sprintf("%d", aws.Int64Value(v.Ebs.Throughput)),
				names.AttrVolumeSize:          fmt.Sprintf("%d", aws.Int64Value(v.Ebs.VolumeSize)),
				names.AttrSnapshotID:          aws.StringValue(v.Ebs.SnapshotId),
				names.AttrVolumeType:          aws.StringValue(v.Ebs.VolumeType),
>>>>>>> 117471b1
			}

			mapping["ebs"] = ebs
		}

		log.Printf("[DEBUG] aws_ami - adding block device mapping: %v", mapping)
		s.Add(mapping)
	}
	return s
}

func flattenAMIProductCodes(m []awstypes.ProductCode) *schema.Set {
	s := &schema.Set{
		F: amiProductCodesHash,
	}
	for _, v := range m {
		code := map[string]interface{}{
			"product_code_id":   aws.ToString(v.ProductCodeId),
			"product_code_type": v.ProductCodeType,
		}
		s.Add(code)
	}
	return s
}

func amiRootSnapshotId(image awstypes.Image) string {
	if image.RootDeviceName == nil {
		return ""
	}
	for _, bdm := range image.BlockDeviceMappings {
		if bdm.DeviceName == nil ||
			aws.ToString(bdm.DeviceName) != aws.ToString(image.RootDeviceName) {
			continue
		}
		if bdm.Ebs != nil && bdm.Ebs.SnapshotId != nil {
			return aws.ToString(bdm.Ebs.SnapshotId)
		}
	}
	return ""
}

func flattenAMIStateReason(m *awstypes.StateReason) map[string]interface{} {
	s := make(map[string]interface{})
	if m != nil {
		s["code"] = aws.ToString(m.Code)
		s[names.AttrMessage] = aws.ToString(m.Message)
	} else {
		s["code"] = "UNSET"
		s[names.AttrMessage] = "UNSET"
	}
	return s
}

func amiBlockDeviceMappingHash(v interface{}) int {
	var buf bytes.Buffer
	// All keys added in alphabetical order.
	m := v.(map[string]interface{})
	buf.WriteString(fmt.Sprintf("%s-", m[names.AttrDeviceName].(string)))
	if d, ok := m["ebs"]; ok {
		if len(d.(map[string]interface{})) > 0 {
			e := d.(map[string]interface{})
			buf.WriteString(fmt.Sprintf("%s-", e[names.AttrDeleteOnTermination].(string)))
			buf.WriteString(fmt.Sprintf("%s-", e[names.AttrEncrypted].(string)))
			buf.WriteString(fmt.Sprintf("%s-", e[names.AttrIOPS].(string)))
			buf.WriteString(fmt.Sprintf("%s-", e[names.AttrVolumeSize].(string)))
			buf.WriteString(fmt.Sprintf("%s-", e[names.AttrVolumeType]))
		}
	}
	if d, ok := m["no_device"]; ok {
		buf.WriteString(fmt.Sprintf("%s-", d.(string)))
	}
	if d, ok := m[names.AttrVirtualName]; ok {
		buf.WriteString(fmt.Sprintf("%s-", d.(string)))
	}
	if d, ok := m[names.AttrSnapshotID]; ok {
		buf.WriteString(fmt.Sprintf("%s-", d.(string)))
	}
	return create.StringHashcode(buf.String())
}

func amiProductCodesHash(v interface{}) int {
	var buf bytes.Buffer
	m := v.(map[string]interface{})
	// All keys added in alphabetical order.
	buf.WriteString(fmt.Sprintf("%s-", m["product_code_id"].(string)))
	buf.WriteString(fmt.Sprintf("%s-", m["product_code_type"].(string)))
	return create.StringHashcode(buf.String())
}<|MERGE_RESOLUTION|>--- conflicted
+++ resolved
@@ -356,34 +356,19 @@
 	}
 	for _, v := range m {
 		mapping := map[string]interface{}{
-<<<<<<< HEAD
-			names.AttrDeviceName: aws.ToString(v.DeviceName),
-			"virtual_name":       aws.ToString(v.VirtualName),
-=======
-			names.AttrDeviceName:  aws.StringValue(v.DeviceName),
-			names.AttrVirtualName: aws.StringValue(v.VirtualName),
->>>>>>> 117471b1
+			names.AttrDeviceName:  aws.ToString(v.DeviceName),
+			names.AttrVirtualName: aws.ToString(v.VirtualName),
 		}
 
 		if v.Ebs != nil {
 			ebs := map[string]interface{}{
-<<<<<<< HEAD
 				names.AttrDeleteOnTermination: fmt.Sprintf("%t", aws.ToBool(v.Ebs.DeleteOnTermination)),
 				names.AttrEncrypted:           fmt.Sprintf("%t", aws.ToBool(v.Ebs.Encrypted)),
 				names.AttrIOPS:                fmt.Sprintf("%d", aws.ToInt32(v.Ebs.Iops)),
-				"throughput":                  fmt.Sprintf("%d", aws.ToInt32(v.Ebs.Throughput)),
+				names.AttrThroughput:          fmt.Sprintf("%d", aws.ToInt32(v.Ebs.Throughput)),
 				names.AttrVolumeSize:          fmt.Sprintf("%d", aws.ToInt32(v.Ebs.VolumeSize)),
 				names.AttrSnapshotID:          aws.ToString(v.Ebs.SnapshotId),
 				names.AttrVolumeType:          v.Ebs.VolumeType,
-=======
-				names.AttrDeleteOnTermination: fmt.Sprintf("%t", aws.BoolValue(v.Ebs.DeleteOnTermination)),
-				names.AttrEncrypted:           fmt.Sprintf("%t", aws.BoolValue(v.Ebs.Encrypted)),
-				names.AttrIOPS:                fmt.Sprintf("%d", aws.Int64Value(v.Ebs.Iops)),
-				names.AttrThroughput:          fmt.Sprintf("%d", aws.Int64Value(v.Ebs.Throughput)),
-				names.AttrVolumeSize:          fmt.Sprintf("%d", aws.Int64Value(v.Ebs.VolumeSize)),
-				names.AttrSnapshotID:          aws.StringValue(v.Ebs.SnapshotId),
-				names.AttrVolumeType:          aws.StringValue(v.Ebs.VolumeType),
->>>>>>> 117471b1
 			}
 
 			mapping["ebs"] = ebs
