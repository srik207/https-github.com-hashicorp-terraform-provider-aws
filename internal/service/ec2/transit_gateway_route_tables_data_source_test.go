package ec2_test

import (
	"fmt"
	"testing"

	"github.com/aws/aws-sdk-go/service/ec2"
	sdkacctest "github.com/hashicorp/terraform-plugin-sdk/v2/helper/acctest"
	"github.com/hashicorp/terraform-plugin-sdk/v2/helper/resource"
	"github.com/hashicorp/terraform-provider-aws/internal/acctest"
)

func testAccTransitGatewayRouteTablesDataSource_basic(t *testing.T) {
	rName := sdkacctest.RandomWithPrefix(acctest.ResourcePrefix)
	dataSourceName := "data.aws_ec2_transit_gateway_route_tables.test"

	resource.Test(t, resource.TestCase{
		PreCheck:   func() { acctest.PreCheck(t); testAccPreCheckTransitGateway(t) },
		ErrorCheck: acctest.ErrorCheck(t, ec2.EndpointsID),
		Providers:  acctest.Providers,
		Steps: []resource.TestStep{
			{
				Config: testAccTransitGatewayRouteTablesDataSourceConfig(rName),
				Check: resource.ComposeTestCheckFunc(
					acctest.CheckResourceAttrGreaterThanValue(dataSourceName, "ids.#", "0"),
				),
			},
		},
	})
}

func testAccTransitGatewayRouteTablesDataSource_filter(t *testing.T) {
	rName := sdkacctest.RandomWithPrefix(acctest.ResourcePrefix)
	dataSourceName := "data.aws_ec2_transit_gateway_route_tables.test"

	resource.Test(t, resource.TestCase{
		PreCheck:   func() { acctest.PreCheck(t); testAccPreCheckTransitGateway(t) },
		ErrorCheck: acctest.ErrorCheck(t, ec2.EndpointsID),
		Providers:  acctest.Providers,
		Steps: []resource.TestStep{
			{
				Config: testAccTransitGatewayRouteTablesTransitGatewayFilterDataSource(rName),
				Check: resource.ComposeTestCheckFunc(
<<<<<<< HEAD
					resource.TestCheckResourceAttr(dataSourceName, "ids.#", "2"),
=======
					acctest.CheckResourceAttrGreaterThanValue(dataSourceName, "ids.#", "0"),
>>>>>>> 5ac8e8c9
				),
			},
		},
	})
}

func testAccTransitGatewayRouteTablesDataSource_tags(t *testing.T) {
	rName := sdkacctest.RandomWithPrefix(acctest.ResourcePrefix)
	dataSourceName := "data.aws_ec2_transit_gateway_route_tables.test"

	resource.Test(t, resource.TestCase{
		PreCheck:   func() { acctest.PreCheck(t); testAccPreCheckTransitGateway(t) },
		ErrorCheck: acctest.ErrorCheck(t, ec2.EndpointsID),
		Providers:  acctest.Providers,
		Steps: []resource.TestStep{
			{
				Config: testAccTransitGatewayRouteTablesTransitGatewayTagsDataSource(rName),
				Check: resource.ComposeTestCheckFunc(
					resource.TestCheckResourceAttr(dataSourceName, "ids.#", "1"),
				),
			},
		},
	})
}

func testAccTransitGatewayRouteTablesDataSource_empty(t *testing.T) {
	rName := sdkacctest.RandomWithPrefix(acctest.ResourcePrefix)
	dataSourceName := "data.aws_ec2_transit_gateway_route_tables.test"

	resource.Test(t, resource.TestCase{
		PreCheck:   func() { acctest.PreCheck(t); testAccPreCheckTransitGateway(t) },
		ErrorCheck: acctest.ErrorCheck(t, ec2.EndpointsID),
		Providers:  acctest.Providers,
		Steps: []resource.TestStep{
			{
				Config: testAccTransitGatewayRouteTablesTransitGatewayEmptyDataSource(rName),
				Check: resource.ComposeTestCheckFunc(
					resource.TestCheckResourceAttr(dataSourceName, "ids.#", "0"),
				),
			},
		},
	})
}

func testAccTransitGatewayRouteTablesDataSourceConfig(rName string) string {
	return fmt.Sprintf(`
resource "aws_ec2_transit_gateway" "test" {
  tags = {
    Name = %[1]q
  }
}

resource "aws_ec2_transit_gateway_route_table" "test" {
  transit_gateway_id = aws_ec2_transit_gateway.test.id

  tags = {
    Name = %[1]q
  }
}

data "aws_ec2_transit_gateway_route_tables" "test" {
  depends_on = [aws_ec2_transit_gateway_route_table.test]
}
`, rName)
}

func testAccTransitGatewayRouteTablesTransitGatewayFilterDataSource(rName string) string {
	return fmt.Sprintf(`
resource "aws_ec2_transit_gateway" "test" {
  tags = {
    Name = %[1]q
  }
}

resource "aws_ec2_transit_gateway_route_table" "test" {
  transit_gateway_id = aws_ec2_transit_gateway.test.id

  tags = {
    Name = %[1]q
  }
}

data "aws_ec2_transit_gateway_route_tables" "test" {
  filter {
    name   = "transit-gateway-id"
    values = [aws_ec2_transit_gateway.test.id]
  }

  depends_on = [aws_ec2_transit_gateway_route_table.test]
}
`, rName)
}

func testAccTransitGatewayRouteTablesTransitGatewayTagsDataSource(rName string) string {
	return fmt.Sprintf(`
resource "aws_ec2_transit_gateway" "test" {
  tags = {
    Name = %[1]q
  }
}

resource "aws_ec2_transit_gateway_route_table" "test" {
  transit_gateway_id = aws_ec2_transit_gateway.test.id

  tags = {
    Name = %[1]q
  }
}

data "aws_ec2_transit_gateway_route_tables" "test" {
  tags = {
    Name = %[1]q
  }

  depends_on = [aws_ec2_transit_gateway_route_table.test]
}
`, rName)
}

func testAccTransitGatewayRouteTablesTransitGatewayEmptyDataSource(rName string) string {
	return fmt.Sprintf(`
data "aws_ec2_transit_gateway_route_tables" "test" {
  tags = {
    Name = %[1]q
  }
}
`, rName)
}<|MERGE_RESOLUTION|>--- conflicted
+++ resolved
@@ -41,11 +41,7 @@
 			{
 				Config: testAccTransitGatewayRouteTablesTransitGatewayFilterDataSource(rName),
 				Check: resource.ComposeTestCheckFunc(
-<<<<<<< HEAD
 					resource.TestCheckResourceAttr(dataSourceName, "ids.#", "2"),
-=======
-					acctest.CheckResourceAttrGreaterThanValue(dataSourceName, "ids.#", "0"),
->>>>>>> 5ac8e8c9
 				),
 			},
 		},
