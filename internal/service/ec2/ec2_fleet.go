--- conflicted
+++ resolved
@@ -643,13 +643,9 @@
 	defaultTagsConfig := meta.(*conns.AWSClient).DefaultTagsConfig
 	ignoreTagsConfig := meta.(*conns.AWSClient).IgnoreTagsConfig
 
-<<<<<<< HEAD
-	fleet, err := FindFleetByID(conn, d.Id())
+	fleet, err := FindFleetByID(ctx, conn, d.Id())
 	excessCapacityTerminationPolicy := d.Get("excess_capacity_termination_policy")
-=======
-	fleet, err := FindFleetByID(ctx, conn, d.Id())
-
->>>>>>> 1092267d
+
 	if !d.IsNewResource() && tfresource.NotFound(err) {
 		log.Printf("[WARN] EC2 Fleet %s not found, removing from state", d.Id())
 		d.SetId("")
@@ -766,7 +762,6 @@
 	conn := meta.(*conns.AWSClient).EC2Conn()
 
 	log.Printf("[DEBUG] Deleting EC2 Fleet: %s", d.Id())
-<<<<<<< HEAD
 
 	fleetType := d.Get("type").(string)
 
@@ -780,13 +775,7 @@
 
 	input.TerminateInstances = aws.Bool(d.Get("terminate_instances").(bool))
 
-	output, err := conn.DeleteFleets(input)
-=======
-	output, err := conn.DeleteFleetsWithContext(ctx, &ec2.DeleteFleetsInput{
-		FleetIds:           aws.StringSlice([]string{d.Id()}),
-		TerminateInstances: aws.Bool(d.Get("terminate_instances").(bool)),
-	})
->>>>>>> 1092267d
+	output, err := conn.DeleteFleetsWithContext(ctx, input)
 
 	if err == nil && output != nil {
 		err = DeleteFleetsError(output.UnsuccessfulFleetDeletions)
