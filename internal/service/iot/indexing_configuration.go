// Copyright (c) HashiCorp, Inc.
// SPDX-License-Identifier: MPL-2.0

package iot

import (
	"context"

	"github.com/YakDriver/regexache"
	"github.com/aws/aws-sdk-go-v2/aws"
	"github.com/aws/aws-sdk-go-v2/service/iot"
	awstypes "github.com/aws/aws-sdk-go-v2/service/iot/types"
	"github.com/hashicorp/terraform-plugin-sdk/v2/diag"
	"github.com/hashicorp/terraform-plugin-sdk/v2/helper/schema"
	"github.com/hashicorp/terraform-plugin-sdk/v2/helper/validation"
	"github.com/hashicorp/terraform-provider-aws/internal/conns"
	"github.com/hashicorp/terraform-provider-aws/internal/enum"
	"github.com/hashicorp/terraform-provider-aws/internal/errs/sdkdiag"
	"github.com/hashicorp/terraform-provider-aws/internal/flex"
	"github.com/hashicorp/terraform-provider-aws/names"
)

// @SDKResource("aws_iot_indexing_configuration")
func ResourceIndexingConfiguration() *schema.Resource {
	return &schema.Resource{
		CreateWithoutTimeout: resourceIndexingConfigurationPut,
		ReadWithoutTimeout:   resourceIndexingConfigurationRead,
		UpdateWithoutTimeout: resourceIndexingConfigurationPut,
		DeleteWithoutTimeout: schema.NoopContext,

		Importer: &schema.ResourceImporter{
			StateContext: schema.ImportStatePassthroughContext,
		},

		Schema: map[string]*schema.Schema{
			"thing_group_indexing_configuration": {
				Type:     schema.TypeList,
				Optional: true,
				Computed: true,
				MaxItems: 1,
				Elem: &schema.Resource{
					Schema: map[string]*schema.Schema{
						"custom_field": {
							Type:     schema.TypeSet,
							Optional: true,
							Elem: &schema.Resource{
								Schema: map[string]*schema.Schema{
									names.AttrName: {
										Type:     schema.TypeString,
										Optional: true,
									},
<<<<<<< HEAD
									"type": {
										Type:             schema.TypeString,
										Optional:         true,
										ValidateDiagFunc: enum.Validate[awstypes.FieldType](),
=======
									names.AttrType: {
										Type:         schema.TypeString,
										Optional:     true,
										ValidateFunc: validation.StringInSlice(iot.FieldType_Values(), false),
>>>>>>> 034aabf1
									},
								},
							},
						},
						"managed_field": {
							Type:     schema.TypeSet,
							Optional: true,
							Computed: true,
							Elem: &schema.Resource{
								Schema: map[string]*schema.Schema{
									names.AttrName: {
										Type:     schema.TypeString,
										Optional: true,
									},
<<<<<<< HEAD
									"type": {
										Type:             schema.TypeString,
										Optional:         true,
										ValidateDiagFunc: enum.Validate[awstypes.FieldType](),
=======
									names.AttrType: {
										Type:         schema.TypeString,
										Optional:     true,
										ValidateFunc: validation.StringInSlice(iot.FieldType_Values(), false),
>>>>>>> 034aabf1
									},
								},
							},
						},
						"thing_group_indexing_mode": {
							Type:             schema.TypeString,
							Required:         true,
							ValidateDiagFunc: enum.Validate[awstypes.ThingGroupIndexingMode](),
						},
					},
				},
				AtLeastOneOf: []string{"thing_group_indexing_configuration", "thing_indexing_configuration"},
			},
			"thing_indexing_configuration": {
				Type:     schema.TypeList,
				Optional: true,
				Computed: true,
				MaxItems: 1,
				Elem: &schema.Resource{
					Schema: map[string]*schema.Schema{
						"custom_field": {
							Type:     schema.TypeSet,
							Optional: true,
							Elem: &schema.Resource{
								Schema: map[string]*schema.Schema{
									names.AttrName: {
										Type:     schema.TypeString,
										Optional: true,
									},
<<<<<<< HEAD
									"type": {
										Type:             schema.TypeString,
										Optional:         true,
										ValidateDiagFunc: enum.Validate[awstypes.FieldType](),
=======
									names.AttrType: {
										Type:         schema.TypeString,
										Optional:     true,
										ValidateFunc: validation.StringInSlice(iot.FieldType_Values(), false),
>>>>>>> 034aabf1
									},
								},
							},
						},
						"device_defender_indexing_mode": {
							Type:             schema.TypeString,
							Optional:         true,
							Default:          awstypes.DeviceDefenderIndexingModeOff,
							ValidateDiagFunc: enum.Validate[awstypes.DeviceDefenderIndexingMode](),
						},
						"filter": {
							Type:     schema.TypeList,
							Optional: true,
							Computed: true,
							MaxItems: 1,
							Elem: &schema.Resource{
								Schema: map[string]*schema.Schema{
									"named_shadow_names": {
										Type:     schema.TypeSet,
										Optional: true,
										MinItems: 1,
										Elem: &schema.Schema{
											Type: schema.TypeString,
											ValidateFunc: validation.All(
												validation.StringLenBetween(1, 64),
												validation.StringMatch(regexache.MustCompile(`^[$a-zA-Z0-9:_-]+`), "must contain only alphanumeric characters, underscores, colons, and hyphens (^[$a-zA-Z0-9:_-]+)"),
											),
										},
									},
								},
							},
						},
						"managed_field": {
							Type:     schema.TypeSet,
							Optional: true,
							Computed: true,
							Elem: &schema.Resource{
								Schema: map[string]*schema.Schema{
									names.AttrName: {
										Type:     schema.TypeString,
										Optional: true,
									},
<<<<<<< HEAD
									"type": {
										Type:             schema.TypeString,
										Optional:         true,
										ValidateDiagFunc: enum.Validate[awstypes.FieldType](),
=======
									names.AttrType: {
										Type:         schema.TypeString,
										Optional:     true,
										ValidateFunc: validation.StringInSlice(iot.FieldType_Values(), false),
>>>>>>> 034aabf1
									},
								},
							},
						},
						"named_shadow_indexing_mode": {
							Type:             schema.TypeString,
							Optional:         true,
							Default:          awstypes.NamedShadowIndexingModeOff,
							ValidateDiagFunc: enum.Validate[awstypes.NamedShadowIndexingMode](),
						},
						"thing_connectivity_indexing_mode": {
							Type:             schema.TypeString,
							Optional:         true,
							Default:          awstypes.ThingConnectivityIndexingModeOff,
							ValidateDiagFunc: enum.Validate[awstypes.ThingConnectivityIndexingMode](),
						},
						"thing_indexing_mode": {
							Type:             schema.TypeString,
							Required:         true,
							ValidateDiagFunc: enum.Validate[awstypes.ThingIndexingMode](),
						},
					},
				},
				AtLeastOneOf: []string{"thing_indexing_configuration", "thing_group_indexing_configuration"},
			},
		},
	}
}

func resourceIndexingConfigurationPut(ctx context.Context, d *schema.ResourceData, meta interface{}) diag.Diagnostics {
	var diags diag.Diagnostics

	conn := meta.(*conns.AWSClient).IoTClient(ctx)

	input := &iot.UpdateIndexingConfigurationInput{}

	if v, ok := d.GetOk("thing_group_indexing_configuration"); ok && len(v.([]interface{})) > 0 && v.([]interface{})[0] != nil {
		input.ThingGroupIndexingConfiguration = expandThingGroupIndexingConfiguration(v.([]interface{})[0].(map[string]interface{}))
	}

	if v, ok := d.GetOk("thing_indexing_configuration"); ok && len(v.([]interface{})) > 0 && v.([]interface{})[0] != nil {
		input.ThingIndexingConfiguration = expandThingIndexingConfiguration(v.([]interface{})[0].(map[string]interface{}))
	}

	_, err := conn.UpdateIndexingConfiguration(ctx, input)

	if err != nil {
		return sdkdiag.AppendErrorf(diags, "updating IoT Indexing Configuration: %s", err)
	}

	d.SetId(meta.(*conns.AWSClient).Region)

	return append(diags, resourceIndexingConfigurationRead(ctx, d, meta)...)
}

func resourceIndexingConfigurationRead(ctx context.Context, d *schema.ResourceData, meta interface{}) diag.Diagnostics {
	var diags diag.Diagnostics

	conn := meta.(*conns.AWSClient).IoTClient(ctx)

	output, err := conn.GetIndexingConfiguration(ctx, &iot.GetIndexingConfigurationInput{})

	if err != nil {
		return sdkdiag.AppendErrorf(diags, "reading IoT Indexing Configuration: %s", err)
	}

	if output.ThingGroupIndexingConfiguration != nil {
		if err := d.Set("thing_group_indexing_configuration", []interface{}{flattenThingGroupIndexingConfiguration(output.ThingGroupIndexingConfiguration)}); err != nil {
			return sdkdiag.AppendErrorf(diags, "setting thing_group_indexing_configuration: %s", err)
		}
	} else {
		d.Set("thing_group_indexing_configuration", nil)
	}
	if output.ThingIndexingConfiguration != nil {
		if err := d.Set("thing_indexing_configuration", []interface{}{flattenThingIndexingConfiguration(output.ThingIndexingConfiguration)}); err != nil {
			return sdkdiag.AppendErrorf(diags, "setting thing_indexing_configuration: %s", err)
		}
	} else {
		d.Set("thing_indexing_configuration", nil)
	}

	return diags
}

func flattenThingGroupIndexingConfiguration(apiObject *awstypes.ThingGroupIndexingConfiguration) map[string]interface{} {
	if apiObject == nil {
		return nil
	}

	tfMap := map[string]interface{}{
		"thing_group_indexing_mode": apiObject.ThingGroupIndexingMode,
	}

	if v := apiObject.CustomFields; v != nil {
		tfMap["custom_field"] = flattenFields(v)
	}

	if v := apiObject.ManagedFields; v != nil {
		tfMap["managed_field"] = flattenFields(v)
	}

	return tfMap
}

func flattenThingIndexingConfiguration(apiObject *awstypes.ThingIndexingConfiguration) map[string]interface{} {
	if apiObject == nil {
		return nil
	}

	tfMap := map[string]interface{}{
		"device_defender_indexing_mode":    apiObject.DeviceDefenderIndexingMode,
		"named_shadow_indexing_mode":       apiObject.NamedShadowIndexingMode,
		"thing_connectivity_indexing_mode": apiObject.ThingConnectivityIndexingMode,
		"thing_indexing_mode":              apiObject.ThingIndexingMode,
	}

	if v := apiObject.CustomFields; v != nil {
		tfMap["custom_field"] = flattenFields(v)
	}

	if v := apiObject.Filter; v != nil {
		tfMap["filter"] = []interface{}{flattenIndexingFilter(v)}
	}

	if v := apiObject.ManagedFields; v != nil {
		tfMap["managed_field"] = flattenFields(v)
	}

	return tfMap
}

func flattenIndexingFilter(apiObject *awstypes.IndexingFilter) map[string]interface{} {
	if apiObject == nil {
		return nil
	}

	tfMap := map[string]interface{}{}

	if v := apiObject.NamedShadowNames; v != nil {
		tfMap["named_shadow_names"] = aws.StringSlice(v)
	}

	return tfMap
}

func flattenField(apiObject awstypes.Field) map[string]interface{} {
	tfMap := map[string]interface{}{
		"type": apiObject.Type,
	}

	if v := apiObject.Name; v != nil {
<<<<<<< HEAD
		tfMap["name"] = aws.ToString(v)
=======
		tfMap[names.AttrName] = aws.StringValue(v)
	}

	if v := apiObject.Type; v != nil {
		tfMap[names.AttrType] = aws.StringValue(v)
>>>>>>> 034aabf1
	}

	return tfMap
}

func flattenFields(apiObjects []awstypes.Field) []interface{} {
	if len(apiObjects) == 0 {
		return nil
	}

	var tfList []interface{}

	for _, apiObject := range apiObjects {
		tfList = append(tfList, flattenField(apiObject))
	}

	return tfList
}

func expandThingGroupIndexingConfiguration(tfMap map[string]interface{}) *awstypes.ThingGroupIndexingConfiguration {
	if tfMap == nil {
		return nil
	}

	apiObject := &awstypes.ThingGroupIndexingConfiguration{}

	if v, ok := tfMap["custom_field"].(*schema.Set); ok && v.Len() > 0 {
		apiObject.CustomFields = expandFields(v.List())
	}

	if v, ok := tfMap["managed_field"].(*schema.Set); ok && v.Len() > 0 {
		apiObject.ManagedFields = expandFields(v.List())
	}

	if v, ok := tfMap["thing_group_indexing_mode"].(string); ok && v != "" {
		apiObject.ThingGroupIndexingMode = awstypes.ThingGroupIndexingMode(v)
	}

	return apiObject
}

func expandThingIndexingConfiguration(tfMap map[string]interface{}) *awstypes.ThingIndexingConfiguration {
	if tfMap == nil {
		return nil
	}

	apiObject := &awstypes.ThingIndexingConfiguration{}

	if v, ok := tfMap["custom_field"].(*schema.Set); ok && v.Len() > 0 {
		apiObject.CustomFields = expandFields(v.List())
	}

	if v, ok := tfMap["device_defender_indexing_mode"].(string); ok && v != "" {
		apiObject.DeviceDefenderIndexingMode = awstypes.DeviceDefenderIndexingMode(v)
	}

	if v, ok := tfMap["filter"]; ok && len(v.([]interface{})) > 0 && v.([]interface{})[0] != nil {
		apiObject.Filter = expandIndexingFilter(v.([]interface{})[0].(map[string]interface{}))
	}

	if v, ok := tfMap["managed_field"].(*schema.Set); ok && v.Len() > 0 {
		apiObject.ManagedFields = expandFields(v.List())
	}

	if v, ok := tfMap["named_shadow_indexing_mode"].(string); ok && v != "" {
		apiObject.NamedShadowIndexingMode = awstypes.NamedShadowIndexingMode(v)
	}

	if v, ok := tfMap["thing_connectivity_indexing_mode"].(string); ok && v != "" {
		apiObject.ThingConnectivityIndexingMode = awstypes.ThingConnectivityIndexingMode(v)
	}

	if v, ok := tfMap["thing_indexing_mode"].(string); ok && v != "" {
		apiObject.ThingIndexingMode = awstypes.ThingIndexingMode(v)
	}

	return apiObject
}

func expandIndexingFilter(tfMap map[string]interface{}) *awstypes.IndexingFilter {
	if tfMap == nil {
		return nil
	}

	apiObject := &awstypes.IndexingFilter{}

	if v, ok := tfMap["named_shadow_names"].(*schema.Set); ok && v.Len() > 0 {
		apiObject.NamedShadowNames = flex.ExpandStringValueSet(v)
	}

	return apiObject
}

func expandField(tfMap map[string]interface{}) *awstypes.Field {
	if tfMap == nil {
		return nil
	}

	apiObject := &awstypes.Field{}

	if v, ok := tfMap[names.AttrName].(string); ok && v != "" {
		apiObject.Name = aws.String(v)
	}

<<<<<<< HEAD
	if v, ok := tfMap["type"].(string); ok && v != "" {
		apiObject.Type = awstypes.FieldType(v)
=======
	if v, ok := tfMap[names.AttrType].(string); ok && v != "" {
		apiObject.Type = aws.String(v)
>>>>>>> 034aabf1
	}

	return apiObject
}

func expandFields(tfList []interface{}) []awstypes.Field {
	if len(tfList) == 0 {
		return nil
	}

	var apiObjects []awstypes.Field

	for _, tfMapRaw := range tfList {
		tfMap, ok := tfMapRaw.(map[string]interface{})

		if !ok {
			continue
		}

		apiObject := expandField(tfMap)

		if apiObject == nil {
			continue
		}

		apiObjects = append(apiObjects, *apiObject)
	}

	return apiObjects
}<|MERGE_RESOLUTION|>--- conflicted
+++ resolved
@@ -49,17 +49,10 @@
 										Type:     schema.TypeString,
 										Optional: true,
 									},
-<<<<<<< HEAD
-									"type": {
+									names.AttrType: {
 										Type:             schema.TypeString,
 										Optional:         true,
 										ValidateDiagFunc: enum.Validate[awstypes.FieldType](),
-=======
-									names.AttrType: {
-										Type:         schema.TypeString,
-										Optional:     true,
-										ValidateFunc: validation.StringInSlice(iot.FieldType_Values(), false),
->>>>>>> 034aabf1
 									},
 								},
 							},
@@ -74,17 +67,10 @@
 										Type:     schema.TypeString,
 										Optional: true,
 									},
-<<<<<<< HEAD
-									"type": {
+									names.AttrType: {
 										Type:             schema.TypeString,
 										Optional:         true,
 										ValidateDiagFunc: enum.Validate[awstypes.FieldType](),
-=======
-									names.AttrType: {
-										Type:         schema.TypeString,
-										Optional:     true,
-										ValidateFunc: validation.StringInSlice(iot.FieldType_Values(), false),
->>>>>>> 034aabf1
 									},
 								},
 							},
@@ -114,17 +100,10 @@
 										Type:     schema.TypeString,
 										Optional: true,
 									},
-<<<<<<< HEAD
-									"type": {
+									names.AttrType: {
 										Type:             schema.TypeString,
 										Optional:         true,
 										ValidateDiagFunc: enum.Validate[awstypes.FieldType](),
-=======
-									names.AttrType: {
-										Type:         schema.TypeString,
-										Optional:     true,
-										ValidateFunc: validation.StringInSlice(iot.FieldType_Values(), false),
->>>>>>> 034aabf1
 									},
 								},
 							},
@@ -167,17 +146,10 @@
 										Type:     schema.TypeString,
 										Optional: true,
 									},
-<<<<<<< HEAD
-									"type": {
+									names.AttrType: {
 										Type:             schema.TypeString,
 										Optional:         true,
 										ValidateDiagFunc: enum.Validate[awstypes.FieldType](),
-=======
-									names.AttrType: {
-										Type:         schema.TypeString,
-										Optional:     true,
-										ValidateFunc: validation.StringInSlice(iot.FieldType_Values(), false),
->>>>>>> 034aabf1
 									},
 								},
 							},
@@ -325,19 +297,11 @@
 
 func flattenField(apiObject awstypes.Field) map[string]interface{} {
 	tfMap := map[string]interface{}{
-		"type": apiObject.Type,
+		names.AttrType: apiObject.Type,
 	}
 
 	if v := apiObject.Name; v != nil {
-<<<<<<< HEAD
-		tfMap["name"] = aws.ToString(v)
-=======
-		tfMap[names.AttrName] = aws.StringValue(v)
-	}
-
-	if v := apiObject.Type; v != nil {
-		tfMap[names.AttrType] = aws.StringValue(v)
->>>>>>> 034aabf1
+		tfMap[names.AttrName] = aws.ToString(v)
 	}
 
 	return tfMap
@@ -442,13 +406,8 @@
 		apiObject.Name = aws.String(v)
 	}
 
-<<<<<<< HEAD
-	if v, ok := tfMap["type"].(string); ok && v != "" {
+	if v, ok := tfMap[names.AttrType].(string); ok && v != "" {
 		apiObject.Type = awstypes.FieldType(v)
-=======
-	if v, ok := tfMap[names.AttrType].(string); ok && v != "" {
-		apiObject.Type = aws.String(v)
->>>>>>> 034aabf1
 	}
 
 	return apiObject
