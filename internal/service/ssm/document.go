--- conflicted
+++ resolved
@@ -429,17 +429,13 @@
 		}
 	}
 
-<<<<<<< HEAD
 	if v, ok := d.GetOk("force_destroy"); ok {
 		d.Set("force_destroy", v.(bool))
 	} else {
 		d.Set("force_destroy", false)
 	}
 
-	SetTagsOut(ctx, doc.Tags)
-=======
 	setTagsOut(ctx, doc.Tags)
->>>>>>> bd54feb6
 
 	return diags
 }
