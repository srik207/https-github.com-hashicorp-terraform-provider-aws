--- conflicted
+++ resolved
@@ -45,6 +45,14 @@
 			},
 		},
 		{
+			Factory:  ResourceKxDataview,
+			TypeName: "aws_finspace_kx_dataview",
+			Name:     "Kx Dataview",
+			Tags: &types.ServicePackageResourceTags{
+				IdentifierAttribute: "arn",
+			},
+		},
+		{
 			Factory:  ResourceKxEnvironment,
 			TypeName: "aws_finspace_kx_environment",
 			Name:     "Kx Environment",
@@ -69,15 +77,9 @@
 			},
 		},
 		{
-<<<<<<< HEAD
-			Factory:  ResourceKxDataview,
-			TypeName: "aws_finspace_kx_dataview",
-			Name:     "Kx Dataview",
-=======
 			Factory:  ResourceKxVolume,
 			TypeName: "aws_finspace_kx_volume",
 			Name:     "Kx Volume",
->>>>>>> bbe6c9d4
 			Tags: &types.ServicePackageResourceTags{
 				IdentifierAttribute: "arn",
 			},
