--- conflicted
+++ resolved
@@ -10,45 +10,7 @@
 	"github.com/hashicorp/terraform-provider-aws/internal/tfresource"
 )
 
-<<<<<<< HEAD
-func FindLambdaFunctionAssociationByArnWithContext(ctx context.Context, conn *connect.Connect, instanceID string, functionArn string) (string, error) {
-	var result string
-
-	input := &connect.ListLambdaFunctionsInput{
-		InstanceId: aws.String(instanceID),
-		MaxResults: aws.Int64(ListLambdaFunctionsMaxResults),
-	}
-
-	err := conn.ListLambdaFunctionsPagesWithContext(ctx, input, func(page *connect.ListLambdaFunctionsOutput, lastPage bool) bool {
-		if page == nil {
-			return !lastPage
-		}
-
-		for _, cf := range page.LambdaFunctions {
-			if cf == nil {
-				continue
-			}
-
-			if aws.StringValue(cf) == functionArn {
-				result = functionArn
-				return false
-			}
-		}
-
-		return !lastPage
-	})
-
-	if err != nil {
-		return "", err
-	}
-
-	return result, nil
-}
-
-func FindBotAssociationV1ByNameWithContext(ctx context.Context, conn *connect.Connect, instanceID string, name string) (*connect.LexBot, error) {
-=======
 func FindBotAssociationV1ByNameAndRegionWithContext(ctx context.Context, conn *connect.Connect, instanceID, name, region string) (*connect.LexBot, error) {
->>>>>>> 44596d93
 	var result *connect.LexBot
 
 	input := &connect.ListBotsInput{
@@ -97,4 +59,38 @@
 	}
 
 	return result, nil
+}
+
+func FindLambdaFunctionAssociationByArnWithContext(ctx context.Context, conn *connect.Connect, instanceID string, functionArn string) (string, error) {
+	var result string
+
+	input := &connect.ListLambdaFunctionsInput{
+		InstanceId: aws.String(instanceID),
+		MaxResults: aws.Int64(ListLambdaFunctionsMaxResults),
+	}
+
+	err := conn.ListLambdaFunctionsPagesWithContext(ctx, input, func(page *connect.ListLambdaFunctionsOutput, lastPage bool) bool {
+		if page == nil {
+			return !lastPage
+		}
+
+		for _, cf := range page.LambdaFunctions {
+			if cf == nil {
+				continue
+			}
+
+			if aws.StringValue(cf) == functionArn {
+				result = functionArn
+				return false
+			}
+		}
+
+		return !lastPage
+	})
+
+	if err != nil {
+		return "", err
+	}
+
+	return result, nil
 }