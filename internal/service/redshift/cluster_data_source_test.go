package redshift_test

import (
	"fmt"
	"testing"

	"github.com/aws/aws-sdk-go/service/redshift"
	sdkacctest "github.com/hashicorp/terraform-plugin-sdk/v2/helper/acctest"
	"github.com/hashicorp/terraform-plugin-sdk/v2/helper/resource"
	"github.com/hashicorp/terraform-provider-aws/internal/acctest"
)

func TestAccRedshiftClusterDataSource_basic(t *testing.T) {
	dataSourceName := "data.aws_redshift_cluster.test"
	resourceName := "aws_redshift_cluster.test"
	rName := sdkacctest.RandomWithPrefix(acctest.ResourcePrefix)

	resource.ParallelTest(t, resource.TestCase{
		PreCheck:          func() { acctest.PreCheck(t) },
		ErrorCheck:        acctest.ErrorCheck(t, redshift.EndpointsID),
		ProviderFactories: acctest.ProviderFactories,
		Steps: []resource.TestStep{
			{
				Config: testAccClusterDataSourceConfig_basic(rName),
				Check: resource.ComposeAggregateTestCheckFunc(
					resource.TestCheckResourceAttr(resourceName, "cluster_nodes.#", "1"),
					resource.TestCheckResourceAttrSet(resourceName, "cluster_nodes.0.public_ip_address"),
					resource.TestCheckResourceAttrSet(dataSourceName, "allow_version_upgrade"),
					resource.TestCheckResourceAttrSet(dataSourceName, "automated_snapshot_retention_period"),
					resource.TestCheckResourceAttrSet(dataSourceName, "availability_zone"),
					resource.TestCheckResourceAttrSet(dataSourceName, "cluster_identifier"),
					resource.TestCheckResourceAttrSet(dataSourceName, "cluster_parameter_group_name"),
					resource.TestCheckResourceAttrSet(dataSourceName, "cluster_public_key"),
					resource.TestCheckResourceAttrSet(dataSourceName, "cluster_revision_number"),
					resource.TestCheckResourceAttr(dataSourceName, "cluster_type", "single-node"),
					resource.TestCheckResourceAttrSet(dataSourceName, "cluster_version"),
					resource.TestCheckResourceAttrSet(dataSourceName, "database_name"),
					resource.TestCheckResourceAttrSet(dataSourceName, "encrypted"),
					resource.TestCheckResourceAttrSet(dataSourceName, "endpoint"),
					resource.TestCheckResourceAttrSet(dataSourceName, "master_username"),
					resource.TestCheckResourceAttrSet(dataSourceName, "node_type"),
					resource.TestCheckResourceAttrSet(dataSourceName, "number_of_nodes"),
					resource.TestCheckResourceAttrSet(dataSourceName, "port"),
					resource.TestCheckResourceAttrSet(dataSourceName, "preferred_maintenance_window"),
					resource.TestCheckResourceAttrSet(dataSourceName, "manual_snapshot_retention_period"),
					resource.TestCheckResourceAttrSet(dataSourceName, "maintenance_track_name"),
					resource.TestCheckResourceAttrSet(dataSourceName, "arn"),
					resource.TestCheckResourceAttrSet(dataSourceName, "publicly_accessible"),
					resource.TestCheckResourceAttrPair(dataSourceName, "availability_zone_relocation_enabled", resourceName, "availability_zone_relocation_enabled"),
				),
			},
		},
	})
}

func TestAccRedshiftClusterDataSource_vpc(t *testing.T) {
	dataSourceName := "data.aws_redshift_cluster.test"
	subnetGroupResourceName := "aws_redshift_subnet_group.test"
	rName := sdkacctest.RandomWithPrefix(acctest.ResourcePrefix)

	resource.ParallelTest(t, resource.TestCase{
		PreCheck:          func() { acctest.PreCheck(t) },
		ErrorCheck:        acctest.ErrorCheck(t, redshift.EndpointsID),
		ProviderFactories: acctest.ProviderFactories,
		Steps: []resource.TestStep{
			{
				Config: testAccClusterDataSourceConfig_vpc(rName),
				Check: resource.ComposeAggregateTestCheckFunc(
					resource.TestCheckResourceAttrSet(dataSourceName, "vpc_id"),
					resource.TestCheckResourceAttr(dataSourceName, "vpc_security_group_ids.#", "1"),
					resource.TestCheckResourceAttr(dataSourceName, "cluster_type", "multi-node"),
					resource.TestCheckResourceAttrPair(dataSourceName, "cluster_subnet_group_name", subnetGroupResourceName, "name"),
				),
			},
		},
	})
}

func TestAccRedshiftClusterDataSource_logging(t *testing.T) {
	dataSourceName := "data.aws_redshift_cluster.test"
	bucketResourceName := "aws_s3_bucket.test"
	rName := sdkacctest.RandomWithPrefix(acctest.ResourcePrefix)

	resource.ParallelTest(t, resource.TestCase{
		PreCheck:          func() { acctest.PreCheck(t) },
		ErrorCheck:        acctest.ErrorCheck(t, redshift.EndpointsID),
		ProviderFactories: acctest.ProviderFactories,
		Steps: []resource.TestStep{
			{
				Config: testAccClusterDataSourceConfig_logging(rName),
				Check: resource.ComposeAggregateTestCheckFunc(
					resource.TestCheckResourceAttr(dataSourceName, "enable_logging", "true"),
					resource.TestCheckResourceAttrPair(dataSourceName, "bucket_name", bucketResourceName, "bucket"),
					resource.TestCheckResourceAttr(dataSourceName, "s3_key_prefix", "cluster-logging/"),
				),
			},
		},
	})
}

func TestAccRedshiftClusterDataSource_availabilityZoneRelocationEnabled(t *testing.T) {
	dataSourceName := "data.aws_redshift_cluster.test"
	resourceName := "aws_redshift_cluster.test"
	rName := sdkacctest.RandomWithPrefix(acctest.ResourcePrefix)

	resource.ParallelTest(t, resource.TestCase{
		PreCheck:          func() { acctest.PreCheck(t) },
		ErrorCheck:        acctest.ErrorCheck(t, redshift.EndpointsID),
		ProviderFactories: acctest.ProviderFactories,
		Steps: []resource.TestStep{
			{
				Config: testAccClusterDataSourceConfig_availabilityZoneRelocationEnabled(rName),
				Check: resource.ComposeAggregateTestCheckFunc(
					resource.TestCheckResourceAttrPair(dataSourceName, "availability_zone_relocation_enabled", resourceName, "availability_zone_relocation_enabled"),
				),
			},
		},
	})
}

func testAccClusterDataSourceConfig_basic(rName string) string {
	return fmt.Sprintf(`
resource "aws_redshift_cluster" "test" {
  cluster_identifier = %[1]q

  database_name       = "testdb"
  master_username     = "foo"
  master_password     = "Password1"
  node_type           = "dc2.large"
  cluster_type        = "single-node"
  skip_final_snapshot = true
}

data "aws_redshift_cluster" "test" {
  cluster_identifier = aws_redshift_cluster.test.cluster_identifier
}
`, rName)
}

<<<<<<< HEAD
func testAccClusterWithVPCDataSourceConfig(rName string) string {
	return acctest.ConfigCompose(acctest.ConfigVpcWithSubnets(rName, 2), fmt.Sprintf(`
=======
func testAccClusterDataSourceConfig_vpc(rName string) string {
	return acctest.ConfigCompose(acctest.ConfigAvailableAZsNoOptIn(), fmt.Sprintf(`
resource "aws_vpc" "test" {
  cidr_block = "10.1.0.0/16"

  tags = {
    Name = %[1]q
  }
}

resource "aws_subnet" "test1" {
  cidr_block        = "10.1.1.0/24"
  availability_zone = data.aws_availability_zones.available.names[0]
  vpc_id            = aws_vpc.test.id

  tags = {
    Name = %[1]q
  }
}

resource "aws_subnet" "test2" {
  cidr_block        = "10.1.2.0/24"
  availability_zone = data.aws_availability_zones.available.names[1]
  vpc_id            = aws_vpc.test.id

  tags = {
    Name = %[1]q
  }
}

>>>>>>> 26e7e5ed
resource "aws_redshift_subnet_group" "test" {
  name       = %[1]q
  subnet_ids = aws_subnet.test[*].id
}

resource "aws_security_group" "test" {
  name   = %[1]q
  vpc_id = aws_vpc.test.id

  tags = {
    Name = %[1]q
  }
}

resource "aws_redshift_cluster" "test" {
  cluster_identifier = %[1]q

  database_name             = "testdb"
  master_username           = "foo"
  master_password           = "Password1"
  node_type                 = "dc2.large"
  cluster_type              = "multi-node"
  number_of_nodes           = 2
  publicly_accessible       = false
  cluster_subnet_group_name = aws_redshift_subnet_group.test.name
  vpc_security_group_ids    = [aws_security_group.test.id]
  skip_final_snapshot       = true
}

data "aws_redshift_cluster" "test" {
  cluster_identifier = aws_redshift_cluster.test.cluster_identifier
}
`, rName))
}

func testAccClusterDataSourceConfig_logging(rName string) string {
	return fmt.Sprintf(`
data "aws_redshift_service_account" "test" {}

resource "aws_s3_bucket" "test" {
  bucket        = %[1]q
  force_destroy = true
}

data "aws_iam_policy_document" "test" {
  statement {
    actions   = ["s3:PutObject"]
    resources = ["${aws_s3_bucket.test.arn}/*"]

    principals {
      identifiers = [data.aws_redshift_service_account.test.arn]
      type        = "AWS"
    }
  }

  statement {
    actions   = ["s3:GetBucketAcl"]
    resources = [aws_s3_bucket.test.arn]

    principals {
      identifiers = [data.aws_redshift_service_account.test.arn]
      type        = "AWS"
    }
  }
}

resource "aws_s3_bucket_policy" "test" {
  bucket = aws_s3_bucket.test.bucket
  policy = data.aws_iam_policy_document.test.json
}

resource "aws_redshift_cluster" "test" {
  depends_on = [aws_s3_bucket_policy.test]

  cluster_identifier  = %[1]q
  cluster_type        = "single-node"
  database_name       = "testdb"
  master_password     = "Password1"
  master_username     = "foo"
  node_type           = "dc2.large"
  skip_final_snapshot = true

  logging {
    bucket_name   = aws_s3_bucket.test.id
    enable        = true
    s3_key_prefix = "cluster-logging/"
  }
}

data "aws_redshift_cluster" "test" {
  cluster_identifier = aws_redshift_cluster.test.cluster_identifier
}
`, rName)
}

func testAccClusterDataSourceConfig_availabilityZoneRelocationEnabled(rName string) string {
	return fmt.Sprintf(`
resource "aws_redshift_cluster" "test" {
  cluster_identifier = %[1]q

  database_name       = "testdb"
  master_username     = "foo"
  master_password     = "Password1"
  node_type           = "ra3.xlplus"
  cluster_type        = "single-node"
  skip_final_snapshot = true
  publicly_accessible = false

  availability_zone_relocation_enabled = true
}

data "aws_redshift_cluster" "test" {
  cluster_identifier = aws_redshift_cluster.test.cluster_identifier
}
`, rName)
}<|MERGE_RESOLUTION|>--- conflicted
+++ resolved
@@ -137,41 +137,8 @@
 `, rName)
 }
 
-<<<<<<< HEAD
-func testAccClusterWithVPCDataSourceConfig(rName string) string {
+func testAccClusterDataSourceConfig_vpc(rName string) string {
 	return acctest.ConfigCompose(acctest.ConfigVpcWithSubnets(rName, 2), fmt.Sprintf(`
-=======
-func testAccClusterDataSourceConfig_vpc(rName string) string {
-	return acctest.ConfigCompose(acctest.ConfigAvailableAZsNoOptIn(), fmt.Sprintf(`
-resource "aws_vpc" "test" {
-  cidr_block = "10.1.0.0/16"
-
-  tags = {
-    Name = %[1]q
-  }
-}
-
-resource "aws_subnet" "test1" {
-  cidr_block        = "10.1.1.0/24"
-  availability_zone = data.aws_availability_zones.available.names[0]
-  vpc_id            = aws_vpc.test.id
-
-  tags = {
-    Name = %[1]q
-  }
-}
-
-resource "aws_subnet" "test2" {
-  cidr_block        = "10.1.2.0/24"
-  availability_zone = data.aws_availability_zones.available.names[1]
-  vpc_id            = aws_vpc.test.id
-
-  tags = {
-    Name = %[1]q
-  }
-}
-
->>>>>>> 26e7e5ed
 resource "aws_redshift_subnet_group" "test" {
   name       = %[1]q
   subnet_ids = aws_subnet.test[*].id
@@ -255,7 +222,7 @@
   skip_final_snapshot = true
 
   logging {
-    bucket_name   = aws_s3_bucket.test.id
+   bucket_name   = aws_s3_bucket.test.id
     enable        = true
     s3_key_prefix = "cluster-logging/"
   }
