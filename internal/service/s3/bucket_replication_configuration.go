--- conflicted
+++ resolved
@@ -346,7 +346,6 @@
 
 	d.SetId(bucket)
 
-<<<<<<< HEAD
 	return resource.Retry(replicationRetryDelay, func() *resource.RetryError {
 		err := resourceBucketReplicationConfigurationRead(d, meta)
 		if tfawserr.ErrCodeEquals(err, "ReplicationConfigurationNotFoundError") {
@@ -355,11 +354,9 @@
 		if err != nil {
 			return resource.NonRetryableError(err)
 		}
+    append(diags, resourceBucketReplicationConfigurationRead(ctx, d, meta)...)
 		return nil
 	})
-=======
-	return append(diags, resourceBucketReplicationConfigurationRead(ctx, d, meta)...)
->>>>>>> e6546d9b
 }
 
 func resourceBucketReplicationConfigurationRead(ctx context.Context, d *schema.ResourceData, meta interface{}) diag.Diagnostics {
