--- conflicted
+++ resolved
@@ -22,812 +22,6 @@
 	"github.com/hashicorp/terraform-provider-aws/internal/tfresource"
 	"github.com/hashicorp/terraform-provider-aws/names"
 )
-
-func TestAccRDSParameterGroup_basic(t *testing.T) {
-	ctx := acctest.Context(t)
-	var v types.DBParameterGroup
-	resourceName := "aws_db_parameter_group.test"
-	rName := sdkacctest.RandomWithPrefix(acctest.ResourcePrefix)
-
-	resource.ParallelTest(t, resource.TestCase{
-		PreCheck:                 func() { acctest.PreCheck(ctx, t) },
-		ErrorCheck:               acctest.ErrorCheck(t, names.RDSServiceID),
-		ProtoV5ProviderFactories: acctest.ProtoV5ProviderFactories,
-		CheckDestroy:             testAccCheckParameterGroupDestroy(ctx),
-		Steps: []resource.TestStep{
-			{
-				Config: testAccParameterGroupConfig_basic(rName),
-				Check: resource.ComposeTestCheckFunc(
-					testAccCheckParameterGroupExists(ctx, resourceName, &v),
-					testAccCheckParameterGroupAttributes(&v, rName),
-					resource.TestCheckResourceAttr(resourceName, names.AttrName, rName),
-					resource.TestCheckResourceAttr(resourceName, names.AttrFamily, "mysql5.6"),
-					resource.TestCheckTypeSetElemNestedAttrs(resourceName, "parameter.*", map[string]string{
-						names.AttrName:  "character_set_results",
-						names.AttrValue: "utf8",
-					}),
-					resource.TestCheckTypeSetElemNestedAttrs(resourceName, "parameter.*", map[string]string{
-						names.AttrName:  "character_set_server",
-						names.AttrValue: "utf8",
-					}),
-					resource.TestCheckTypeSetElemNestedAttrs(resourceName, "parameter.*", map[string]string{
-						names.AttrName:  "character_set_client",
-						names.AttrValue: "utf8",
-					}),
-					acctest.MatchResourceAttrRegionalARN(resourceName, names.AttrARN, "rds", regexache.MustCompile(fmt.Sprintf("pg:%s$", rName))),
-				),
-			},
-			{
-				ResourceName:            resourceName,
-				ImportState:             true,
-				ImportStateVerify:       true,
-				ImportStateVerifyIgnore: []string{"skip_destroy"},
-			},
-			{
-				Config: testAccParameterGroupConfig_addParameters(rName),
-				Check: resource.ComposeTestCheckFunc(
-					testAccCheckParameterGroupExists(ctx, resourceName, &v),
-					testAccCheckParameterGroupAttributes(&v, rName),
-					resource.TestCheckResourceAttr(resourceName, names.AttrName, rName),
-					resource.TestCheckResourceAttr(resourceName, names.AttrFamily, "mysql5.6"),
-					resource.TestCheckTypeSetElemNestedAttrs(resourceName, "parameter.*", map[string]string{
-						names.AttrName:  "collation_connection",
-						names.AttrValue: "utf8_unicode_ci",
-					}),
-					resource.TestCheckTypeSetElemNestedAttrs(resourceName, "parameter.*", map[string]string{
-						names.AttrName:  "character_set_results",
-						names.AttrValue: "utf8",
-					}),
-					resource.TestCheckTypeSetElemNestedAttrs(resourceName, "parameter.*", map[string]string{
-						names.AttrName:  "character_set_server",
-						names.AttrValue: "utf8",
-					}),
-					resource.TestCheckTypeSetElemNestedAttrs(resourceName, "parameter.*", map[string]string{
-						names.AttrName:  "collation_server",
-						names.AttrValue: "utf8_unicode_ci",
-					}),
-					resource.TestCheckTypeSetElemNestedAttrs(resourceName, "parameter.*", map[string]string{
-						names.AttrName:  "character_set_client",
-						names.AttrValue: "utf8",
-					}),
-					acctest.MatchResourceAttrRegionalARN(resourceName, names.AttrARN, "rds", regexache.MustCompile(fmt.Sprintf("pg:%s$", rName))),
-				),
-			},
-			{
-				Config: testAccParameterGroupConfig_basic(rName),
-				Check: resource.ComposeTestCheckFunc(
-					testAccCheckParameterGroupExists(ctx, resourceName, &v),
-					testAccCheckParameterGroupAttributes(&v, rName),
-					testAccCheckParameterNotUserDefined(ctx, resourceName, "collation_connection"),
-					testAccCheckParameterNotUserDefined(ctx, resourceName, "collation_server"),
-					resource.TestCheckResourceAttr(resourceName, "parameter.#", acctest.Ct3),
-					resource.TestCheckTypeSetElemNestedAttrs(resourceName, "parameter.*", map[string]string{
-						names.AttrName:  "character_set_results",
-						names.AttrValue: "utf8",
-					}),
-					resource.TestCheckTypeSetElemNestedAttrs(resourceName, "parameter.*", map[string]string{
-						names.AttrName:  "character_set_server",
-						names.AttrValue: "utf8",
-					}),
-					resource.TestCheckTypeSetElemNestedAttrs(resourceName, "parameter.*", map[string]string{
-						names.AttrName:  "character_set_client",
-						names.AttrValue: "utf8",
-					}),
-				),
-			},
-		},
-	})
-}
-
-func TestAccRDSParameterGroup_disappears(t *testing.T) {
-	ctx := acctest.Context(t)
-	var v types.DBParameterGroup
-	resourceName := "aws_db_parameter_group.test"
-	rName := sdkacctest.RandomWithPrefix(acctest.ResourcePrefix)
-
-	resource.ParallelTest(t, resource.TestCase{
-		PreCheck:                 func() { acctest.PreCheck(ctx, t) },
-		ErrorCheck:               acctest.ErrorCheck(t, names.RDSServiceID),
-		ProtoV5ProviderFactories: acctest.ProtoV5ProviderFactories,
-		CheckDestroy:             testAccCheckParameterGroupDestroy(ctx),
-		Steps: []resource.TestStep{
-			{
-				Config: testAccParameterGroupConfig_basic(rName),
-				Check: resource.ComposeTestCheckFunc(
-					testAccCheckParameterGroupExists(ctx, resourceName, &v),
-					acctest.CheckResourceDisappears(ctx, acctest.Provider, tfrds.ResourceParameterGroup(), resourceName),
-				),
-				ExpectNonEmptyPlan: true,
-			},
-		},
-	})
-}
-
-func TestAccRDSParameterGroup_tags(t *testing.T) {
-	ctx := acctest.Context(t)
-	var v types.DBParameterGroup
-	resourceName := "aws_db_parameter_group.test"
-	rName := sdkacctest.RandomWithPrefix(acctest.ResourcePrefix)
-
-	resource.ParallelTest(t, resource.TestCase{
-		PreCheck:                 func() { acctest.PreCheck(ctx, t) },
-		ErrorCheck:               acctest.ErrorCheck(t, names.RDSServiceID),
-		ProtoV5ProviderFactories: acctest.ProtoV5ProviderFactories,
-		CheckDestroy:             testAccCheckParameterGroupDestroy(ctx),
-		Steps: []resource.TestStep{
-			{
-				Config: testAccParameterGroupConfig_tags1(rName, acctest.CtKey1, acctest.CtValue1),
-				Check: resource.ComposeTestCheckFunc(
-					testAccCheckParameterGroupExists(ctx, resourceName, &v),
-					resource.TestCheckResourceAttr(resourceName, acctest.CtTagsPercent, acctest.Ct1),
-					resource.TestCheckResourceAttr(resourceName, acctest.CtTagsKey1, acctest.CtValue1),
-				),
-			},
-			{
-				ResourceName:      resourceName,
-				ImportState:       true,
-				ImportStateVerify: true,
-			},
-			{
-				Config: testAccParameterGroupConfig_tags2(rName, acctest.CtKey1, acctest.CtValue1Updated, acctest.CtKey2, acctest.CtValue2),
-				Check: resource.ComposeTestCheckFunc(
-					testAccCheckParameterGroupExists(ctx, resourceName, &v),
-					resource.TestCheckResourceAttr(resourceName, acctest.CtTagsPercent, acctest.Ct2),
-					resource.TestCheckResourceAttr(resourceName, acctest.CtTagsKey1, acctest.CtValue1Updated),
-					resource.TestCheckResourceAttr(resourceName, acctest.CtTagsKey2, acctest.CtValue2),
-				),
-			},
-			{
-				Config: testAccParameterGroupConfig_tags1(rName, acctest.CtKey2, acctest.CtValue2),
-				Check: resource.ComposeTestCheckFunc(
-					testAccCheckParameterGroupExists(ctx, resourceName, &v),
-					resource.TestCheckResourceAttr(resourceName, acctest.CtTagsPercent, acctest.Ct1),
-					resource.TestCheckResourceAttr(resourceName, acctest.CtTagsKey2, acctest.CtValue2),
-				),
-			},
-		},
-	})
-}
-
-func TestAccRDSParameterGroup_caseWithMixedParameters(t *testing.T) {
-	ctx := acctest.Context(t)
-	rName := sdkacctest.RandomWithPrefix(acctest.ResourcePrefix)
-
-	resource.ParallelTest(t, resource.TestCase{
-		PreCheck:                 func() { acctest.PreCheck(ctx, t) },
-		ErrorCheck:               acctest.ErrorCheck(t, names.RDSServiceID),
-		ProtoV5ProviderFactories: acctest.ProtoV5ProviderFactories,
-		CheckDestroy:             testAccCheckParameterGroupDestroy(ctx),
-		Steps: []resource.TestStep{
-			{
-				Config: testAccParameterGroupConfig_caseWithMixedParameters(rName),
-				Check:  resource.ComposeTestCheckFunc(),
-			},
-		},
-	})
-}
-
-func TestAccRDSParameterGroup_limit(t *testing.T) {
-	ctx := acctest.Context(t)
-	var v types.DBParameterGroup
-	resourceName := "aws_db_parameter_group.test"
-	rName := sdkacctest.RandomWithPrefix(acctest.ResourcePrefix)
-
-	resource.ParallelTest(t, resource.TestCase{
-		PreCheck:                 func() { acctest.PreCheck(ctx, t) },
-		ErrorCheck:               acctest.ErrorCheck(t, names.RDSServiceID),
-		ProtoV5ProviderFactories: acctest.ProtoV5ProviderFactories,
-		CheckDestroy:             testAccCheckParameterGroupDestroy(ctx),
-		Steps: []resource.TestStep{
-			{
-				Config: testAccParameterGroupConfig_exceedDefaultLimit(rName),
-				Check: resource.ComposeTestCheckFunc(
-					testAccCheckParameterGroupExists(ctx, resourceName, &v),
-					testAccCheckParameterGroupAttributes(&v, rName),
-					resource.TestCheckResourceAttr(resourceName, names.AttrName, rName),
-					resource.TestCheckResourceAttr(resourceName, names.AttrFamily, "mysql5.6"),
-					resource.TestCheckResourceAttr(resourceName, names.AttrDescription, "RDS default parameter group: Exceed default AWS parameter group limit of twenty"),
-					resource.TestCheckTypeSetElemNestedAttrs(resourceName, "parameter.*", map[string]string{
-						names.AttrName:  "character_set_server",
-						names.AttrValue: "utf8",
-					}),
-					resource.TestCheckTypeSetElemNestedAttrs(resourceName, "parameter.*", map[string]string{
-						names.AttrName:  "character_set_client",
-						names.AttrValue: "utf8",
-					}),
-					resource.TestCheckTypeSetElemNestedAttrs(resourceName, "parameter.*", map[string]string{
-						names.AttrName:  "collation_server",
-						names.AttrValue: "utf8_general_ci",
-					}),
-					resource.TestCheckTypeSetElemNestedAttrs(resourceName, "parameter.*", map[string]string{
-						names.AttrName:  "collation_connection",
-						names.AttrValue: "utf8_general_ci",
-					}),
-					resource.TestCheckTypeSetElemNestedAttrs(resourceName, "parameter.*", map[string]string{
-						names.AttrName:  "join_buffer_size",
-						names.AttrValue: "16777216",
-					}),
-					resource.TestCheckTypeSetElemNestedAttrs(resourceName, "parameter.*", map[string]string{
-						names.AttrName:  "key_buffer_size",
-						names.AttrValue: "67108864",
-					}),
-					resource.TestCheckTypeSetElemNestedAttrs(resourceName, "parameter.*", map[string]string{
-						names.AttrName:  "max_connections",
-						names.AttrValue: "3200",
-					}),
-					resource.TestCheckTypeSetElemNestedAttrs(resourceName, "parameter.*", map[string]string{
-						names.AttrName:  "max_heap_table_size",
-						names.AttrValue: "67108864",
-					}),
-					resource.TestCheckTypeSetElemNestedAttrs(resourceName, "parameter.*", map[string]string{
-						names.AttrName:  "performance_schema",
-						names.AttrValue: acctest.Ct1,
-					}),
-					resource.TestCheckTypeSetElemNestedAttrs(resourceName, "parameter.*", map[string]string{
-						names.AttrName:  "performance_schema_users_size",
-						names.AttrValue: "1048576",
-					}),
-					resource.TestCheckTypeSetElemNestedAttrs(resourceName, "parameter.*", map[string]string{
-						names.AttrName:  "query_cache_limit",
-						names.AttrValue: "2097152",
-					}),
-					resource.TestCheckTypeSetElemNestedAttrs(resourceName, "parameter.*", map[string]string{
-						names.AttrName:  "query_cache_size",
-						names.AttrValue: "67108864",
-					}),
-					resource.TestCheckTypeSetElemNestedAttrs(resourceName, "parameter.*", map[string]string{
-						names.AttrName:  "sort_buffer_size",
-						names.AttrValue: "16777216",
-					}),
-					resource.TestCheckTypeSetElemNestedAttrs(resourceName, "parameter.*", map[string]string{
-						names.AttrName:  "table_open_cache",
-						names.AttrValue: "4096",
-					}),
-					resource.TestCheckTypeSetElemNestedAttrs(resourceName, "parameter.*", map[string]string{
-						names.AttrName:  "tmp_table_size",
-						names.AttrValue: "67108864",
-					}),
-					resource.TestCheckTypeSetElemNestedAttrs(resourceName, "parameter.*", map[string]string{
-						names.AttrName:  "binlog_cache_size",
-						names.AttrValue: "131072",
-					}),
-					resource.TestCheckTypeSetElemNestedAttrs(resourceName, "parameter.*", map[string]string{
-						names.AttrName:  "innodb_flush_log_at_trx_commit",
-						names.AttrValue: acctest.Ct0,
-					}),
-					resource.TestCheckTypeSetElemNestedAttrs(resourceName, "parameter.*", map[string]string{
-						names.AttrName:  "innodb_open_files",
-						names.AttrValue: "4000",
-					}),
-					resource.TestCheckTypeSetElemNestedAttrs(resourceName, "parameter.*", map[string]string{
-						names.AttrName:  "innodb_read_io_threads",
-						names.AttrValue: "64",
-					}),
-					resource.TestCheckTypeSetElemNestedAttrs(resourceName, "parameter.*", map[string]string{
-						names.AttrName:  "innodb_thread_concurrency",
-						names.AttrValue: acctest.Ct0,
-					}),
-					resource.TestCheckTypeSetElemNestedAttrs(resourceName, "parameter.*", map[string]string{
-						names.AttrName:  "innodb_write_io_threads",
-						names.AttrValue: "64",
-					}),
-					resource.TestCheckTypeSetElemNestedAttrs(resourceName, "parameter.*", map[string]string{
-						names.AttrName:  "character_set_connection",
-						names.AttrValue: "utf8",
-					}),
-					resource.TestCheckTypeSetElemNestedAttrs(resourceName, "parameter.*", map[string]string{
-						names.AttrName:  "character_set_database",
-						names.AttrValue: "utf8",
-					}),
-					resource.TestCheckTypeSetElemNestedAttrs(resourceName, "parameter.*", map[string]string{
-						names.AttrName:  "character_set_filesystem",
-						names.AttrValue: "utf8",
-					}),
-					resource.TestCheckTypeSetElemNestedAttrs(resourceName, "parameter.*", map[string]string{
-						names.AttrName:  "character_set_results",
-						names.AttrValue: "utf8",
-					}),
-					resource.TestCheckTypeSetElemNestedAttrs(resourceName, "parameter.*", map[string]string{
-						names.AttrName:  "event_scheduler",
-						names.AttrValue: "on",
-					}),
-					resource.TestCheckTypeSetElemNestedAttrs(resourceName, "parameter.*", map[string]string{
-						names.AttrName:  "innodb_buffer_pool_dump_at_shutdown",
-						names.AttrValue: acctest.Ct1,
-					}),
-					resource.TestCheckTypeSetElemNestedAttrs(resourceName, "parameter.*", map[string]string{
-						names.AttrName:  "innodb_file_format",
-						names.AttrValue: "barracuda",
-					}),
-					resource.TestCheckTypeSetElemNestedAttrs(resourceName, "parameter.*", map[string]string{
-						names.AttrName:  "innodb_io_capacity",
-						names.AttrValue: "2000",
-					}),
-					resource.TestCheckTypeSetElemNestedAttrs(resourceName, "parameter.*", map[string]string{
-						names.AttrName:  "innodb_io_capacity_max",
-						names.AttrValue: "3000",
-					}),
-					resource.TestCheckTypeSetElemNestedAttrs(resourceName, "parameter.*", map[string]string{
-						names.AttrName:  "innodb_lock_wait_timeout",
-						names.AttrValue: "120",
-					}),
-					resource.TestCheckTypeSetElemNestedAttrs(resourceName, "parameter.*", map[string]string{
-						names.AttrName:  "innodb_max_dirty_pages_pct",
-						names.AttrValue: "90",
-					}),
-					resource.TestCheckTypeSetElemNestedAttrs(resourceName, "parameter.*", map[string]string{
-						names.AttrName:  "log_bin_trust_function_creators",
-						names.AttrValue: acctest.Ct1,
-					}),
-					resource.TestCheckTypeSetElemNestedAttrs(resourceName, "parameter.*", map[string]string{
-						names.AttrName:  "log_warnings",
-						names.AttrValue: acctest.Ct2,
-					}),
-					resource.TestCheckTypeSetElemNestedAttrs(resourceName, "parameter.*", map[string]string{
-						names.AttrName:  "log_output",
-						names.AttrValue: "FILE",
-					}),
-					resource.TestCheckTypeSetElemNestedAttrs(resourceName, "parameter.*", map[string]string{
-						names.AttrName:  "max_allowed_packet",
-						names.AttrValue: "1073741824",
-					}),
-					resource.TestCheckTypeSetElemNestedAttrs(resourceName, "parameter.*", map[string]string{
-						names.AttrName:  "max_connect_errors",
-						names.AttrValue: "100",
-					}),
-					resource.TestCheckTypeSetElemNestedAttrs(resourceName, "parameter.*", map[string]string{
-						names.AttrName:  "query_cache_min_res_unit",
-						names.AttrValue: "512",
-					}),
-					resource.TestCheckTypeSetElemNestedAttrs(resourceName, "parameter.*", map[string]string{
-						names.AttrName:  "slow_query_log",
-						names.AttrValue: acctest.Ct1,
-					}),
-					resource.TestCheckTypeSetElemNestedAttrs(resourceName, "parameter.*", map[string]string{
-						names.AttrName:  "sync_binlog",
-						names.AttrValue: acctest.Ct0,
-					}),
-					resource.TestCheckTypeSetElemNestedAttrs(resourceName, "parameter.*", map[string]string{
-						names.AttrName:  "tx_isolation",
-						names.AttrValue: "repeatable-read",
-					}),
-				),
-			},
-			{
-				ResourceName:            resourceName,
-				ImportState:             true,
-				ImportStateVerify:       true,
-				ImportStateVerifyIgnore: []string{"skip_destroy"},
-			},
-			{
-				Config: testAccParameterGroupConfig_updateExceedDefaultLimit(rName),
-				Check: resource.ComposeTestCheckFunc(
-					testAccCheckParameterGroupExists(ctx, resourceName, &v),
-					testAccCheckParameterGroupAttributes(&v, rName),
-					resource.TestCheckResourceAttr(resourceName, names.AttrName, rName),
-					resource.TestCheckResourceAttr(resourceName, names.AttrFamily, "mysql5.6"),
-					resource.TestCheckResourceAttr(resourceName, names.AttrDescription, "Updated RDS default parameter group: Exceed default AWS parameter group limit of twenty"),
-					resource.TestCheckTypeSetElemNestedAttrs(resourceName, "parameter.*", map[string]string{
-						names.AttrName:  "character_set_server",
-						names.AttrValue: "utf8",
-					}),
-					resource.TestCheckTypeSetElemNestedAttrs(resourceName, "parameter.*", map[string]string{
-						names.AttrName:  "character_set_client",
-						names.AttrValue: "utf8",
-					}),
-					resource.TestCheckTypeSetElemNestedAttrs(resourceName, "parameter.*", map[string]string{
-						names.AttrName:  "collation_server",
-						names.AttrValue: "utf8_general_ci",
-					}),
-					resource.TestCheckTypeSetElemNestedAttrs(resourceName, "parameter.*", map[string]string{
-						names.AttrName:  "collation_connection",
-						names.AttrValue: "utf8_general_ci",
-					}),
-					resource.TestCheckTypeSetElemNestedAttrs(resourceName, "parameter.*", map[string]string{
-						names.AttrName:  "join_buffer_size",
-						names.AttrValue: "16777216",
-					}),
-					resource.TestCheckTypeSetElemNestedAttrs(resourceName, "parameter.*", map[string]string{
-						names.AttrName:  "key_buffer_size",
-						names.AttrValue: "67108864",
-					}),
-					resource.TestCheckTypeSetElemNestedAttrs(resourceName, "parameter.*", map[string]string{
-						names.AttrName:  "max_connections",
-						names.AttrValue: "3200",
-					}),
-					resource.TestCheckTypeSetElemNestedAttrs(resourceName, "parameter.*", map[string]string{
-						names.AttrName:  "max_heap_table_size",
-						names.AttrValue: "67108864",
-					}),
-					resource.TestCheckTypeSetElemNestedAttrs(resourceName, "parameter.*", map[string]string{
-						names.AttrName:  "performance_schema",
-						names.AttrValue: acctest.Ct1,
-					}),
-					resource.TestCheckTypeSetElemNestedAttrs(resourceName, "parameter.*", map[string]string{
-						names.AttrName:  "performance_schema_users_size",
-						names.AttrValue: "1048576",
-					}),
-					resource.TestCheckTypeSetElemNestedAttrs(resourceName, "parameter.*", map[string]string{
-						names.AttrName:  "query_cache_limit",
-						names.AttrValue: "2097152",
-					}),
-					resource.TestCheckTypeSetElemNestedAttrs(resourceName, "parameter.*", map[string]string{
-						names.AttrName:  "query_cache_size",
-						names.AttrValue: "67108864",
-					}),
-					resource.TestCheckTypeSetElemNestedAttrs(resourceName, "parameter.*", map[string]string{
-						names.AttrName:  "sort_buffer_size",
-						names.AttrValue: "16777216",
-					}),
-					resource.TestCheckTypeSetElemNestedAttrs(resourceName, "parameter.*", map[string]string{
-						names.AttrName:  "table_open_cache",
-						names.AttrValue: "4096",
-					}),
-					resource.TestCheckTypeSetElemNestedAttrs(resourceName, "parameter.*", map[string]string{
-						names.AttrName:  "tmp_table_size",
-						names.AttrValue: "67108864",
-					}),
-					resource.TestCheckTypeSetElemNestedAttrs(resourceName, "parameter.*", map[string]string{
-						names.AttrName:  "binlog_cache_size",
-						names.AttrValue: "131072",
-					}),
-					resource.TestCheckTypeSetElemNestedAttrs(resourceName, "parameter.*", map[string]string{
-						names.AttrName:  "innodb_flush_log_at_trx_commit",
-						names.AttrValue: acctest.Ct0,
-					}),
-					resource.TestCheckTypeSetElemNestedAttrs(resourceName, "parameter.*", map[string]string{
-						names.AttrName:  "innodb_open_files",
-						names.AttrValue: "4000",
-					}),
-					resource.TestCheckTypeSetElemNestedAttrs(resourceName, "parameter.*", map[string]string{
-						names.AttrName:  "innodb_read_io_threads",
-						names.AttrValue: "64",
-					}),
-					resource.TestCheckTypeSetElemNestedAttrs(resourceName, "parameter.*", map[string]string{
-						names.AttrName:  "innodb_thread_concurrency",
-						names.AttrValue: acctest.Ct0,
-					}),
-					resource.TestCheckTypeSetElemNestedAttrs(resourceName, "parameter.*", map[string]string{
-						names.AttrName:  "innodb_write_io_threads",
-						names.AttrValue: "64",
-					}),
-					resource.TestCheckTypeSetElemNestedAttrs(resourceName, "parameter.*", map[string]string{
-						names.AttrName:  "character_set_connection",
-						names.AttrValue: "utf8",
-					}),
-					resource.TestCheckTypeSetElemNestedAttrs(resourceName, "parameter.*", map[string]string{
-						names.AttrName:  "character_set_database",
-						names.AttrValue: "utf8",
-					}),
-					resource.TestCheckTypeSetElemNestedAttrs(resourceName, "parameter.*", map[string]string{
-						names.AttrName:  "character_set_filesystem",
-						names.AttrValue: "utf8",
-					}),
-					resource.TestCheckTypeSetElemNestedAttrs(resourceName, "parameter.*", map[string]string{
-						names.AttrName:  "character_set_results",
-						names.AttrValue: "utf8",
-					}),
-					resource.TestCheckTypeSetElemNestedAttrs(resourceName, "parameter.*", map[string]string{
-						names.AttrName:  "event_scheduler",
-						names.AttrValue: "on",
-					}),
-					resource.TestCheckTypeSetElemNestedAttrs(resourceName, "parameter.*", map[string]string{
-						names.AttrName:  "innodb_buffer_pool_dump_at_shutdown",
-						names.AttrValue: acctest.Ct1,
-					}),
-					resource.TestCheckTypeSetElemNestedAttrs(resourceName, "parameter.*", map[string]string{
-						names.AttrName:  "innodb_file_format",
-						names.AttrValue: "barracuda",
-					}),
-					resource.TestCheckTypeSetElemNestedAttrs(resourceName, "parameter.*", map[string]string{
-						names.AttrName:  "innodb_io_capacity",
-						names.AttrValue: "2000",
-					}),
-					resource.TestCheckTypeSetElemNestedAttrs(resourceName, "parameter.*", map[string]string{
-						names.AttrName:  "innodb_io_capacity_max",
-						names.AttrValue: "3000",
-					}),
-					resource.TestCheckTypeSetElemNestedAttrs(resourceName, "parameter.*", map[string]string{
-						names.AttrName:  "innodb_lock_wait_timeout",
-						names.AttrValue: "120",
-					}),
-					resource.TestCheckTypeSetElemNestedAttrs(resourceName, "parameter.*", map[string]string{
-						names.AttrName:  "innodb_max_dirty_pages_pct",
-						names.AttrValue: "90",
-					}),
-					resource.TestCheckTypeSetElemNestedAttrs(resourceName, "parameter.*", map[string]string{
-						names.AttrName:  "log_bin_trust_function_creators",
-						names.AttrValue: acctest.Ct1,
-					}),
-					resource.TestCheckTypeSetElemNestedAttrs(resourceName, "parameter.*", map[string]string{
-						names.AttrName:  "log_warnings",
-						names.AttrValue: acctest.Ct2,
-					}),
-					resource.TestCheckTypeSetElemNestedAttrs(resourceName, "parameter.*", map[string]string{
-						names.AttrName:  "log_output",
-						names.AttrValue: "FILE",
-					}),
-					resource.TestCheckTypeSetElemNestedAttrs(resourceName, "parameter.*", map[string]string{
-						names.AttrName:  "max_allowed_packet",
-						names.AttrValue: "1073741824",
-					}),
-					resource.TestCheckTypeSetElemNestedAttrs(resourceName, "parameter.*", map[string]string{
-						names.AttrName:  "max_connect_errors",
-						names.AttrValue: "100",
-					}),
-					resource.TestCheckTypeSetElemNestedAttrs(resourceName, "parameter.*", map[string]string{
-						names.AttrName:  "query_cache_min_res_unit",
-						names.AttrValue: "512",
-					}),
-					resource.TestCheckTypeSetElemNestedAttrs(resourceName, "parameter.*", map[string]string{
-						names.AttrName:  "slow_query_log",
-						names.AttrValue: acctest.Ct1,
-					}),
-					resource.TestCheckTypeSetElemNestedAttrs(resourceName, "parameter.*", map[string]string{
-						names.AttrName:  "sync_binlog",
-						names.AttrValue: acctest.Ct0,
-					}),
-					resource.TestCheckTypeSetElemNestedAttrs(resourceName, "parameter.*", map[string]string{
-						names.AttrName:  "tx_isolation",
-						names.AttrValue: "repeatable-read",
-					}),
-				),
-			},
-		},
-	})
-}
-
-func TestAccRDSParameterGroup_namePrefix(t *testing.T) {
-	ctx := acctest.Context(t)
-	var v types.DBParameterGroup
-
-	resource.ParallelTest(t, resource.TestCase{
-		PreCheck:                 func() { acctest.PreCheck(ctx, t) },
-		ErrorCheck:               acctest.ErrorCheck(t, names.RDSServiceID),
-		ProtoV5ProviderFactories: acctest.ProtoV5ProviderFactories,
-		CheckDestroy:             testAccCheckParameterGroupDestroy(ctx),
-		Steps: []resource.TestStep{
-			{
-				Config: testAccDBParameterGroupConfig_namePrefix,
-				Check: resource.ComposeTestCheckFunc(
-					testAccCheckParameterGroupExists(ctx, "aws_db_parameter_group.test", &v),
-					resource.TestMatchResourceAttr("aws_db_parameter_group.test", names.AttrName, regexache.MustCompile("^tf-test-")),
-				),
-			},
-		},
-	})
-}
-
-func TestAccRDSParameterGroup_generatedName(t *testing.T) {
-	ctx := acctest.Context(t)
-	var v types.DBParameterGroup
-
-	resource.ParallelTest(t, resource.TestCase{
-		PreCheck:                 func() { acctest.PreCheck(ctx, t) },
-		ErrorCheck:               acctest.ErrorCheck(t, names.RDSServiceID),
-		ProtoV5ProviderFactories: acctest.ProtoV5ProviderFactories,
-		CheckDestroy:             testAccCheckParameterGroupDestroy(ctx),
-		Steps: []resource.TestStep{
-			{
-				Config: testAccDBParameterGroupConfig_generatedName,
-				Check: resource.ComposeTestCheckFunc(
-					testAccCheckParameterGroupExists(ctx, "aws_db_parameter_group.test", &v),
-				),
-			},
-		},
-	})
-}
-
-func TestAccRDSParameterGroup_withApplyMethod(t *testing.T) {
-	ctx := acctest.Context(t)
-	var v types.DBParameterGroup
-	resourceName := "aws_db_parameter_group.test"
-	rName := sdkacctest.RandomWithPrefix(acctest.ResourcePrefix)
-
-	resource.ParallelTest(t, resource.TestCase{
-		PreCheck:                 func() { acctest.PreCheck(ctx, t) },
-		ErrorCheck:               acctest.ErrorCheck(t, names.RDSServiceID),
-		ProtoV5ProviderFactories: acctest.ProtoV5ProviderFactories,
-		CheckDestroy:             testAccCheckParameterGroupDestroy(ctx),
-		Steps: []resource.TestStep{
-			{
-				Config: testAccParameterGroupConfig_applyMethod(rName),
-				Check: resource.ComposeTestCheckFunc(
-					testAccCheckParameterGroupExists(ctx, resourceName, &v),
-					testAccCheckParameterGroupAttributes(&v, rName),
-					resource.TestCheckResourceAttr(resourceName, names.AttrName, rName),
-					resource.TestCheckResourceAttr(resourceName, names.AttrFamily, "mysql5.6"),
-					resource.TestCheckResourceAttr(resourceName, names.AttrDescription, "Managed by Terraform"),
-					resource.TestCheckTypeSetElemNestedAttrs(resourceName, "parameter.*", map[string]string{
-						names.AttrName:  "character_set_server",
-						names.AttrValue: "utf8",
-						"apply_method":  "immediate",
-					}),
-					resource.TestCheckTypeSetElemNestedAttrs(resourceName, "parameter.*", map[string]string{
-						names.AttrName:  "character_set_client",
-						names.AttrValue: "utf8",
-						"apply_method":  "pending-reboot",
-					}),
-				),
-			},
-			{
-				ResourceName:            resourceName,
-				ImportState:             true,
-				ImportStateVerify:       true,
-				ImportStateVerifyIgnore: []string{"skip_destroy"},
-			},
-		},
-	})
-}
-
-func TestAccRDSParameterGroup_only(t *testing.T) {
-	ctx := acctest.Context(t)
-	var v types.DBParameterGroup
-	resourceName := "aws_db_parameter_group.test"
-	rName := sdkacctest.RandomWithPrefix(acctest.ResourcePrefix)
-
-	resource.ParallelTest(t, resource.TestCase{
-		PreCheck:                 func() { acctest.PreCheck(ctx, t) },
-		ErrorCheck:               acctest.ErrorCheck(t, names.RDSServiceID),
-		ProtoV5ProviderFactories: acctest.ProtoV5ProviderFactories,
-		CheckDestroy:             testAccCheckParameterGroupDestroy(ctx),
-		Steps: []resource.TestStep{
-			{
-				Config: testAccParameterGroupConfig_only(rName),
-				Check: resource.ComposeTestCheckFunc(
-					testAccCheckParameterGroupExists(ctx, resourceName, &v),
-					testAccCheckParameterGroupAttributes(&v, rName),
-					resource.TestCheckResourceAttr(resourceName, names.AttrName, rName),
-					resource.TestCheckResourceAttr(resourceName, names.AttrFamily, "mysql5.6"),
-				),
-			},
-			{
-				ResourceName:            resourceName,
-				ImportState:             true,
-				ImportStateVerify:       true,
-				ImportStateVerifyIgnore: []string{"skip_destroy"},
-			},
-		},
-	})
-}
-
-func TestAccRDSParameterGroup_matchDefault(t *testing.T) {
-	ctx := acctest.Context(t)
-	var v types.DBParameterGroup
-	resourceName := "aws_db_parameter_group.test"
-	rName := sdkacctest.RandomWithPrefix(acctest.ResourcePrefix)
-
-	resource.ParallelTest(t, resource.TestCase{
-		PreCheck:                 func() { acctest.PreCheck(ctx, t) },
-		ErrorCheck:               acctest.ErrorCheck(t, names.RDSServiceID),
-		ProtoV5ProviderFactories: acctest.ProtoV5ProviderFactories,
-		CheckDestroy:             testAccCheckParameterGroupDestroy(ctx),
-		Steps: []resource.TestStep{
-			{
-				Config: testAccParameterGroupConfig_includeDefault(rName),
-				Check: resource.ComposeTestCheckFunc(
-					testAccCheckParameterGroupExists(ctx, resourceName, &v),
-					resource.TestCheckResourceAttr(resourceName, names.AttrName, rName),
-					resource.TestCheckResourceAttr(resourceName, names.AttrFamily, "postgres9.4"),
-				),
-			},
-			{
-				ResourceName:            resourceName,
-				ImportState:             true,
-				ImportStateVerify:       true,
-<<<<<<< HEAD
-				ImportStateVerifyIgnore: []string{"skip_destroy", "parameter"},
-=======
-				ImportStateVerifyIgnore: []string{names.AttrParameter},
->>>>>>> 6e3d8402
-			},
-		},
-	})
-}
-
-func TestAccRDSParameterGroup_updateParameters(t *testing.T) {
-	ctx := acctest.Context(t)
-	var v types.DBParameterGroup
-	resourceName := "aws_db_parameter_group.test"
-	rName := sdkacctest.RandomWithPrefix(acctest.ResourcePrefix)
-
-	resource.ParallelTest(t, resource.TestCase{
-		PreCheck:                 func() { acctest.PreCheck(ctx, t) },
-		ErrorCheck:               acctest.ErrorCheck(t, names.RDSServiceID),
-		ProtoV5ProviderFactories: acctest.ProtoV5ProviderFactories,
-		CheckDestroy:             testAccCheckParameterGroupDestroy(ctx),
-		Steps: []resource.TestStep{
-			{
-				Config: testAccParameterGroupConfig_updateParametersInitial(rName),
-				Check: resource.ComposeTestCheckFunc(
-					testAccCheckParameterGroupExists(ctx, resourceName, &v),
-					testAccCheckParameterGroupAttributes(&v, rName),
-					resource.TestCheckResourceAttr(resourceName, names.AttrName, rName),
-					resource.TestCheckResourceAttr(resourceName, names.AttrFamily, "mysql5.6"),
-					resource.TestCheckTypeSetElemNestedAttrs(resourceName, "parameter.*", map[string]string{
-						names.AttrName:  "character_set_results",
-						names.AttrValue: "utf8",
-					}),
-					resource.TestCheckTypeSetElemNestedAttrs(resourceName, "parameter.*", map[string]string{
-						names.AttrName:  "character_set_server",
-						names.AttrValue: "utf8",
-					}),
-					resource.TestCheckTypeSetElemNestedAttrs(resourceName, "parameter.*", map[string]string{
-						names.AttrName:  "character_set_client",
-						names.AttrValue: "utf8",
-					}),
-				),
-			},
-			{
-				ResourceName:            resourceName,
-				ImportState:             true,
-				ImportStateVerify:       true,
-				ImportStateVerifyIgnore: []string{"skip_destroy"},
-			},
-			{
-				Config: testAccParameterGroupConfig_updateParametersUpdated(rName),
-				Check: resource.ComposeTestCheckFunc(
-					testAccCheckParameterGroupExists(ctx, resourceName, &v),
-					testAccCheckParameterGroupAttributes(&v, rName),
-					resource.TestCheckTypeSetElemNestedAttrs(resourceName, "parameter.*", map[string]string{
-						names.AttrName:  "character_set_results",
-						names.AttrValue: "ascii",
-					}),
-					resource.TestCheckTypeSetElemNestedAttrs(resourceName, "parameter.*", map[string]string{
-						names.AttrName:  "character_set_server",
-						names.AttrValue: "ascii",
-					}),
-					resource.TestCheckTypeSetElemNestedAttrs(resourceName, "parameter.*", map[string]string{
-						names.AttrName:  "character_set_client",
-						names.AttrValue: "utf8",
-					}),
-				),
-			},
-		},
-	})
-}
-
-func TestAccRDSParameterGroup_caseParameters(t *testing.T) {
-	ctx := acctest.Context(t)
-	var v types.DBParameterGroup
-	resourceName := "aws_db_parameter_group.test"
-	rName := sdkacctest.RandomWithPrefix(acctest.ResourcePrefix)
-
-	resource.ParallelTest(t, resource.TestCase{
-		PreCheck:                 func() { acctest.PreCheck(ctx, t) },
-		ErrorCheck:               acctest.ErrorCheck(t, names.RDSServiceID),
-		ProtoV5ProviderFactories: acctest.ProtoV5ProviderFactories,
-		CheckDestroy:             testAccCheckParameterGroupDestroy(ctx),
-		Steps: []resource.TestStep{
-			{
-				Config: testAccParameterGroupConfig_upperCase(rName, "Max_connections"),
-				Check: resource.ComposeTestCheckFunc(
-					testAccCheckParameterGroupExists(ctx, resourceName, &v),
-					testAccCheckParameterGroupAttributes(&v, rName),
-					resource.TestCheckResourceAttr(resourceName, names.AttrName, rName),
-					resource.TestCheckResourceAttr(resourceName, names.AttrFamily, "mysql5.6"),
-					resource.TestCheckTypeSetElemNestedAttrs(resourceName, "parameter.*", map[string]string{
-						names.AttrName:  "Max_connections",
-						names.AttrValue: "LEAST({DBInstanceClassMemory/6000000},10)",
-					}),
-				),
-			},
-			{
-				ResourceName:            resourceName,
-				ImportState:             true,
-				ImportStateVerify:       true,
-<<<<<<< HEAD
-				ImportStateVerifyIgnore: []string{"skip_destroy"},
-=======
-				ImportStateVerifyIgnore: []string{"parameter.0.name"},
->>>>>>> 6e3d8402
-			},
-			{
-				Config: testAccParameterGroupConfig_upperCase(rName, "max_connections"),
-			},
-		},
-	})
-}
 
 func TestParameterGroupModifyChunk(t *testing.T) {
 	t.Parallel()
@@ -1058,20 +252,813 @@
 	}
 }
 
+func TestAccRDSParameterGroup_basic(t *testing.T) {
+	ctx := acctest.Context(t)
+	var v types.DBParameterGroup
+	resourceName := "aws_db_parameter_group.test"
+	rName := sdkacctest.RandomWithPrefix(acctest.ResourcePrefix)
+
+	resource.ParallelTest(t, resource.TestCase{
+		PreCheck:                 func() { acctest.PreCheck(ctx, t) },
+		ErrorCheck:               acctest.ErrorCheck(t, names.RDSServiceID),
+		ProtoV5ProviderFactories: acctest.ProtoV5ProviderFactories,
+		CheckDestroy:             testAccCheckParameterGroupDestroy(ctx),
+		Steps: []resource.TestStep{
+			{
+				Config: testAccParameterGroupConfig_basic(rName),
+				Check: resource.ComposeTestCheckFunc(
+					testAccCheckParameterGroupExists(ctx, resourceName, &v),
+					testAccCheckParameterGroupAttributes(&v, rName),
+					resource.TestCheckResourceAttr(resourceName, names.AttrName, rName),
+					resource.TestCheckResourceAttr(resourceName, names.AttrFamily, "mysql5.6"),
+					resource.TestCheckTypeSetElemNestedAttrs(resourceName, "parameter.*", map[string]string{
+						names.AttrName:  "character_set_results",
+						names.AttrValue: "utf8",
+					}),
+					resource.TestCheckTypeSetElemNestedAttrs(resourceName, "parameter.*", map[string]string{
+						names.AttrName:  "character_set_server",
+						names.AttrValue: "utf8",
+					}),
+					resource.TestCheckTypeSetElemNestedAttrs(resourceName, "parameter.*", map[string]string{
+						names.AttrName:  "character_set_client",
+						names.AttrValue: "utf8",
+					}),
+					acctest.MatchResourceAttrRegionalARN(resourceName, names.AttrARN, "rds", regexache.MustCompile(fmt.Sprintf("pg:%s$", rName))),
+				),
+			},
+			{
+				ResourceName:      resourceName,
+				ImportState:       true,
+				ImportStateVerify: true,
+			},
+			{
+				Config: testAccParameterGroupConfig_addParameters(rName),
+				Check: resource.ComposeTestCheckFunc(
+					testAccCheckParameterGroupExists(ctx, resourceName, &v),
+					testAccCheckParameterGroupAttributes(&v, rName),
+					resource.TestCheckResourceAttr(resourceName, names.AttrName, rName),
+					resource.TestCheckResourceAttr(resourceName, names.AttrFamily, "mysql5.6"),
+					resource.TestCheckTypeSetElemNestedAttrs(resourceName, "parameter.*", map[string]string{
+						names.AttrName:  "collation_connection",
+						names.AttrValue: "utf8_unicode_ci",
+					}),
+					resource.TestCheckTypeSetElemNestedAttrs(resourceName, "parameter.*", map[string]string{
+						names.AttrName:  "character_set_results",
+						names.AttrValue: "utf8",
+					}),
+					resource.TestCheckTypeSetElemNestedAttrs(resourceName, "parameter.*", map[string]string{
+						names.AttrName:  "character_set_server",
+						names.AttrValue: "utf8",
+					}),
+					resource.TestCheckTypeSetElemNestedAttrs(resourceName, "parameter.*", map[string]string{
+						names.AttrName:  "collation_server",
+						names.AttrValue: "utf8_unicode_ci",
+					}),
+					resource.TestCheckTypeSetElemNestedAttrs(resourceName, "parameter.*", map[string]string{
+						names.AttrName:  "character_set_client",
+						names.AttrValue: "utf8",
+					}),
+					acctest.MatchResourceAttrRegionalARN(resourceName, names.AttrARN, "rds", regexache.MustCompile(fmt.Sprintf("pg:%s$", rName))),
+				),
+			},
+			{
+				Config: testAccParameterGroupConfig_basic(rName),
+				Check: resource.ComposeTestCheckFunc(
+					testAccCheckParameterGroupExists(ctx, resourceName, &v),
+					testAccCheckParameterGroupAttributes(&v, rName),
+					testAccCheckParameterNotUserDefined(ctx, resourceName, "collation_connection"),
+					testAccCheckParameterNotUserDefined(ctx, resourceName, "collation_server"),
+					resource.TestCheckResourceAttr(resourceName, "parameter.#", acctest.Ct3),
+					resource.TestCheckTypeSetElemNestedAttrs(resourceName, "parameter.*", map[string]string{
+						names.AttrName:  "character_set_results",
+						names.AttrValue: "utf8",
+					}),
+					resource.TestCheckTypeSetElemNestedAttrs(resourceName, "parameter.*", map[string]string{
+						names.AttrName:  "character_set_server",
+						names.AttrValue: "utf8",
+					}),
+					resource.TestCheckTypeSetElemNestedAttrs(resourceName, "parameter.*", map[string]string{
+						names.AttrName:  "character_set_client",
+						names.AttrValue: "utf8",
+					}),
+				),
+			},
+		},
+	})
+}
+
+func TestAccRDSParameterGroup_disappears(t *testing.T) {
+	ctx := acctest.Context(t)
+	var v types.DBParameterGroup
+	resourceName := "aws_db_parameter_group.test"
+	rName := sdkacctest.RandomWithPrefix(acctest.ResourcePrefix)
+
+	resource.ParallelTest(t, resource.TestCase{
+		PreCheck:                 func() { acctest.PreCheck(ctx, t) },
+		ErrorCheck:               acctest.ErrorCheck(t, names.RDSServiceID),
+		ProtoV5ProviderFactories: acctest.ProtoV5ProviderFactories,
+		CheckDestroy:             testAccCheckParameterGroupDestroy(ctx),
+		Steps: []resource.TestStep{
+			{
+				Config: testAccParameterGroupConfig_basic(rName),
+				Check: resource.ComposeTestCheckFunc(
+					testAccCheckParameterGroupExists(ctx, resourceName, &v),
+					acctest.CheckResourceDisappears(ctx, acctest.Provider, tfrds.ResourceParameterGroup(), resourceName),
+				),
+				ExpectNonEmptyPlan: true,
+			},
+		},
+	})
+}
+
+func TestAccRDSParameterGroup_tags(t *testing.T) {
+	ctx := acctest.Context(t)
+	var v types.DBParameterGroup
+	resourceName := "aws_db_parameter_group.test"
+	rName := sdkacctest.RandomWithPrefix(acctest.ResourcePrefix)
+
+	resource.ParallelTest(t, resource.TestCase{
+		PreCheck:                 func() { acctest.PreCheck(ctx, t) },
+		ErrorCheck:               acctest.ErrorCheck(t, names.RDSServiceID),
+		ProtoV5ProviderFactories: acctest.ProtoV5ProviderFactories,
+		CheckDestroy:             testAccCheckParameterGroupDestroy(ctx),
+		Steps: []resource.TestStep{
+			{
+				Config: testAccParameterGroupConfig_tags1(rName, acctest.CtKey1, acctest.CtValue1),
+				Check: resource.ComposeTestCheckFunc(
+					testAccCheckParameterGroupExists(ctx, resourceName, &v),
+					resource.TestCheckResourceAttr(resourceName, acctest.CtTagsPercent, acctest.Ct1),
+					resource.TestCheckResourceAttr(resourceName, acctest.CtTagsKey1, acctest.CtValue1),
+				),
+			},
+			{
+				ResourceName:      resourceName,
+				ImportState:       true,
+				ImportStateVerify: true,
+			},
+			{
+				Config: testAccParameterGroupConfig_tags2(rName, acctest.CtKey1, acctest.CtValue1Updated, acctest.CtKey2, acctest.CtValue2),
+				Check: resource.ComposeTestCheckFunc(
+					testAccCheckParameterGroupExists(ctx, resourceName, &v),
+					resource.TestCheckResourceAttr(resourceName, acctest.CtTagsPercent, acctest.Ct2),
+					resource.TestCheckResourceAttr(resourceName, acctest.CtTagsKey1, acctest.CtValue1Updated),
+					resource.TestCheckResourceAttr(resourceName, acctest.CtTagsKey2, acctest.CtValue2),
+				),
+			},
+			{
+				Config: testAccParameterGroupConfig_tags1(rName, acctest.CtKey2, acctest.CtValue2),
+				Check: resource.ComposeTestCheckFunc(
+					testAccCheckParameterGroupExists(ctx, resourceName, &v),
+					resource.TestCheckResourceAttr(resourceName, acctest.CtTagsPercent, acctest.Ct1),
+					resource.TestCheckResourceAttr(resourceName, acctest.CtTagsKey2, acctest.CtValue2),
+				),
+			},
+		},
+	})
+}
+
+func TestAccRDSParameterGroup_caseWithMixedParameters(t *testing.T) {
+	ctx := acctest.Context(t)
+	rName := sdkacctest.RandomWithPrefix(acctest.ResourcePrefix)
+
+	resource.ParallelTest(t, resource.TestCase{
+		PreCheck:                 func() { acctest.PreCheck(ctx, t) },
+		ErrorCheck:               acctest.ErrorCheck(t, names.RDSServiceID),
+		ProtoV5ProviderFactories: acctest.ProtoV5ProviderFactories,
+		CheckDestroy:             testAccCheckParameterGroupDestroy(ctx),
+		Steps: []resource.TestStep{
+			{
+				Config: testAccParameterGroupConfig_caseWithMixedParameters(rName),
+				Check:  resource.ComposeTestCheckFunc(),
+			},
+		},
+	})
+}
+
+func TestAccRDSParameterGroup_limit(t *testing.T) {
+	ctx := acctest.Context(t)
+	var v types.DBParameterGroup
+	resourceName := "aws_db_parameter_group.test"
+	rName := sdkacctest.RandomWithPrefix(acctest.ResourcePrefix)
+
+	resource.ParallelTest(t, resource.TestCase{
+		PreCheck:                 func() { acctest.PreCheck(ctx, t) },
+		ErrorCheck:               acctest.ErrorCheck(t, names.RDSServiceID),
+		ProtoV5ProviderFactories: acctest.ProtoV5ProviderFactories,
+		CheckDestroy:             testAccCheckParameterGroupDestroy(ctx),
+		Steps: []resource.TestStep{
+			{
+				Config: testAccParameterGroupConfig_exceedDefaultLimit(rName),
+				Check: resource.ComposeTestCheckFunc(
+					testAccCheckParameterGroupExists(ctx, resourceName, &v),
+					testAccCheckParameterGroupAttributes(&v, rName),
+					resource.TestCheckResourceAttr(resourceName, names.AttrName, rName),
+					resource.TestCheckResourceAttr(resourceName, names.AttrFamily, "mysql5.6"),
+					resource.TestCheckResourceAttr(resourceName, names.AttrDescription, "RDS default parameter group: Exceed default AWS parameter group limit of twenty"),
+					resource.TestCheckTypeSetElemNestedAttrs(resourceName, "parameter.*", map[string]string{
+						names.AttrName:  "character_set_server",
+						names.AttrValue: "utf8",
+					}),
+					resource.TestCheckTypeSetElemNestedAttrs(resourceName, "parameter.*", map[string]string{
+						names.AttrName:  "character_set_client",
+						names.AttrValue: "utf8",
+					}),
+					resource.TestCheckTypeSetElemNestedAttrs(resourceName, "parameter.*", map[string]string{
+						names.AttrName:  "collation_server",
+						names.AttrValue: "utf8_general_ci",
+					}),
+					resource.TestCheckTypeSetElemNestedAttrs(resourceName, "parameter.*", map[string]string{
+						names.AttrName:  "collation_connection",
+						names.AttrValue: "utf8_general_ci",
+					}),
+					resource.TestCheckTypeSetElemNestedAttrs(resourceName, "parameter.*", map[string]string{
+						names.AttrName:  "join_buffer_size",
+						names.AttrValue: "16777216",
+					}),
+					resource.TestCheckTypeSetElemNestedAttrs(resourceName, "parameter.*", map[string]string{
+						names.AttrName:  "key_buffer_size",
+						names.AttrValue: "67108864",
+					}),
+					resource.TestCheckTypeSetElemNestedAttrs(resourceName, "parameter.*", map[string]string{
+						names.AttrName:  "max_connections",
+						names.AttrValue: "3200",
+					}),
+					resource.TestCheckTypeSetElemNestedAttrs(resourceName, "parameter.*", map[string]string{
+						names.AttrName:  "max_heap_table_size",
+						names.AttrValue: "67108864",
+					}),
+					resource.TestCheckTypeSetElemNestedAttrs(resourceName, "parameter.*", map[string]string{
+						names.AttrName:  "performance_schema",
+						names.AttrValue: acctest.Ct1,
+					}),
+					resource.TestCheckTypeSetElemNestedAttrs(resourceName, "parameter.*", map[string]string{
+						names.AttrName:  "performance_schema_users_size",
+						names.AttrValue: "1048576",
+					}),
+					resource.TestCheckTypeSetElemNestedAttrs(resourceName, "parameter.*", map[string]string{
+						names.AttrName:  "query_cache_limit",
+						names.AttrValue: "2097152",
+					}),
+					resource.TestCheckTypeSetElemNestedAttrs(resourceName, "parameter.*", map[string]string{
+						names.AttrName:  "query_cache_size",
+						names.AttrValue: "67108864",
+					}),
+					resource.TestCheckTypeSetElemNestedAttrs(resourceName, "parameter.*", map[string]string{
+						names.AttrName:  "sort_buffer_size",
+						names.AttrValue: "16777216",
+					}),
+					resource.TestCheckTypeSetElemNestedAttrs(resourceName, "parameter.*", map[string]string{
+						names.AttrName:  "table_open_cache",
+						names.AttrValue: "4096",
+					}),
+					resource.TestCheckTypeSetElemNestedAttrs(resourceName, "parameter.*", map[string]string{
+						names.AttrName:  "tmp_table_size",
+						names.AttrValue: "67108864",
+					}),
+					resource.TestCheckTypeSetElemNestedAttrs(resourceName, "parameter.*", map[string]string{
+						names.AttrName:  "binlog_cache_size",
+						names.AttrValue: "131072",
+					}),
+					resource.TestCheckTypeSetElemNestedAttrs(resourceName, "parameter.*", map[string]string{
+						names.AttrName:  "innodb_flush_log_at_trx_commit",
+						names.AttrValue: acctest.Ct0,
+					}),
+					resource.TestCheckTypeSetElemNestedAttrs(resourceName, "parameter.*", map[string]string{
+						names.AttrName:  "innodb_open_files",
+						names.AttrValue: "4000",
+					}),
+					resource.TestCheckTypeSetElemNestedAttrs(resourceName, "parameter.*", map[string]string{
+						names.AttrName:  "innodb_read_io_threads",
+						names.AttrValue: "64",
+					}),
+					resource.TestCheckTypeSetElemNestedAttrs(resourceName, "parameter.*", map[string]string{
+						names.AttrName:  "innodb_thread_concurrency",
+						names.AttrValue: acctest.Ct0,
+					}),
+					resource.TestCheckTypeSetElemNestedAttrs(resourceName, "parameter.*", map[string]string{
+						names.AttrName:  "innodb_write_io_threads",
+						names.AttrValue: "64",
+					}),
+					resource.TestCheckTypeSetElemNestedAttrs(resourceName, "parameter.*", map[string]string{
+						names.AttrName:  "character_set_connection",
+						names.AttrValue: "utf8",
+					}),
+					resource.TestCheckTypeSetElemNestedAttrs(resourceName, "parameter.*", map[string]string{
+						names.AttrName:  "character_set_database",
+						names.AttrValue: "utf8",
+					}),
+					resource.TestCheckTypeSetElemNestedAttrs(resourceName, "parameter.*", map[string]string{
+						names.AttrName:  "character_set_filesystem",
+						names.AttrValue: "utf8",
+					}),
+					resource.TestCheckTypeSetElemNestedAttrs(resourceName, "parameter.*", map[string]string{
+						names.AttrName:  "character_set_results",
+						names.AttrValue: "utf8",
+					}),
+					resource.TestCheckTypeSetElemNestedAttrs(resourceName, "parameter.*", map[string]string{
+						names.AttrName:  "event_scheduler",
+						names.AttrValue: "on",
+					}),
+					resource.TestCheckTypeSetElemNestedAttrs(resourceName, "parameter.*", map[string]string{
+						names.AttrName:  "innodb_buffer_pool_dump_at_shutdown",
+						names.AttrValue: acctest.Ct1,
+					}),
+					resource.TestCheckTypeSetElemNestedAttrs(resourceName, "parameter.*", map[string]string{
+						names.AttrName:  "innodb_file_format",
+						names.AttrValue: "barracuda",
+					}),
+					resource.TestCheckTypeSetElemNestedAttrs(resourceName, "parameter.*", map[string]string{
+						names.AttrName:  "innodb_io_capacity",
+						names.AttrValue: "2000",
+					}),
+					resource.TestCheckTypeSetElemNestedAttrs(resourceName, "parameter.*", map[string]string{
+						names.AttrName:  "innodb_io_capacity_max",
+						names.AttrValue: "3000",
+					}),
+					resource.TestCheckTypeSetElemNestedAttrs(resourceName, "parameter.*", map[string]string{
+						names.AttrName:  "innodb_lock_wait_timeout",
+						names.AttrValue: "120",
+					}),
+					resource.TestCheckTypeSetElemNestedAttrs(resourceName, "parameter.*", map[string]string{
+						names.AttrName:  "innodb_max_dirty_pages_pct",
+						names.AttrValue: "90",
+					}),
+					resource.TestCheckTypeSetElemNestedAttrs(resourceName, "parameter.*", map[string]string{
+						names.AttrName:  "log_bin_trust_function_creators",
+						names.AttrValue: acctest.Ct1,
+					}),
+					resource.TestCheckTypeSetElemNestedAttrs(resourceName, "parameter.*", map[string]string{
+						names.AttrName:  "log_warnings",
+						names.AttrValue: acctest.Ct2,
+					}),
+					resource.TestCheckTypeSetElemNestedAttrs(resourceName, "parameter.*", map[string]string{
+						names.AttrName:  "log_output",
+						names.AttrValue: "FILE",
+					}),
+					resource.TestCheckTypeSetElemNestedAttrs(resourceName, "parameter.*", map[string]string{
+						names.AttrName:  "max_allowed_packet",
+						names.AttrValue: "1073741824",
+					}),
+					resource.TestCheckTypeSetElemNestedAttrs(resourceName, "parameter.*", map[string]string{
+						names.AttrName:  "max_connect_errors",
+						names.AttrValue: "100",
+					}),
+					resource.TestCheckTypeSetElemNestedAttrs(resourceName, "parameter.*", map[string]string{
+						names.AttrName:  "query_cache_min_res_unit",
+						names.AttrValue: "512",
+					}),
+					resource.TestCheckTypeSetElemNestedAttrs(resourceName, "parameter.*", map[string]string{
+						names.AttrName:  "slow_query_log",
+						names.AttrValue: acctest.Ct1,
+					}),
+					resource.TestCheckTypeSetElemNestedAttrs(resourceName, "parameter.*", map[string]string{
+						names.AttrName:  "sync_binlog",
+						names.AttrValue: acctest.Ct0,
+					}),
+					resource.TestCheckTypeSetElemNestedAttrs(resourceName, "parameter.*", map[string]string{
+						names.AttrName:  "tx_isolation",
+						names.AttrValue: "repeatable-read",
+					}),
+				),
+			},
+			{
+				ResourceName:      resourceName,
+				ImportState:       true,
+				ImportStateVerify: true,
+			},
+			{
+				Config: testAccParameterGroupConfig_updateExceedDefaultLimit(rName),
+				Check: resource.ComposeTestCheckFunc(
+					testAccCheckParameterGroupExists(ctx, resourceName, &v),
+					testAccCheckParameterGroupAttributes(&v, rName),
+					resource.TestCheckResourceAttr(resourceName, names.AttrName, rName),
+					resource.TestCheckResourceAttr(resourceName, names.AttrFamily, "mysql5.6"),
+					resource.TestCheckResourceAttr(resourceName, names.AttrDescription, "Updated RDS default parameter group: Exceed default AWS parameter group limit of twenty"),
+					resource.TestCheckTypeSetElemNestedAttrs(resourceName, "parameter.*", map[string]string{
+						names.AttrName:  "character_set_server",
+						names.AttrValue: "utf8",
+					}),
+					resource.TestCheckTypeSetElemNestedAttrs(resourceName, "parameter.*", map[string]string{
+						names.AttrName:  "character_set_client",
+						names.AttrValue: "utf8",
+					}),
+					resource.TestCheckTypeSetElemNestedAttrs(resourceName, "parameter.*", map[string]string{
+						names.AttrName:  "collation_server",
+						names.AttrValue: "utf8_general_ci",
+					}),
+					resource.TestCheckTypeSetElemNestedAttrs(resourceName, "parameter.*", map[string]string{
+						names.AttrName:  "collation_connection",
+						names.AttrValue: "utf8_general_ci",
+					}),
+					resource.TestCheckTypeSetElemNestedAttrs(resourceName, "parameter.*", map[string]string{
+						names.AttrName:  "join_buffer_size",
+						names.AttrValue: "16777216",
+					}),
+					resource.TestCheckTypeSetElemNestedAttrs(resourceName, "parameter.*", map[string]string{
+						names.AttrName:  "key_buffer_size",
+						names.AttrValue: "67108864",
+					}),
+					resource.TestCheckTypeSetElemNestedAttrs(resourceName, "parameter.*", map[string]string{
+						names.AttrName:  "max_connections",
+						names.AttrValue: "3200",
+					}),
+					resource.TestCheckTypeSetElemNestedAttrs(resourceName, "parameter.*", map[string]string{
+						names.AttrName:  "max_heap_table_size",
+						names.AttrValue: "67108864",
+					}),
+					resource.TestCheckTypeSetElemNestedAttrs(resourceName, "parameter.*", map[string]string{
+						names.AttrName:  "performance_schema",
+						names.AttrValue: acctest.Ct1,
+					}),
+					resource.TestCheckTypeSetElemNestedAttrs(resourceName, "parameter.*", map[string]string{
+						names.AttrName:  "performance_schema_users_size",
+						names.AttrValue: "1048576",
+					}),
+					resource.TestCheckTypeSetElemNestedAttrs(resourceName, "parameter.*", map[string]string{
+						names.AttrName:  "query_cache_limit",
+						names.AttrValue: "2097152",
+					}),
+					resource.TestCheckTypeSetElemNestedAttrs(resourceName, "parameter.*", map[string]string{
+						names.AttrName:  "query_cache_size",
+						names.AttrValue: "67108864",
+					}),
+					resource.TestCheckTypeSetElemNestedAttrs(resourceName, "parameter.*", map[string]string{
+						names.AttrName:  "sort_buffer_size",
+						names.AttrValue: "16777216",
+					}),
+					resource.TestCheckTypeSetElemNestedAttrs(resourceName, "parameter.*", map[string]string{
+						names.AttrName:  "table_open_cache",
+						names.AttrValue: "4096",
+					}),
+					resource.TestCheckTypeSetElemNestedAttrs(resourceName, "parameter.*", map[string]string{
+						names.AttrName:  "tmp_table_size",
+						names.AttrValue: "67108864",
+					}),
+					resource.TestCheckTypeSetElemNestedAttrs(resourceName, "parameter.*", map[string]string{
+						names.AttrName:  "binlog_cache_size",
+						names.AttrValue: "131072",
+					}),
+					resource.TestCheckTypeSetElemNestedAttrs(resourceName, "parameter.*", map[string]string{
+						names.AttrName:  "innodb_flush_log_at_trx_commit",
+						names.AttrValue: acctest.Ct0,
+					}),
+					resource.TestCheckTypeSetElemNestedAttrs(resourceName, "parameter.*", map[string]string{
+						names.AttrName:  "innodb_open_files",
+						names.AttrValue: "4000",
+					}),
+					resource.TestCheckTypeSetElemNestedAttrs(resourceName, "parameter.*", map[string]string{
+						names.AttrName:  "innodb_read_io_threads",
+						names.AttrValue: "64",
+					}),
+					resource.TestCheckTypeSetElemNestedAttrs(resourceName, "parameter.*", map[string]string{
+						names.AttrName:  "innodb_thread_concurrency",
+						names.AttrValue: acctest.Ct0,
+					}),
+					resource.TestCheckTypeSetElemNestedAttrs(resourceName, "parameter.*", map[string]string{
+						names.AttrName:  "innodb_write_io_threads",
+						names.AttrValue: "64",
+					}),
+					resource.TestCheckTypeSetElemNestedAttrs(resourceName, "parameter.*", map[string]string{
+						names.AttrName:  "character_set_connection",
+						names.AttrValue: "utf8",
+					}),
+					resource.TestCheckTypeSetElemNestedAttrs(resourceName, "parameter.*", map[string]string{
+						names.AttrName:  "character_set_database",
+						names.AttrValue: "utf8",
+					}),
+					resource.TestCheckTypeSetElemNestedAttrs(resourceName, "parameter.*", map[string]string{
+						names.AttrName:  "character_set_filesystem",
+						names.AttrValue: "utf8",
+					}),
+					resource.TestCheckTypeSetElemNestedAttrs(resourceName, "parameter.*", map[string]string{
+						names.AttrName:  "character_set_results",
+						names.AttrValue: "utf8",
+					}),
+					resource.TestCheckTypeSetElemNestedAttrs(resourceName, "parameter.*", map[string]string{
+						names.AttrName:  "event_scheduler",
+						names.AttrValue: "on",
+					}),
+					resource.TestCheckTypeSetElemNestedAttrs(resourceName, "parameter.*", map[string]string{
+						names.AttrName:  "innodb_buffer_pool_dump_at_shutdown",
+						names.AttrValue: acctest.Ct1,
+					}),
+					resource.TestCheckTypeSetElemNestedAttrs(resourceName, "parameter.*", map[string]string{
+						names.AttrName:  "innodb_file_format",
+						names.AttrValue: "barracuda",
+					}),
+					resource.TestCheckTypeSetElemNestedAttrs(resourceName, "parameter.*", map[string]string{
+						names.AttrName:  "innodb_io_capacity",
+						names.AttrValue: "2000",
+					}),
+					resource.TestCheckTypeSetElemNestedAttrs(resourceName, "parameter.*", map[string]string{
+						names.AttrName:  "innodb_io_capacity_max",
+						names.AttrValue: "3000",
+					}),
+					resource.TestCheckTypeSetElemNestedAttrs(resourceName, "parameter.*", map[string]string{
+						names.AttrName:  "innodb_lock_wait_timeout",
+						names.AttrValue: "120",
+					}),
+					resource.TestCheckTypeSetElemNestedAttrs(resourceName, "parameter.*", map[string]string{
+						names.AttrName:  "innodb_max_dirty_pages_pct",
+						names.AttrValue: "90",
+					}),
+					resource.TestCheckTypeSetElemNestedAttrs(resourceName, "parameter.*", map[string]string{
+						names.AttrName:  "log_bin_trust_function_creators",
+						names.AttrValue: acctest.Ct1,
+					}),
+					resource.TestCheckTypeSetElemNestedAttrs(resourceName, "parameter.*", map[string]string{
+						names.AttrName:  "log_warnings",
+						names.AttrValue: acctest.Ct2,
+					}),
+					resource.TestCheckTypeSetElemNestedAttrs(resourceName, "parameter.*", map[string]string{
+						names.AttrName:  "log_output",
+						names.AttrValue: "FILE",
+					}),
+					resource.TestCheckTypeSetElemNestedAttrs(resourceName, "parameter.*", map[string]string{
+						names.AttrName:  "max_allowed_packet",
+						names.AttrValue: "1073741824",
+					}),
+					resource.TestCheckTypeSetElemNestedAttrs(resourceName, "parameter.*", map[string]string{
+						names.AttrName:  "max_connect_errors",
+						names.AttrValue: "100",
+					}),
+					resource.TestCheckTypeSetElemNestedAttrs(resourceName, "parameter.*", map[string]string{
+						names.AttrName:  "query_cache_min_res_unit",
+						names.AttrValue: "512",
+					}),
+					resource.TestCheckTypeSetElemNestedAttrs(resourceName, "parameter.*", map[string]string{
+						names.AttrName:  "slow_query_log",
+						names.AttrValue: acctest.Ct1,
+					}),
+					resource.TestCheckTypeSetElemNestedAttrs(resourceName, "parameter.*", map[string]string{
+						names.AttrName:  "sync_binlog",
+						names.AttrValue: acctest.Ct0,
+					}),
+					resource.TestCheckTypeSetElemNestedAttrs(resourceName, "parameter.*", map[string]string{
+						names.AttrName:  "tx_isolation",
+						names.AttrValue: "repeatable-read",
+					}),
+				),
+			},
+		},
+	})
+}
+
+func TestAccRDSParameterGroup_namePrefix(t *testing.T) {
+	ctx := acctest.Context(t)
+	var v types.DBParameterGroup
+
+	resource.ParallelTest(t, resource.TestCase{
+		PreCheck:                 func() { acctest.PreCheck(ctx, t) },
+		ErrorCheck:               acctest.ErrorCheck(t, names.RDSServiceID),
+		ProtoV5ProviderFactories: acctest.ProtoV5ProviderFactories,
+		CheckDestroy:             testAccCheckParameterGroupDestroy(ctx),
+		Steps: []resource.TestStep{
+			{
+				Config: testAccDBParameterGroupConfig_namePrefix,
+				Check: resource.ComposeTestCheckFunc(
+					testAccCheckParameterGroupExists(ctx, "aws_db_parameter_group.test", &v),
+					resource.TestMatchResourceAttr("aws_db_parameter_group.test", names.AttrName, regexache.MustCompile("^tf-test-")),
+				),
+			},
+		},
+	})
+}
+
+func TestAccRDSParameterGroup_generatedName(t *testing.T) {
+	ctx := acctest.Context(t)
+	var v types.DBParameterGroup
+
+	resource.ParallelTest(t, resource.TestCase{
+		PreCheck:                 func() { acctest.PreCheck(ctx, t) },
+		ErrorCheck:               acctest.ErrorCheck(t, names.RDSServiceID),
+		ProtoV5ProviderFactories: acctest.ProtoV5ProviderFactories,
+		CheckDestroy:             testAccCheckParameterGroupDestroy(ctx),
+		Steps: []resource.TestStep{
+			{
+				Config: testAccDBParameterGroupConfig_generatedName,
+				Check: resource.ComposeTestCheckFunc(
+					testAccCheckParameterGroupExists(ctx, "aws_db_parameter_group.test", &v),
+				),
+			},
+		},
+	})
+}
+
+func TestAccRDSParameterGroup_withApplyMethod(t *testing.T) {
+	ctx := acctest.Context(t)
+	var v types.DBParameterGroup
+	resourceName := "aws_db_parameter_group.test"
+	rName := sdkacctest.RandomWithPrefix(acctest.ResourcePrefix)
+
+	resource.ParallelTest(t, resource.TestCase{
+		PreCheck:                 func() { acctest.PreCheck(ctx, t) },
+		ErrorCheck:               acctest.ErrorCheck(t, names.RDSServiceID),
+		ProtoV5ProviderFactories: acctest.ProtoV5ProviderFactories,
+		CheckDestroy:             testAccCheckParameterGroupDestroy(ctx),
+		Steps: []resource.TestStep{
+			{
+				Config: testAccParameterGroupConfig_applyMethod(rName),
+				Check: resource.ComposeTestCheckFunc(
+					testAccCheckParameterGroupExists(ctx, resourceName, &v),
+					testAccCheckParameterGroupAttributes(&v, rName),
+					resource.TestCheckResourceAttr(resourceName, names.AttrName, rName),
+					resource.TestCheckResourceAttr(resourceName, names.AttrFamily, "mysql5.6"),
+					resource.TestCheckResourceAttr(resourceName, names.AttrDescription, "Managed by Terraform"),
+					resource.TestCheckTypeSetElemNestedAttrs(resourceName, "parameter.*", map[string]string{
+						names.AttrName:  "character_set_server",
+						names.AttrValue: "utf8",
+						"apply_method":  "immediate",
+					}),
+					resource.TestCheckTypeSetElemNestedAttrs(resourceName, "parameter.*", map[string]string{
+						names.AttrName:  "character_set_client",
+						names.AttrValue: "utf8",
+						"apply_method":  "pending-reboot",
+					}),
+				),
+			},
+			{
+				ResourceName:      resourceName,
+				ImportState:       true,
+				ImportStateVerify: true,
+			},
+		},
+	})
+}
+
+func TestAccRDSParameterGroup_only(t *testing.T) {
+	ctx := acctest.Context(t)
+	var v types.DBParameterGroup
+	resourceName := "aws_db_parameter_group.test"
+	rName := sdkacctest.RandomWithPrefix(acctest.ResourcePrefix)
+
+	resource.ParallelTest(t, resource.TestCase{
+		PreCheck:                 func() { acctest.PreCheck(ctx, t) },
+		ErrorCheck:               acctest.ErrorCheck(t, names.RDSServiceID),
+		ProtoV5ProviderFactories: acctest.ProtoV5ProviderFactories,
+		CheckDestroy:             testAccCheckParameterGroupDestroy(ctx),
+		Steps: []resource.TestStep{
+			{
+				Config: testAccParameterGroupConfig_only(rName),
+				Check: resource.ComposeTestCheckFunc(
+					testAccCheckParameterGroupExists(ctx, resourceName, &v),
+					testAccCheckParameterGroupAttributes(&v, rName),
+					resource.TestCheckResourceAttr(resourceName, names.AttrName, rName),
+					resource.TestCheckResourceAttr(resourceName, names.AttrFamily, "mysql5.6"),
+				),
+			},
+			{
+				ResourceName:      resourceName,
+				ImportState:       true,
+				ImportStateVerify: true,
+			},
+		},
+	})
+}
+
+func TestAccRDSParameterGroup_matchDefault(t *testing.T) {
+	ctx := acctest.Context(t)
+	var v types.DBParameterGroup
+	resourceName := "aws_db_parameter_group.test"
+	rName := sdkacctest.RandomWithPrefix(acctest.ResourcePrefix)
+
+	resource.ParallelTest(t, resource.TestCase{
+		PreCheck:                 func() { acctest.PreCheck(ctx, t) },
+		ErrorCheck:               acctest.ErrorCheck(t, names.RDSServiceID),
+		ProtoV5ProviderFactories: acctest.ProtoV5ProviderFactories,
+		CheckDestroy:             testAccCheckParameterGroupDestroy(ctx),
+		Steps: []resource.TestStep{
+			{
+				Config: testAccParameterGroupConfig_includeDefault(rName),
+				Check: resource.ComposeTestCheckFunc(
+					testAccCheckParameterGroupExists(ctx, resourceName, &v),
+					resource.TestCheckResourceAttr(resourceName, names.AttrName, rName),
+					resource.TestCheckResourceAttr(resourceName, names.AttrFamily, "postgres9.4"),
+				),
+			},
+			{
+				ResourceName:            resourceName,
+				ImportState:             true,
+				ImportStateVerify:       true,
+				ImportStateVerifyIgnore: []string{names.AttrParameter},
+			},
+		},
+	})
+}
+
+func TestAccRDSParameterGroup_updateParameters(t *testing.T) {
+	ctx := acctest.Context(t)
+	var v types.DBParameterGroup
+	resourceName := "aws_db_parameter_group.test"
+	rName := sdkacctest.RandomWithPrefix(acctest.ResourcePrefix)
+
+	resource.ParallelTest(t, resource.TestCase{
+		PreCheck:                 func() { acctest.PreCheck(ctx, t) },
+		ErrorCheck:               acctest.ErrorCheck(t, names.RDSServiceID),
+		ProtoV5ProviderFactories: acctest.ProtoV5ProviderFactories,
+		CheckDestroy:             testAccCheckParameterGroupDestroy(ctx),
+		Steps: []resource.TestStep{
+			{
+				Config: testAccParameterGroupConfig_updateParametersInitial(rName),
+				Check: resource.ComposeTestCheckFunc(
+					testAccCheckParameterGroupExists(ctx, resourceName, &v),
+					testAccCheckParameterGroupAttributes(&v, rName),
+					resource.TestCheckResourceAttr(resourceName, names.AttrName, rName),
+					resource.TestCheckResourceAttr(resourceName, names.AttrFamily, "mysql5.6"),
+					resource.TestCheckTypeSetElemNestedAttrs(resourceName, "parameter.*", map[string]string{
+						names.AttrName:  "character_set_results",
+						names.AttrValue: "utf8",
+					}),
+					resource.TestCheckTypeSetElemNestedAttrs(resourceName, "parameter.*", map[string]string{
+						names.AttrName:  "character_set_server",
+						names.AttrValue: "utf8",
+					}),
+					resource.TestCheckTypeSetElemNestedAttrs(resourceName, "parameter.*", map[string]string{
+						names.AttrName:  "character_set_client",
+						names.AttrValue: "utf8",
+					}),
+				),
+			},
+			{
+				ResourceName:      resourceName,
+				ImportState:       true,
+				ImportStateVerify: true,
+			},
+			{
+				Config: testAccParameterGroupConfig_updateParametersUpdated(rName),
+				Check: resource.ComposeTestCheckFunc(
+					testAccCheckParameterGroupExists(ctx, resourceName, &v),
+					testAccCheckParameterGroupAttributes(&v, rName),
+					resource.TestCheckTypeSetElemNestedAttrs(resourceName, "parameter.*", map[string]string{
+						names.AttrName:  "character_set_results",
+						names.AttrValue: "ascii",
+					}),
+					resource.TestCheckTypeSetElemNestedAttrs(resourceName, "parameter.*", map[string]string{
+						names.AttrName:  "character_set_server",
+						names.AttrValue: "ascii",
+					}),
+					resource.TestCheckTypeSetElemNestedAttrs(resourceName, "parameter.*", map[string]string{
+						names.AttrName:  "character_set_client",
+						names.AttrValue: "utf8",
+					}),
+				),
+			},
+		},
+	})
+}
+
+func TestAccRDSParameterGroup_caseParameters(t *testing.T) {
+	ctx := acctest.Context(t)
+	var v types.DBParameterGroup
+	resourceName := "aws_db_parameter_group.test"
+	rName := sdkacctest.RandomWithPrefix(acctest.ResourcePrefix)
+
+	resource.ParallelTest(t, resource.TestCase{
+		PreCheck:                 func() { acctest.PreCheck(ctx, t) },
+		ErrorCheck:               acctest.ErrorCheck(t, names.RDSServiceID),
+		ProtoV5ProviderFactories: acctest.ProtoV5ProviderFactories,
+		CheckDestroy:             testAccCheckParameterGroupDestroy(ctx),
+		Steps: []resource.TestStep{
+			{
+				Config: testAccParameterGroupConfig_upperCase(rName, "Max_connections"),
+				Check: resource.ComposeTestCheckFunc(
+					testAccCheckParameterGroupExists(ctx, resourceName, &v),
+					testAccCheckParameterGroupAttributes(&v, rName),
+					resource.TestCheckResourceAttr(resourceName, names.AttrName, rName),
+					resource.TestCheckResourceAttr(resourceName, names.AttrFamily, "mysql5.6"),
+					resource.TestCheckTypeSetElemNestedAttrs(resourceName, "parameter.*", map[string]string{
+						names.AttrName:  "Max_connections",
+						names.AttrValue: "LEAST({DBInstanceClassMemory/6000000},10)",
+					}),
+				),
+			},
+			{
+				ResourceName:            resourceName,
+				ImportState:             true,
+				ImportStateVerify:       true,
+				ImportStateVerifyIgnore: []string{"parameter.0.name"},
+			},
+			{
+				Config: testAccParameterGroupConfig_upperCase(rName, "max_connections"),
+			},
+		},
+	})
+}
+
 func TestAccCheckRDSParameterGroup_skipDestroy(t *testing.T) {
-	var v rds.DBParameterGroup
+	var v types.DBParameterGroup
 	ctx := acctest.Context(t)
 	resourceName := "aws_db_parameter_group.test"
 	rName := sdkacctest.RandomWithPrefix(acctest.ResourcePrefix)
 
 	resource.ParallelTest(t, resource.TestCase{
-		PreCheck:                 func() { acctest.PreCheck(t) },
-		ErrorCheck:               acctest.ErrorCheck(t, rds.EndpointsID),
+		PreCheck:                 func() { acctest.PreCheck(ctx, t) },
+		ErrorCheck:               acctest.ErrorCheck(t, names.RDSServiceID),
 		ProtoV5ProviderFactories: acctest.ProtoV5ProviderFactories,
-		CheckDestroy:             testAccRDSParameterGroupNoDestroy(ctx, t),
+		CheckDestroy:             testAccCheckParameterGroupNoDestroy(ctx),
 		Steps: []resource.TestStep{
 			{
-				Config: testAccParameterGroupConfig_skip_destroy(rName),
+				Config: testAccParameterGroupConfig_skipDestroy(rName),
 				Check: resource.ComposeTestCheckFunc(
 					testAccCheckParameterGroupExists(ctx, resourceName, &v),
 					resource.TestCheckResourceAttr(resourceName, "skip_destroy", "true"),
@@ -1081,36 +1068,33 @@
 	})
 }
 
-func testAccRDSParameterGroupNoDestroy(ctx context.Context, t *testing.T) resource.TestCheckFunc {
+func testAccCheckParameterGroupDestroy(ctx context.Context) resource.TestCheckFunc {
 	return func(s *terraform.State) error {
-		conn := acctest.Provider.Meta().(*conns.AWSClient).RDSConn()
+		conn := acctest.Provider.Meta().(*conns.AWSClient).RDSClient(ctx)
 
 		for _, rs := range s.RootModule().Resources {
 			if rs.Type != "aws_db_parameter_group" {
 				continue
 			}
 
-			opts := rds.DescribeDBParameterGroupsInput{
-				DBParameterGroupName: aws.String(rs.Primary.ID),
+			_, err := tfrds.FindDBParameterGroupByName(ctx, conn, rs.Primary.ID)
+
+			if tfresource.NotFound(err) {
+				continue
 			}
-			_, err := conn.DescribeDBParameterGroupsWithContext(ctx, &opts)
-
-			// cleanup option group if it was properly verified not to be destroyed by tf in the first place
-			if err == nil {
-				deleteOpts := rds.DeleteDBParameterGroupInput{
-					DBParameterGroupName: aws.String(rs.Primary.ID),
-				}
-				_, _ = conn.DeleteDBParameterGroupWithContext(ctx, &deleteOpts)
+
+			if err != nil {
+				return err
 			}
 
-			return err
+			return fmt.Errorf("RDS DB Parameter Group %s still exists", rs.Primary.ID)
 		}
 
 		return nil
 	}
 }
 
-func testAccCheckParameterGroupDestroy(ctx context.Context) resource.TestCheckFunc {
+func testAccCheckParameterGroupNoDestroy(ctx context.Context) resource.TestCheckFunc {
 	return func(s *terraform.State) error {
 		conn := acctest.Provider.Meta().(*conns.AWSClient).RDSClient(ctx)
 
@@ -1121,15 +1105,7 @@
 
 			_, err := tfrds.FindDBParameterGroupByName(ctx, conn, rs.Primary.ID)
 
-			if tfresource.NotFound(err) {
-				continue
-			}
-
-			if err != nil {
-				return err
-			}
-
-			return fmt.Errorf("RDS DB Parameter Group %s still exists", rs.Primary.ID)
+			return err
 		}
 
 		return nil
@@ -1404,7 +1380,547 @@
 `, rName)
 }
 
-func testAccParameterGroupConfig_skip_destroy(rName string) string {
+func testAccParameterGroupConfig_exceedDefaultLimit(rName string) string {
+	return fmt.Sprintf(`
+resource "aws_db_parameter_group" "test" {
+  name        = %[1]q
+  family      = "mysql5.6"
+  description = "RDS default parameter group: Exceed default AWS parameter group limit of twenty"
+
+  parameter {
+    name  = "binlog_cache_size"
+    value = 131072
+  }
+
+  parameter {
+    name  = "character_set_client"
+    value = "utf8"
+  }
+
+  parameter {
+    name  = "character_set_connection"
+    value = "utf8"
+  }
+
+  parameter {
+    name  = "character_set_database"
+    value = "utf8"
+  }
+
+  parameter {
+    name  = "character_set_filesystem"
+    value = "utf8"
+  }
+
+  parameter {
+    name  = "character_set_results"
+    value = "utf8"
+  }
+
+  parameter {
+    name  = "character_set_server"
+    value = "utf8"
+  }
+
+  parameter {
+    name  = "collation_connection"
+    value = "utf8_general_ci"
+  }
+
+  parameter {
+    name  = "collation_server"
+    value = "utf8_general_ci"
+  }
+
+  parameter {
+    name  = "event_scheduler"
+    value = "on"
+  }
+
+  parameter {
+    name  = "innodb_buffer_pool_dump_at_shutdown"
+    value = 1
+  }
+
+  parameter {
+    name  = "innodb_file_format"
+    value = "barracuda"
+  }
+
+  parameter {
+    name  = "innodb_flush_log_at_trx_commit"
+    value = 0
+  }
+
+  parameter {
+    name  = "innodb_io_capacity"
+    value = 2000
+  }
+
+  parameter {
+    name  = "innodb_io_capacity_max"
+    value = 3000
+  }
+
+  parameter {
+    name  = "innodb_lock_wait_timeout"
+    value = 120
+  }
+
+  parameter {
+    name  = "innodb_max_dirty_pages_pct"
+    value = 90
+  }
+
+  parameter {
+    name         = "innodb_open_files"
+    value        = 4000
+    apply_method = "pending-reboot"
+  }
+
+  parameter {
+    name         = "innodb_read_io_threads"
+    value        = 64
+    apply_method = "pending-reboot"
+  }
+
+  parameter {
+    name  = "innodb_thread_concurrency"
+    value = 0
+  }
+
+  parameter {
+    name         = "innodb_write_io_threads"
+    value        = 64
+    apply_method = "pending-reboot"
+  }
+
+  parameter {
+    name  = "join_buffer_size"
+    value = 16777216
+  }
+
+  parameter {
+    name  = "key_buffer_size"
+    value = 67108864
+  }
+
+  parameter {
+    name  = "log_bin_trust_function_creators"
+    value = 1
+  }
+
+  parameter {
+    name  = "log_warnings"
+    value = 2
+  }
+
+  parameter {
+    name  = "log_output"
+    value = "FILE"
+  }
+
+  parameter {
+    name  = "max_allowed_packet"
+    value = 1073741824
+  }
+
+  parameter {
+    name  = "max_connect_errors"
+    value = 100
+  }
+
+  parameter {
+    name  = "max_connections"
+    value = 3200
+  }
+
+  parameter {
+    name  = "max_heap_table_size"
+    value = 67108864
+  }
+
+  parameter {
+    name         = "performance_schema"
+    value        = 1
+    apply_method = "pending-reboot"
+  }
+
+  parameter {
+    name         = "performance_schema_users_size"
+    value        = 1048576
+    apply_method = "pending-reboot"
+  }
+
+  parameter {
+    name  = "query_cache_limit"
+    value = 2097152
+  }
+
+  parameter {
+    name  = "query_cache_min_res_unit"
+    value = 512
+  }
+
+  parameter {
+    name  = "query_cache_size"
+    value = 67108864
+  }
+
+  parameter {
+    name  = "slow_query_log"
+    value = 1
+  }
+
+  parameter {
+    name  = "sort_buffer_size"
+    value = 16777216
+  }
+
+  parameter {
+    name  = "sync_binlog"
+    value = 0
+  }
+
+  parameter {
+    name  = "table_open_cache"
+    value = 4096
+  }
+
+  parameter {
+    name  = "tmp_table_size"
+    value = 67108864
+  }
+
+  parameter {
+    name  = "tx_isolation"
+    value = "repeatable-read"
+  }
+}
+`, rName)
+}
+
+func testAccParameterGroupConfig_updateExceedDefaultLimit(rName string) string {
+	return fmt.Sprintf(`
+resource "aws_db_parameter_group" "test" {
+  name        = %[1]q
+  family      = "mysql5.6"
+  description = "Updated RDS default parameter group: Exceed default AWS parameter group limit of twenty"
+
+  parameter {
+    name  = "binlog_cache_size"
+    value = 131072
+  }
+
+  parameter {
+    name  = "character_set_client"
+    value = "utf8"
+  }
+
+  parameter {
+    name  = "character_set_connection"
+    value = "utf8"
+  }
+
+  parameter {
+    name  = "character_set_database"
+    value = "utf8"
+  }
+
+  parameter {
+    name  = "character_set_filesystem"
+    value = "utf8"
+  }
+
+  parameter {
+    name  = "character_set_results"
+    value = "utf8"
+  }
+
+  parameter {
+    name  = "character_set_server"
+    value = "utf8"
+  }
+
+  parameter {
+    name  = "collation_connection"
+    value = "utf8_general_ci"
+  }
+
+  parameter {
+    name  = "collation_server"
+    value = "utf8_general_ci"
+  }
+
+  parameter {
+    name  = "event_scheduler"
+    value = "on"
+  }
+
+  parameter {
+    name  = "innodb_buffer_pool_dump_at_shutdown"
+    value = 1
+  }
+
+  parameter {
+    name  = "innodb_file_format"
+    value = "barracuda"
+  }
+
+  parameter {
+    name  = "innodb_flush_log_at_trx_commit"
+    value = 0
+  }
+
+  parameter {
+    name  = "innodb_io_capacity"
+    value = 2000
+  }
+
+  parameter {
+    name  = "innodb_io_capacity_max"
+    value = 3000
+  }
+
+  parameter {
+    name  = "innodb_lock_wait_timeout"
+    value = 120
+  }
+
+  parameter {
+    name  = "innodb_max_dirty_pages_pct"
+    value = 90
+  }
+
+  parameter {
+    name         = "innodb_open_files"
+    value        = 4000
+    apply_method = "pending-reboot"
+  }
+
+  parameter {
+    name         = "innodb_read_io_threads"
+    value        = 64
+    apply_method = "pending-reboot"
+  }
+
+  parameter {
+    name  = "innodb_thread_concurrency"
+    value = 0
+  }
+
+  parameter {
+    name         = "innodb_write_io_threads"
+    value        = 64
+    apply_method = "pending-reboot"
+  }
+
+  parameter {
+    name  = "join_buffer_size"
+    value = 16777216
+  }
+
+  parameter {
+    name  = "key_buffer_size"
+    value = 67108864
+  }
+
+  parameter {
+    name  = "log_bin_trust_function_creators"
+    value = 1
+  }
+
+  parameter {
+    name  = "log_warnings"
+    value = 2
+  }
+
+  parameter {
+    name  = "log_output"
+    value = "FILE"
+  }
+
+  parameter {
+    name  = "max_allowed_packet"
+    value = 1073741824
+  }
+
+  parameter {
+    name  = "max_connect_errors"
+    value = 100
+  }
+
+  parameter {
+    name  = "max_connections"
+    value = 3200
+  }
+
+  parameter {
+    name  = "max_heap_table_size"
+    value = 67108864
+  }
+
+  parameter {
+    name         = "performance_schema"
+    value        = 1
+    apply_method = "pending-reboot"
+  }
+
+  parameter {
+    name         = "performance_schema_users_size"
+    value        = 1048576
+    apply_method = "pending-reboot"
+  }
+
+  parameter {
+    name  = "query_cache_limit"
+    value = 2097152
+  }
+
+  parameter {
+    name  = "query_cache_min_res_unit"
+    value = 512
+  }
+
+  parameter {
+    name  = "query_cache_size"
+    value = 67108864
+  }
+
+  parameter {
+    name  = "slow_query_log"
+    value = 1
+  }
+
+  parameter {
+    name  = "sort_buffer_size"
+    value = 16777216
+  }
+
+  parameter {
+    name  = "sync_binlog"
+    value = 0
+  }
+
+  parameter {
+    name  = "table_open_cache"
+    value = 4096
+  }
+
+  parameter {
+    name  = "tmp_table_size"
+    value = 67108864
+  }
+
+  parameter {
+    name  = "tx_isolation"
+    value = "repeatable-read"
+  }
+}
+`, rName)
+}
+
+func testAccParameterGroupConfig_includeDefault(rName string) string {
+	return fmt.Sprintf(`
+resource "aws_db_parameter_group" "test" {
+  name   = %[1]q
+  family = "postgres9.4"
+
+  parameter {
+    name         = "client_encoding"
+    value        = "UTF8"
+    apply_method = "pending-reboot"
+  }
+}
+`, rName)
+}
+
+func testAccParameterGroupConfig_updateParametersInitial(rName string) string {
+	return fmt.Sprintf(`
+resource "aws_db_parameter_group" "test" {
+  name   = %[1]q
+  family = "mysql5.6"
+
+  parameter {
+    name  = "character_set_server"
+    value = "utf8"
+  }
+
+  parameter {
+    name  = "character_set_client"
+    value = "utf8"
+  }
+
+  parameter {
+    name  = "character_set_results"
+    value = "utf8"
+  }
+}
+`, rName)
+}
+
+func testAccParameterGroupConfig_updateParametersUpdated(rName string) string {
+	return fmt.Sprintf(`
+resource "aws_db_parameter_group" "test" {
+  name   = %[1]q
+  family = "mysql5.6"
+
+  parameter {
+    name  = "character_set_server"
+    value = "ascii"
+  }
+
+  parameter {
+    name  = "character_set_client"
+    value = "utf8"
+  }
+
+  parameter {
+    name  = "character_set_results"
+    value = "ascii"
+  }
+}
+`, rName)
+}
+
+func testAccParameterGroupConfig_upperCase(rName, paramName string) string {
+	return fmt.Sprintf(`
+resource "aws_db_parameter_group" "test" {
+  name   = %[1]q
+  family = "mysql5.6"
+
+  parameter {
+    name  = %[2]q
+    value = "LEAST({DBInstanceClassMemory/6000000},10)"
+  }
+}
+`, rName, paramName)
+}
+
+const testAccDBParameterGroupConfig_namePrefix = `
+resource "aws_db_parameter_group" "test" {
+  name_prefix = "tf-test-"
+  family      = "mysql5.6"
+
+  parameter {
+    name  = "sync_binlog"
+    value = 0
+  }
+}
+`
+
+const testAccDBParameterGroupConfig_generatedName = `
+resource "aws_db_parameter_group" "test" {
+  family = "mysql5.6"
+
+  parameter {
+    name  = "sync_binlog"
+    value = 0
+  }
+}
+`
+
+func testAccParameterGroupConfig_skipDestroy(rName string) string {
 	return fmt.Sprintf(`
 resource "aws_db_parameter_group" "test" {
   name         = %[1]q
@@ -1413,544 +1929,4 @@
   skip_destroy = true
 }
 `, rName)
-}
-
-func testAccParameterGroupConfig_exceedDefaultLimit(rName string) string {
-	return fmt.Sprintf(`
-resource "aws_db_parameter_group" "test" {
-  name        = %[1]q
-  family      = "mysql5.6"
-  description = "RDS default parameter group: Exceed default AWS parameter group limit of twenty"
-
-  parameter {
-    name  = "binlog_cache_size"
-    value = 131072
-  }
-
-  parameter {
-    name  = "character_set_client"
-    value = "utf8"
-  }
-
-  parameter {
-    name  = "character_set_connection"
-    value = "utf8"
-  }
-
-  parameter {
-    name  = "character_set_database"
-    value = "utf8"
-  }
-
-  parameter {
-    name  = "character_set_filesystem"
-    value = "utf8"
-  }
-
-  parameter {
-    name  = "character_set_results"
-    value = "utf8"
-  }
-
-  parameter {
-    name  = "character_set_server"
-    value = "utf8"
-  }
-
-  parameter {
-    name  = "collation_connection"
-    value = "utf8_general_ci"
-  }
-
-  parameter {
-    name  = "collation_server"
-    value = "utf8_general_ci"
-  }
-
-  parameter {
-    name  = "event_scheduler"
-    value = "on"
-  }
-
-  parameter {
-    name  = "innodb_buffer_pool_dump_at_shutdown"
-    value = 1
-  }
-
-  parameter {
-    name  = "innodb_file_format"
-    value = "barracuda"
-  }
-
-  parameter {
-    name  = "innodb_flush_log_at_trx_commit"
-    value = 0
-  }
-
-  parameter {
-    name  = "innodb_io_capacity"
-    value = 2000
-  }
-
-  parameter {
-    name  = "innodb_io_capacity_max"
-    value = 3000
-  }
-
-  parameter {
-    name  = "innodb_lock_wait_timeout"
-    value = 120
-  }
-
-  parameter {
-    name  = "innodb_max_dirty_pages_pct"
-    value = 90
-  }
-
-  parameter {
-    name         = "innodb_open_files"
-    value        = 4000
-    apply_method = "pending-reboot"
-  }
-
-  parameter {
-    name         = "innodb_read_io_threads"
-    value        = 64
-    apply_method = "pending-reboot"
-  }
-
-  parameter {
-    name  = "innodb_thread_concurrency"
-    value = 0
-  }
-
-  parameter {
-    name         = "innodb_write_io_threads"
-    value        = 64
-    apply_method = "pending-reboot"
-  }
-
-  parameter {
-    name  = "join_buffer_size"
-    value = 16777216
-  }
-
-  parameter {
-    name  = "key_buffer_size"
-    value = 67108864
-  }
-
-  parameter {
-    name  = "log_bin_trust_function_creators"
-    value = 1
-  }
-
-  parameter {
-    name  = "log_warnings"
-    value = 2
-  }
-
-  parameter {
-    name  = "log_output"
-    value = "FILE"
-  }
-
-  parameter {
-    name  = "max_allowed_packet"
-    value = 1073741824
-  }
-
-  parameter {
-    name  = "max_connect_errors"
-    value = 100
-  }
-
-  parameter {
-    name  = "max_connections"
-    value = 3200
-  }
-
-  parameter {
-    name  = "max_heap_table_size"
-    value = 67108864
-  }
-
-  parameter {
-    name         = "performance_schema"
-    value        = 1
-    apply_method = "pending-reboot"
-  }
-
-  parameter {
-    name         = "performance_schema_users_size"
-    value        = 1048576
-    apply_method = "pending-reboot"
-  }
-
-  parameter {
-    name  = "query_cache_limit"
-    value = 2097152
-  }
-
-  parameter {
-    name  = "query_cache_min_res_unit"
-    value = 512
-  }
-
-  parameter {
-    name  = "query_cache_size"
-    value = 67108864
-  }
-
-  parameter {
-    name  = "slow_query_log"
-    value = 1
-  }
-
-  parameter {
-    name  = "sort_buffer_size"
-    value = 16777216
-  }
-
-  parameter {
-    name  = "sync_binlog"
-    value = 0
-  }
-
-  parameter {
-    name  = "table_open_cache"
-    value = 4096
-  }
-
-  parameter {
-    name  = "tmp_table_size"
-    value = 67108864
-  }
-
-  parameter {
-    name  = "tx_isolation"
-    value = "repeatable-read"
-  }
-}
-`, rName)
-}
-
-func testAccParameterGroupConfig_updateExceedDefaultLimit(rName string) string {
-	return fmt.Sprintf(`
-resource "aws_db_parameter_group" "test" {
-  name        = %[1]q
-  family      = "mysql5.6"
-  description = "Updated RDS default parameter group: Exceed default AWS parameter group limit of twenty"
-
-  parameter {
-    name  = "binlog_cache_size"
-    value = 131072
-  }
-
-  parameter {
-    name  = "character_set_client"
-    value = "utf8"
-  }
-
-  parameter {
-    name  = "character_set_connection"
-    value = "utf8"
-  }
-
-  parameter {
-    name  = "character_set_database"
-    value = "utf8"
-  }
-
-  parameter {
-    name  = "character_set_filesystem"
-    value = "utf8"
-  }
-
-  parameter {
-    name  = "character_set_results"
-    value = "utf8"
-  }
-
-  parameter {
-    name  = "character_set_server"
-    value = "utf8"
-  }
-
-  parameter {
-    name  = "collation_connection"
-    value = "utf8_general_ci"
-  }
-
-  parameter {
-    name  = "collation_server"
-    value = "utf8_general_ci"
-  }
-
-  parameter {
-    name  = "event_scheduler"
-    value = "on"
-  }
-
-  parameter {
-    name  = "innodb_buffer_pool_dump_at_shutdown"
-    value = 1
-  }
-
-  parameter {
-    name  = "innodb_file_format"
-    value = "barracuda"
-  }
-
-  parameter {
-    name  = "innodb_flush_log_at_trx_commit"
-    value = 0
-  }
-
-  parameter {
-    name  = "innodb_io_capacity"
-    value = 2000
-  }
-
-  parameter {
-    name  = "innodb_io_capacity_max"
-    value = 3000
-  }
-
-  parameter {
-    name  = "innodb_lock_wait_timeout"
-    value = 120
-  }
-
-  parameter {
-    name  = "innodb_max_dirty_pages_pct"
-    value = 90
-  }
-
-  parameter {
-    name         = "innodb_open_files"
-    value        = 4000
-    apply_method = "pending-reboot"
-  }
-
-  parameter {
-    name         = "innodb_read_io_threads"
-    value        = 64
-    apply_method = "pending-reboot"
-  }
-
-  parameter {
-    name  = "innodb_thread_concurrency"
-    value = 0
-  }
-
-  parameter {
-    name         = "innodb_write_io_threads"
-    value        = 64
-    apply_method = "pending-reboot"
-  }
-
-  parameter {
-    name  = "join_buffer_size"
-    value = 16777216
-  }
-
-  parameter {
-    name  = "key_buffer_size"
-    value = 67108864
-  }
-
-  parameter {
-    name  = "log_bin_trust_function_creators"
-    value = 1
-  }
-
-  parameter {
-    name  = "log_warnings"
-    value = 2
-  }
-
-  parameter {
-    name  = "log_output"
-    value = "FILE"
-  }
-
-  parameter {
-    name  = "max_allowed_packet"
-    value = 1073741824
-  }
-
-  parameter {
-    name  = "max_connect_errors"
-    value = 100
-  }
-
-  parameter {
-    name  = "max_connections"
-    value = 3200
-  }
-
-  parameter {
-    name  = "max_heap_table_size"
-    value = 67108864
-  }
-
-  parameter {
-    name         = "performance_schema"
-    value        = 1
-    apply_method = "pending-reboot"
-  }
-
-  parameter {
-    name         = "performance_schema_users_size"
-    value        = 1048576
-    apply_method = "pending-reboot"
-  }
-
-  parameter {
-    name  = "query_cache_limit"
-    value = 2097152
-  }
-
-  parameter {
-    name  = "query_cache_min_res_unit"
-    value = 512
-  }
-
-  parameter {
-    name  = "query_cache_size"
-    value = 67108864
-  }
-
-  parameter {
-    name  = "slow_query_log"
-    value = 1
-  }
-
-  parameter {
-    name  = "sort_buffer_size"
-    value = 16777216
-  }
-
-  parameter {
-    name  = "sync_binlog"
-    value = 0
-  }
-
-  parameter {
-    name  = "table_open_cache"
-    value = 4096
-  }
-
-  parameter {
-    name  = "tmp_table_size"
-    value = 67108864
-  }
-
-  parameter {
-    name  = "tx_isolation"
-    value = "repeatable-read"
-  }
-}
-`, rName)
-}
-
-func testAccParameterGroupConfig_includeDefault(rName string) string {
-	return fmt.Sprintf(`
-resource "aws_db_parameter_group" "test" {
-  name   = %[1]q
-  family = "postgres9.4"
-
-  parameter {
-    name         = "client_encoding"
-    value        = "UTF8"
-    apply_method = "pending-reboot"
-  }
-}
-`, rName)
-}
-
-func testAccParameterGroupConfig_updateParametersInitial(rName string) string {
-	return fmt.Sprintf(`
-resource "aws_db_parameter_group" "test" {
-  name   = %[1]q
-  family = "mysql5.6"
-
-  parameter {
-    name  = "character_set_server"
-    value = "utf8"
-  }
-
-  parameter {
-    name  = "character_set_client"
-    value = "utf8"
-  }
-
-  parameter {
-    name  = "character_set_results"
-    value = "utf8"
-  }
-}
-`, rName)
-}
-
-func testAccParameterGroupConfig_updateParametersUpdated(rName string) string {
-	return fmt.Sprintf(`
-resource "aws_db_parameter_group" "test" {
-  name   = %[1]q
-  family = "mysql5.6"
-
-  parameter {
-    name  = "character_set_server"
-    value = "ascii"
-  }
-
-  parameter {
-    name  = "character_set_client"
-    value = "utf8"
-  }
-
-  parameter {
-    name  = "character_set_results"
-    value = "ascii"
-  }
-}
-`, rName)
-}
-
-func testAccParameterGroupConfig_upperCase(rName, paramName string) string {
-	return fmt.Sprintf(`
-resource "aws_db_parameter_group" "test" {
-  name   = %[1]q
-  family = "mysql5.6"
-
-  parameter {
-    name  = %[2]q
-    value = "LEAST({DBInstanceClassMemory/6000000},10)"
-  }
-}
-`, rName, paramName)
-}
-
-const testAccDBParameterGroupConfig_namePrefix = `
-resource "aws_db_parameter_group" "test" {
-  name_prefix = "tf-test-"
-  family      = "mysql5.6"
-
-  parameter {
-    name  = "sync_binlog"
-    value = 0
-  }
-}
-`
-
-const testAccDBParameterGroupConfig_generatedName = `
-resource "aws_db_parameter_group" "test" {
-  family = "mysql5.6"
-
-  parameter {
-    name  = "sync_binlog"
-    value = 0
-  }
-}
-`+}