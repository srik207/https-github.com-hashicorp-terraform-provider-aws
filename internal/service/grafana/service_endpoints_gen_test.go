--- conflicted
+++ resolved
@@ -357,11 +357,7 @@
 }
 
 func defaultEndpoint(region string) (url.URL, error) {
-<<<<<<< HEAD
-	r := endpoints.DefaultResolver()
-=======
 	r := grafana_sdkv2.NewDefaultEndpointResolverV2()
->>>>>>> dced8e21
 
 	ep, err := r.ResolveEndpoint(context.Background(), grafana_sdkv2.EndpointParameters{
 		Region: aws_sdkv2.String(region),
@@ -374,19 +370,11 @@
 		ep.URI.Path = "/"
 	}
 
-<<<<<<< HEAD
-	return *url, nil
-}
-
-func defaultFIPSEndpoint(region string) (url.URL, error) {
-	r := endpoints.DefaultResolver()
-=======
 	return ep.URI, nil
 }
 
 func defaultFIPSEndpoint(region string) (url.URL, error) {
 	r := grafana_sdkv2.NewDefaultEndpointResolverV2()
->>>>>>> dced8e21
 
 	ep, err := r.ResolveEndpoint(context.Background(), grafana_sdkv2.EndpointParameters{
 		Region:  aws_sdkv2.String(region),
@@ -400,11 +388,7 @@
 		ep.URI.Path = "/"
 	}
 
-<<<<<<< HEAD
-	return *url, nil
-=======
 	return ep.URI, nil
->>>>>>> dced8e21
 }
 
 func callService(ctx context.Context, t *testing.T, meta *conns.AWSClient) apiCallParams {
