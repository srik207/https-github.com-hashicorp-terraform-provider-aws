package cloudwatch

import (
	"context"
	"fmt"
	"log"
	"regexp"

	"github.com/aws/aws-sdk-go/aws"
	"github.com/aws/aws-sdk-go/service/cloudwatch"
	"github.com/hashicorp/aws-sdk-go-base/v2/awsv1shim/v2/tfawserr"
	"github.com/hashicorp/terraform-plugin-sdk/v2/diag"
	"github.com/hashicorp/terraform-plugin-sdk/v2/helper/retry"
	"github.com/hashicorp/terraform-plugin-sdk/v2/helper/schema"
	"github.com/hashicorp/terraform-plugin-sdk/v2/helper/validation"
	"github.com/hashicorp/terraform-provider-aws/internal/conns"
	"github.com/hashicorp/terraform-provider-aws/internal/errs"
	"github.com/hashicorp/terraform-provider-aws/internal/errs/sdkdiag"
	"github.com/hashicorp/terraform-provider-aws/internal/flex"
	tftags "github.com/hashicorp/terraform-provider-aws/internal/tags"
	"github.com/hashicorp/terraform-provider-aws/internal/tfresource"
	"github.com/hashicorp/terraform-provider-aws/internal/verify"
	"github.com/hashicorp/terraform-provider-aws/names"
)

// @SDKResource("aws_cloudwatch_metric_alarm", name="Metric Alarm")
// @Tags(identifierAttribute="arn")
func ResourceMetricAlarm() *schema.Resource {
	//lintignore:R011
	return &schema.Resource{
		CreateWithoutTimeout: resourceMetricAlarmCreate,
		ReadWithoutTimeout:   resourceMetricAlarmRead,
		UpdateWithoutTimeout: resourceMetricAlarmUpdate,
		DeleteWithoutTimeout: resourceMetricAlarmDelete,

		SchemaVersion: 1,
		MigrateState:  MetricAlarmMigrateState,

		Importer: &schema.ResourceImporter{
			StateContext: schema.ImportStatePassthroughContext,
		},

		Schema: map[string]*schema.Schema{
			"actions_enabled": {
				Type:     schema.TypeBool,
				Optional: true,
				Default:  true,
			},
			"alarm_actions": {
				Type:     schema.TypeSet,
				Optional: true,
				Elem: &schema.Schema{
					Type: schema.TypeString,
					ValidateFunc: validation.Any(
						verify.ValidARN,
						validEC2AutomateARN,
					),
				},
			},
			"alarm_description": {
				Type:         schema.TypeString,
				Optional:     true,
				ValidateFunc: validation.StringLenBetween(0, 1024),
			},
			"alarm_name": {
				Type:         schema.TypeString,
				Required:     true,
				ForceNew:     true,
				ValidateFunc: validation.StringLenBetween(1, 255),
			},
			"arn": {
				Type:     schema.TypeString,
				Computed: true,
			},
			"comparison_operator": {
				Type:         schema.TypeString,
				Required:     true,
				ValidateFunc: validation.StringInSlice(cloudwatch.ComparisonOperator_Values(), false),
			},
			"datapoints_to_alarm": {
				Type:         schema.TypeInt,
				Optional:     true,
				ValidateFunc: validation.IntAtLeast(1),
			},
			"dimensions": {
				Type:          schema.TypeMap,
				Optional:      true,
				Elem:          &schema.Schema{Type: schema.TypeString},
				ConflictsWith: []string{"metric_query"},
			},
			"evaluate_low_sample_count_percentiles": {
				Type:         schema.TypeString,
				Optional:     true,
				Computed:     true,
				ValidateFunc: validation.StringInSlice(lowSampleCountPercentiles_Values(), true),
			},
			"evaluation_periods": {
				Type:         schema.TypeInt,
				Required:     true,
				ValidateFunc: validation.IntAtLeast(1),
			},
			"extended_statistic": {
				Type:          schema.TypeString,
				Optional:      true,
				ConflictsWith: []string{"statistic", "metric_query"},
				ValidateFunc: validation.StringMatch(
					// doesn't catch: PR with %-values provided, TM/WM/PR/TC/TS with no values provided
					regexp.MustCompile(`^((p|(tm)|(wm)|(tc)|(ts))((\d{1,2}(\.\d{1,2})?)|(100))|(IQM)|(((TM)|(WM)|(PR)|(TC)|(TS)))\((\d+(\.\d+)?%?)?:(\d+(\.\d+)?%?)?\))$`),
					"invalid statistic, see: https://docs.aws.amazon.com/AmazonCloudWatch/latest/monitoring/Statistics-definitions.html",
				),
			},
			"insufficient_data_actions": {
				Type:     schema.TypeSet,
				Optional: true,
				MaxItems: 5,
				Elem: &schema.Schema{
					Type: schema.TypeString,
					ValidateFunc: validation.Any(
						verify.ValidARN,
						validEC2AutomateARN,
					),
				},
			},
			"metric_name": {
				Type:          schema.TypeString,
				Optional:      true,
				ConflictsWith: []string{"metric_query"},
				ValidateFunc:  validation.StringLenBetween(1, 255),
			},
			"metric_query": {
				Type:          schema.TypeSet,
				Optional:      true,
				ConflictsWith: []string{"metric_name"},
				Elem: &schema.Resource{
					Schema: map[string]*schema.Schema{
						"id": {
							Type:         schema.TypeString,
							Required:     true,
							ValidateFunc: validation.StringLenBetween(1, 255),
						},
						"account_id": {
							Type:         schema.TypeString,
							Optional:     true,
							ValidateFunc: validation.StringLenBetween(1, 255),
						},
						"expression": {
							Type:         schema.TypeString,
							Optional:     true,
							ValidateFunc: validation.StringLenBetween(1, 1024),
						},
						"metric": {
							Type:     schema.TypeList,
							MaxItems: 1,
							Optional: true,
							Elem: &schema.Resource{
								Schema: map[string]*schema.Schema{
									"dimensions": {
										Type:     schema.TypeMap,
										Optional: true,
										Elem:     &schema.Schema{Type: schema.TypeString},
									},
									"metric_name": {
										Type:         schema.TypeString,
										Required:     true,
										ValidateFunc: validation.StringLenBetween(1, 255),
									},
									"namespace": {
										Type:     schema.TypeString,
										Optional: true,
										ValidateFunc: validation.All(
											validation.StringLenBetween(1, 255),
											validation.StringMatch(regexp.MustCompile(`[^:].*`), "must not contain colon characters"),
										),
									},
									"period": {
										Type:     schema.TypeInt,
										Required: true,
										ValidateFunc: validation.Any(
											validation.IntInSlice([]int{1, 5, 10, 30}),
											validation.IntDivisibleBy(60),
										),
									},
									"stat": {
										Type:     schema.TypeString,
										Required: true,
										ValidateFunc: validation.Any(
											validation.StringInSlice(cloudwatch.Statistic_Values(), false),
											validation.StringMatch(
												// doesn't catch: PR with %-values provided, TM/WM/PR/TC/TS with no values provided
												regexp.MustCompile(`^((p|(tm)|(wm)|(tc)|(ts))((\d{1,2}(\.\d{1,2})?)|(100))|(IQM)|(((TM)|(WM)|(PR)|(TC)|(TS)))\((\d+(\.\d+)?%?)?:(\d+(\.\d+)?%?)?\))$`),
												"invalid statistic, see: https://docs.aws.amazon.com/AmazonCloudWatch/latest/monitoring/Statistics-definitions.html",
											),
										),
									},
									"unit": {
										Type:         schema.TypeString,
										Optional:     true,
										ValidateFunc: validation.StringInSlice(cloudwatch.StandardUnit_Values(), false),
									},
								},
							},
						},
						"label": {
							Type:     schema.TypeString,
							Optional: true,
						},
						"period": {
							Type:     schema.TypeInt,
							Optional: true,
							ValidateFunc: validation.Any(
								validation.IntInSlice([]int{1, 5, 10, 30}),
								validation.IntDivisibleBy(60),
							),
						},
						"return_data": {
							Type:     schema.TypeBool,
							Optional: true,
							Default:  false,
						},
					},
				},
			},
			"namespace": {
				Type:          schema.TypeString,
				Optional:      true,
				ConflictsWith: []string{"metric_query"},
				ValidateFunc: validation.All(
					validation.StringLenBetween(1, 255),
					validation.StringMatch(regexp.MustCompile(`[^:].*`), "must not contain colon characters"),
				),
			},
			"ok_actions": {
				Type:     schema.TypeSet,
				Optional: true,
				MaxItems: 5,
				Elem: &schema.Schema{
					Type: schema.TypeString,
					ValidateFunc: validation.Any(
						verify.ValidARN,
						validEC2AutomateARN,
					),
				},
			},
			"period": {
				Type:          schema.TypeInt,
				Optional:      true,
				ConflictsWith: []string{"metric_query"},
				ValidateFunc: validation.Any(
					validation.IntInSlice([]int{10, 30}),
					validation.IntDivisibleBy(60),
				),
			},
			"statistic": {
				Type:          schema.TypeString,
				Optional:      true,
				ConflictsWith: []string{"extended_statistic", "metric_query"},
				ValidateFunc:  validation.StringInSlice(cloudwatch.Statistic_Values(), false),
			},
			names.AttrTags:    tftags.TagsSchema(),
			names.AttrTagsAll: tftags.TagsSchemaComputed(),
			"threshold": {
				Type:          schema.TypeFloat,
				Optional:      true,
				ConflictsWith: []string{"threshold_metric_id"},
			},
			"threshold_metric_id": {
				Type:          schema.TypeString,
				Optional:      true,
				ConflictsWith: []string{"threshold"},
				ValidateFunc:  validation.StringLenBetween(1, 255),
			},
			"treat_missing_data": {
				Type:         schema.TypeString,
				Optional:     true,
				Default:      missingDataMissing,
				ValidateFunc: validation.StringInSlice(missingData_Values(), true),
			},
			"unit": {
				Type:         schema.TypeString,
				Optional:     true,
				ValidateFunc: validation.StringInSlice(cloudwatch.StandardUnit_Values(), false),
			},
		},

		CustomizeDiff: verify.SetTagsDiff,
	}
}

func validMetricAlarm(d *schema.ResourceData) error {
	_, metricNameOk := d.GetOk("metric_name")
	_, statisticOk := d.GetOk("statistic")
	_, extendedStatisticOk := d.GetOk("extended_statistic")

	if metricNameOk && ((!statisticOk && !extendedStatisticOk) || (statisticOk && extendedStatisticOk)) {
		return fmt.Errorf("One of `statistic` or `extended_statistic` must be set for a cloudwatch metric alarm")
	}

	numOfResultDataTrue := 0
	hasMetricQuery := false
	if v := d.Get("metric_query"); v != nil {
		for _, v := range v.(*schema.Set).List() {
			metricQueryResource := v.(map[string]interface{})
			hasMetricQuery = true
			if v, ok := metricQueryResource["expression"]; ok && v.(string) != "" {
				if v := metricQueryResource["metric"]; v != nil {
					if len(v.([]interface{})) > 0 {
						return fmt.Errorf("No metric_query may have both `expression` and a `metric` specified")
					}
				}
			}

			if v, ok := metricQueryResource["return_data"]; ok {
				if v.(bool) {
					numOfResultDataTrue++
				}
			}
		}
	}

	if hasMetricQuery {
		if numOfResultDataTrue == 0 {
			return fmt.Errorf("One of `metric_query` must have `return_data` as `true` for a cloudwatch metric alarm")
		}

		if numOfResultDataTrue > 1 {
			return fmt.Errorf("Multiple `metric_query` blocks have `return_data` as `true` for a cloudwatch metric alarm")
		}
	}

	return nil
}

func resourceMetricAlarmCreate(ctx context.Context, d *schema.ResourceData, meta interface{}) diag.Diagnostics {
	var diags diag.Diagnostics
	conn := meta.(*conns.AWSClient).CloudWatchConn()

	err := validMetricAlarm(d)
	if err != nil {
		return sdkdiag.AppendErrorf(diags, "creating CloudWatch Metric Alarm (%s): %s", d.Get("alarm_name").(string), err)
	}

	name := d.Get("alarm_name").(string)
	input := expandPutMetricAlarmInput(ctx, d)

	_, err = conn.PutMetricAlarmWithContext(ctx, input)

	// Some partitions (e.g. ISO) may not support tag-on-create.
	if input.Tags != nil && errs.IsUnsupportedOperationInPartitionError(conn.PartitionID, err) {
		input.Tags = nil

		_, err = conn.PutMetricAlarmWithContext(ctx, input)
	}

	if err != nil {
		return sdkdiag.AppendErrorf(diags, "creating CloudWatch Metric Alarm (%s): %s", name, err)
	}

	d.SetId(name)

	// For partitions not supporting tag-on-create, attempt tag after create.
	if tags := GetTagsIn(ctx); input.Tags == nil && len(tags) > 0 {
		alarm, err := FindMetricAlarmByName(ctx, conn, d.Id())

		if err != nil {
			return sdkdiag.AppendErrorf(diags, "reading CloudWatch Metric Alarm (%s): %s", d.Id(), err)
		}

		err = createTags(ctx, conn, aws.StringValue(alarm.AlarmArn), tags)

		// If default tags only, continue. Otherwise, error.
		if v, ok := d.GetOk(names.AttrTags); (!ok || len(v.(map[string]interface{})) == 0) && errs.IsUnsupportedOperationInPartitionError(conn.PartitionID, err) {
			return append(diags, resourceMetricAlarmRead(ctx, d, meta)...)
		}

		if err != nil {
			return sdkdiag.AppendErrorf(diags, "setting CloudWatch Metric Alarm (%s) tags: %s", d.Id(), err)
		}
	}

	return append(diags, resourceMetricAlarmRead(ctx, d, meta)...)
}

func resourceMetricAlarmRead(ctx context.Context, d *schema.ResourceData, meta interface{}) diag.Diagnostics {
	var diags diag.Diagnostics
	conn := meta.(*conns.AWSClient).CloudWatchConn()

	alarm, err := FindMetricAlarmByName(ctx, conn, d.Id())

	if !d.IsNewResource() && tfresource.NotFound(err) {
		log.Printf("[WARN] CloudWatch Metric Alarm %s not found, removing from state", d.Id())
		d.SetId("")
		return diags
	}

	if err != nil {
		return diag.Errorf("reading CloudWatch Metric Alarm (%s): %s", d.Id(), err)
	}

	d.Set("actions_enabled", alarm.ActionsEnabled)
	d.Set("alarm_actions", aws.StringValueSlice(alarm.AlarmActions))
	d.Set("alarm_description", alarm.AlarmDescription)
	d.Set("alarm_name", alarm.AlarmName)
	d.Set("arn", alarm.AlarmArn)
	d.Set("comparison_operator", alarm.ComparisonOperator)
	d.Set("datapoints_to_alarm", alarm.DatapointsToAlarm)
	if err := d.Set("dimensions", flattenMetricAlarmDimensions(alarm.Dimensions)); err != nil {
		return sdkdiag.AppendErrorf(diags, "setting dimensions: %s", err)
	}
	d.Set("evaluate_low_sample_count_percentiles", alarm.EvaluateLowSampleCountPercentile)
	d.Set("evaluation_periods", alarm.EvaluationPeriods)
	d.Set("extended_statistic", alarm.ExtendedStatistic)
	d.Set("insufficient_data_actions", aws.StringValueSlice(alarm.InsufficientDataActions))
	d.Set("metric_name", alarm.MetricName)
	if len(alarm.Metrics) > 0 {
		if err := d.Set("metric_query", flattenMetricAlarmMetrics(alarm.Metrics)); err != nil {
			return sdkdiag.AppendErrorf(diags, "setting metric_query: %s", err)
		}
	}
	d.Set("namespace", alarm.Namespace)
	d.Set("ok_actions", aws.StringValueSlice(alarm.OKActions))
	d.Set("period", alarm.Period)
	d.Set("statistic", alarm.Statistic)
	d.Set("threshold", alarm.Threshold)
	d.Set("threshold_metric_id", alarm.ThresholdMetricId)
	if alarm.TreatMissingData != nil { // nosemgrep: ci.helper-schema-ResourceData-Set-extraneous-nil-check
		d.Set("treat_missing_data", alarm.TreatMissingData)
	} else {
		d.Set("treat_missing_data", missingDataMissing)
	}
	d.Set("unit", alarm.Unit)

	return diags
}

func resourceMetricAlarmUpdate(ctx context.Context, d *schema.ResourceData, meta interface{}) diag.Diagnostics {
	var diags diag.Diagnostics
	conn := meta.(*conns.AWSClient).CloudWatchConn()
<<<<<<< HEAD
	err := validMetricAlarm(d)
	if err != nil {
		return sdkdiag.AppendErrorf(diags, "updating CloudWatch Metric Alarm (%s): %s", d.Get("alarm_name").(string), err)
	}
	params := getPutMetricAlarmInput(ctx, d, meta)

	log.Printf("[DEBUG] Updating CloudWatch Metric Alarm: %#v", params)
	_, err = conn.PutMetricAlarmWithContext(ctx, &params)
	if err != nil {
		return sdkdiag.AppendErrorf(diags, "Updating metric alarm failed: %s", err)
	}
	log.Println("[INFO] CloudWatch Metric Alarm updated")

	arn := d.Get("arn").(string)
	if d.HasChange("tags_all") {
		o, n := d.GetChange("tags_all")
=======
>>>>>>> 986a637f

	if d.HasChangesExcept("tags", "tags_all") {
		input := expandPutMetricAlarmInput(ctx, d)

		_, err := conn.PutMetricAlarmWithContext(ctx, input)

		if err != nil {
			return sdkdiag.AppendErrorf(diags, "updating CloudWatch Metric Alarm (%s): %s", d.Id(), err)
		}
	}

	return append(diags, resourceMetricAlarmRead(ctx, d, meta)...)
}

func resourceMetricAlarmDelete(ctx context.Context, d *schema.ResourceData, meta interface{}) diag.Diagnostics {
	var diags diag.Diagnostics
	conn := meta.(*conns.AWSClient).CloudWatchConn()

	log.Printf("[INFO] Deleting CloudWatch Metric Alarm: %s", d.Id())
	_, err := conn.DeleteAlarmsWithContext(ctx, &cloudwatch.DeleteAlarmsInput{
		AlarmNames: aws.StringSlice([]string{d.Id()}),
	})

	if tfawserr.ErrCodeEquals(err, cloudwatch.ErrCodeResourceNotFoundException) {
		return diags
	}

	if err != nil {
		return sdkdiag.AppendErrorf(diags, "deleting CloudWatch Metric Alarm (%s): %s", d.Id(), err)
	}

	return diags
}

func FindMetricAlarmByName(ctx context.Context, conn *cloudwatch.CloudWatch, name string) (*cloudwatch.MetricAlarm, error) {
	input := &cloudwatch.DescribeAlarmsInput{
		AlarmNames: aws.StringSlice([]string{name}),
		AlarmTypes: aws.StringSlice([]string{cloudwatch.AlarmTypeMetricAlarm}),
	}

	output, err := conn.DescribeAlarmsWithContext(ctx, input)

	if tfawserr.ErrCodeEquals(err, cloudwatch.ErrCodeResourceNotFound) {
		return nil, &retry.NotFoundError{
			LastError:   err,
			LastRequest: input,
		}
	}

	if err != nil {
		return nil, err
	}

	if output == nil || len(output.MetricAlarms) == 0 || output.MetricAlarms[0] == nil {
		return nil, tfresource.NewEmptyResultError(input)
	}

	if count := len(output.MetricAlarms); count > 1 {
		return nil, tfresource.NewTooManyResultsError(count, input)
	}

	return output.MetricAlarms[0], nil
}

func expandPutMetricAlarmInput(ctx context.Context, d *schema.ResourceData) *cloudwatch.PutMetricAlarmInput {
	apiObject := &cloudwatch.PutMetricAlarmInput{
		AlarmName:          aws.String(d.Get("alarm_name").(string)),
		ComparisonOperator: aws.String(d.Get("comparison_operator").(string)),
		EvaluationPeriods:  aws.Int64(int64(d.Get("evaluation_periods").(int))),
		Tags:               GetTagsIn(ctx),
		TreatMissingData:   aws.String(d.Get("treat_missing_data").(string)),
	}

	if v := d.Get("actions_enabled"); v != nil {
		apiObject.ActionsEnabled = aws.Bool(v.(bool))
	}

	if v, ok := d.GetOk("alarm_actions"); ok {
		apiObject.AlarmActions = flex.ExpandStringSet(v.(*schema.Set))
	}

	if v, ok := d.GetOk("alarm_description"); ok {
		apiObject.AlarmDescription = aws.String(v.(string))
	}

	if v, ok := d.GetOk("datapoints_to_alarm"); ok {
		apiObject.DatapointsToAlarm = aws.Int64(int64(v.(int)))
	}

	if v, ok := d.GetOk("dimensions"); ok {
		apiObject.Dimensions = expandMetricAlarmDimensions(v.(map[string]interface{}))
	}

	if v, ok := d.GetOk("evaluate_low_sample_count_percentiles"); ok {
		apiObject.EvaluateLowSampleCountPercentile = aws.String(v.(string))
	}

	if v, ok := d.GetOk("extended_statistic"); ok {
		apiObject.ExtendedStatistic = aws.String(v.(string))
	}

	if v, ok := d.GetOk("insufficient_data_actions"); ok {
		apiObject.InsufficientDataActions = flex.ExpandStringSet(v.(*schema.Set))
	}

	if v, ok := d.GetOk("metric_name"); ok {
		apiObject.MetricName = aws.String(v.(string))
	}

	if v := d.Get("metric_query"); v != nil {
		apiObject.Metrics = expandMetricAlarmMetrics(v.(*schema.Set))
	}

	if v, ok := d.GetOk("namespace"); ok {
		apiObject.Namespace = aws.String(v.(string))
	}

	if v, ok := d.GetOk("ok_actions"); ok {
		apiObject.OKActions = flex.ExpandStringSet(v.(*schema.Set))
	}

	if v, ok := d.GetOk("period"); ok {
		apiObject.Period = aws.Int64(int64(v.(int)))
	}

	if v, ok := d.GetOk("statistic"); ok {
		apiObject.Statistic = aws.String(v.(string))
	}

	if v, ok := d.GetOk("threshold_metric_id"); ok {
		apiObject.ThresholdMetricId = aws.String(v.(string))
	} else {
		apiObject.Threshold = aws.Float64(d.Get("threshold").(float64))
	}

	if v, ok := d.GetOk("unit"); ok {
		apiObject.Unit = aws.String(v.(string))
	}

	return apiObject
}

func flattenMetricAlarmDimensions(dims []*cloudwatch.Dimension) map[string]interface{} {
	flatDims := make(map[string]interface{})
	for _, d := range dims {
		flatDims[aws.StringValue(d.Name)] = aws.StringValue(d.Value)
	}
	return flatDims
}

func flattenMetricAlarmMetrics(metrics []*cloudwatch.MetricDataQuery) []map[string]interface{} {
	metricQueries := make([]map[string]interface{}, 0)
	for _, mq := range metrics {
		metricQuery := map[string]interface{}{
			"account_id":  aws.StringValue(mq.AccountId),
			"expression":  aws.StringValue(mq.Expression),
			"id":          aws.StringValue(mq.Id),
			"label":       aws.StringValue(mq.Label),
			"return_data": aws.BoolValue(mq.ReturnData),
		}
		if mq.MetricStat != nil {
			metric := flattenMetricAlarmMetricsMetricStat(mq.MetricStat)
			metricQuery["metric"] = []interface{}{metric}
		}
		if mq.Period != nil {
			metricQuery["period"] = aws.Int64Value(mq.Period)
		}
		metricQueries = append(metricQueries, metricQuery)
	}

	return metricQueries
}

func flattenMetricAlarmMetricsMetricStat(ms *cloudwatch.MetricStat) map[string]interface{} {
	msm := ms.Metric
	metric := map[string]interface{}{
		"metric_name": aws.StringValue(msm.MetricName),
		"namespace":   aws.StringValue(msm.Namespace),
		"period":      int(aws.Int64Value(ms.Period)),
		"stat":        aws.StringValue(ms.Stat),
		"unit":        aws.StringValue(ms.Unit),
		"dimensions":  flattenMetricAlarmDimensions(msm.Dimensions),
	}

	return metric
}

func expandMetricAlarmMetrics(v *schema.Set) []*cloudwatch.MetricDataQuery {
	var metrics []*cloudwatch.MetricDataQuery

	for _, v := range v.List() {
		metricQueryResource := v.(map[string]interface{})
		id := metricQueryResource["id"].(string)
		if id == "" {
			continue
		}
		metricQuery := cloudwatch.MetricDataQuery{
			Id: aws.String(id),
		}
		if v, ok := metricQueryResource["expression"]; ok && v.(string) != "" {
			metricQuery.Expression = aws.String(v.(string))
		}
		if v, ok := metricQueryResource["label"]; ok && v.(string) != "" {
			metricQuery.Label = aws.String(v.(string))
		}
		if v, ok := metricQueryResource["return_data"]; ok {
			metricQuery.ReturnData = aws.Bool(v.(bool))
		}
		if v := metricQueryResource["metric"]; v != nil && len(v.([]interface{})) > 0 {
			metricQuery.MetricStat = expandMetricAlarmMetricsMetric(v.([]interface{}))
		}
		if v, ok := metricQueryResource["period"]; ok && v.(int) != 0 {
			metricQuery.Period = aws.Int64(int64(v.(int)))
		}
		if v, ok := metricQueryResource["account_id"]; ok && v.(string) != "" {
			metricQuery.AccountId = aws.String(v.(string))
		}
		metrics = append(metrics, &metricQuery)
	}
	return metrics
}

func expandMetricAlarmMetricsMetric(v []interface{}) *cloudwatch.MetricStat {
	metricResource := v[0].(map[string]interface{})
	metric := cloudwatch.Metric{
		MetricName: aws.String(metricResource["metric_name"].(string)),
	}
	metricStat := cloudwatch.MetricStat{
		Metric: &metric,
		Stat:   aws.String(metricResource["stat"].(string)),
	}
	if v, ok := metricResource["namespace"]; ok && v.(string) != "" {
		metric.Namespace = aws.String(v.(string))
	}
	if v, ok := metricResource["period"]; ok {
		metricStat.Period = aws.Int64(int64(v.(int)))
	}
	if v, ok := metricResource["unit"]; ok && v.(string) != "" {
		metricStat.Unit = aws.String(v.(string))
	}
	if v, ok := metricResource["dimensions"]; ok {
		metric.Dimensions = expandMetricAlarmDimensions(v.(map[string]interface{}))
	}

	return &metricStat
}

func expandMetricAlarmDimensions(dims map[string]interface{}) []*cloudwatch.Dimension {
	var dimensions []*cloudwatch.Dimension
	for k, v := range dims {
		dimensions = append(dimensions, &cloudwatch.Dimension{
			Name:  aws.String(k),
			Value: aws.String(v.(string)),
		})
	}
	return dimensions
}<|MERGE_RESOLUTION|>--- conflicted
+++ resolved
@@ -435,25 +435,10 @@
 func resourceMetricAlarmUpdate(ctx context.Context, d *schema.ResourceData, meta interface{}) diag.Diagnostics {
 	var diags diag.Diagnostics
 	conn := meta.(*conns.AWSClient).CloudWatchConn()
-<<<<<<< HEAD
 	err := validMetricAlarm(d)
 	if err != nil {
 		return sdkdiag.AppendErrorf(diags, "updating CloudWatch Metric Alarm (%s): %s", d.Get("alarm_name").(string), err)
 	}
-	params := getPutMetricAlarmInput(ctx, d, meta)
-
-	log.Printf("[DEBUG] Updating CloudWatch Metric Alarm: %#v", params)
-	_, err = conn.PutMetricAlarmWithContext(ctx, &params)
-	if err != nil {
-		return sdkdiag.AppendErrorf(diags, "Updating metric alarm failed: %s", err)
-	}
-	log.Println("[INFO] CloudWatch Metric Alarm updated")
-
-	arn := d.Get("arn").(string)
-	if d.HasChange("tags_all") {
-		o, n := d.GetChange("tags_all")
-=======
->>>>>>> 986a637f
 
 	if d.HasChangesExcept("tags", "tags_all") {
 		input := expandPutMetricAlarmInput(ctx, d)
