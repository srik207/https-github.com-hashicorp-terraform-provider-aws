// Copyright (c) HashiCorp, Inc.
// SPDX-License-Identifier: MPL-2.0

package cloudfront

import (
	"context"

	"github.com/aws/aws-sdk-go-v2/aws"
	"github.com/hashicorp/terraform-plugin-sdk/v2/diag"
	"github.com/hashicorp/terraform-plugin-sdk/v2/helper/schema"
	"github.com/hashicorp/terraform-provider-aws/internal/conns"
	"github.com/hashicorp/terraform-provider-aws/internal/errs/sdkdiag"
	tftags "github.com/hashicorp/terraform-provider-aws/internal/tags"
)

// @SDKDataSource("aws_cloudfront_distribution", name="Distribution")
// @Tags(identifierAttribute="arn")
func dataSourceDistribution() *schema.Resource {
	return &schema.Resource{
		ReadWithoutTimeout: dataSourceDistributionRead,

		Schema: map[string]*schema.Schema{
			"aliases": {
				Type:     schema.TypeSet,
				Computed: true,
				Elem:     &schema.Schema{Type: schema.TypeString},
			},
			"arn": {
				Type:     schema.TypeString,
				Computed: true,
			},
			"domain_name": {
				Type:     schema.TypeString,
				Computed: true,
			},
			"enabled": {
				Type:     schema.TypeBool,
				Computed: true,
			},
			"etag": {
				Type:     schema.TypeString,
				Computed: true,
			},
			"hosted_zone_id": {
				Type:     schema.TypeString,
				Computed: true,
			},
			"id": {
				Type:     schema.TypeString,
				Required: true,
			},
			"in_progress_validation_batches": {
				Type:     schema.TypeInt,
				Computed: true,
			},
			"last_modified_time": {
				Type:     schema.TypeString,
				Computed: true,
			},
			"status": {
				Type:     schema.TypeString,
				Computed: true,
			},
			"web_acl_id": {
				Type:     schema.TypeString,
				Computed: true,
			},
			"tags": tftags.TagsSchema(),
		},
	}
}

func dataSourceDistributionRead(ctx context.Context, d *schema.ResourceData, meta interface{}) diag.Diagnostics {
	var diags diag.Diagnostics
	conn := meta.(*conns.AWSClient).CloudFrontClient(ctx)

	id := d.Get("id").(string)
	output, err := findDistributionByID(ctx, conn, id)

	if err != nil {
		return sdkdiag.AppendErrorf(diags, "reading CloudFront Distribution (%s): %s", id, err)
	}

	d.SetId(aws.ToString(output.Distribution.Id))
<<<<<<< HEAD
	d.Set("etag", output.ETag)
	if distribution := output.Distribution; distribution != nil {
		d.Set("arn", distribution.ARN)
		d.Set("domain_name", distribution.DomainName)
		d.Set("in_progress_validation_batches", distribution.InProgressInvalidationBatches)
		d.Set("last_modified_time", aws.String(distribution.LastModifiedTime.String()))
		d.Set("status", distribution.Status)
		d.Set("hosted_zone_id", meta.(*conns.AWSClient).CloudFrontDistributionHostedZoneID(ctx))
		if distributionConfig := distribution.DistributionConfig; distributionConfig != nil {
			d.Set("enabled", distributionConfig.Enabled)
			d.Set("web_acl_id", distributionConfig.WebACLId)
			if aliases := distributionConfig.Aliases; aliases != nil {
				d.Set("aliases", aliases.Items)
			}
		}
	}
	tags, err := listTags(ctx, *conn, d.Get("arn").(string))
	if err != nil {
		return sdkdiag.AppendErrorf(diags, "listing tags for CloudFront Distribution (%s): %s", d.Id(), err)
	}
	if err := d.Set("tags", tags.IgnoreAWS().IgnoreConfig(ignoreTagsConfig).Map()); err != nil {
		return sdkdiag.AppendErrorf(diags, "setting tags: %s", err)
=======
	distribution := output.Distribution
	distributionConfig := distribution.DistributionConfig
	if aliases := distributionConfig.Aliases; aliases != nil {
		d.Set("aliases", aliases.Items)
>>>>>>> eb4056bb
	}
	d.Set("arn", distribution.ARN)
	d.Set("domain_name", distribution.DomainName)
	d.Set("enabled", distributionConfig.Enabled)
	d.Set("etag", output.ETag)
	d.Set("hosted_zone_id", meta.(*conns.AWSClient).CloudFrontDistributionHostedZoneID(ctx))
	d.Set("in_progress_validation_batches", distribution.InProgressInvalidationBatches)
	d.Set("last_modified_time", aws.String(distribution.LastModifiedTime.String()))
	d.Set("status", distribution.Status)
	d.Set("web_acl_id", distributionConfig.WebACLId)

	return diags
}<|MERGE_RESOLUTION|>--- conflicted
+++ resolved
@@ -83,35 +83,10 @@
 	}
 
 	d.SetId(aws.ToString(output.Distribution.Id))
-<<<<<<< HEAD
-	d.Set("etag", output.ETag)
-	if distribution := output.Distribution; distribution != nil {
-		d.Set("arn", distribution.ARN)
-		d.Set("domain_name", distribution.DomainName)
-		d.Set("in_progress_validation_batches", distribution.InProgressInvalidationBatches)
-		d.Set("last_modified_time", aws.String(distribution.LastModifiedTime.String()))
-		d.Set("status", distribution.Status)
-		d.Set("hosted_zone_id", meta.(*conns.AWSClient).CloudFrontDistributionHostedZoneID(ctx))
-		if distributionConfig := distribution.DistributionConfig; distributionConfig != nil {
-			d.Set("enabled", distributionConfig.Enabled)
-			d.Set("web_acl_id", distributionConfig.WebACLId)
-			if aliases := distributionConfig.Aliases; aliases != nil {
-				d.Set("aliases", aliases.Items)
-			}
-		}
-	}
-	tags, err := listTags(ctx, *conn, d.Get("arn").(string))
-	if err != nil {
-		return sdkdiag.AppendErrorf(diags, "listing tags for CloudFront Distribution (%s): %s", d.Id(), err)
-	}
-	if err := d.Set("tags", tags.IgnoreAWS().IgnoreConfig(ignoreTagsConfig).Map()); err != nil {
-		return sdkdiag.AppendErrorf(diags, "setting tags: %s", err)
-=======
 	distribution := output.Distribution
 	distributionConfig := distribution.DistributionConfig
 	if aliases := distributionConfig.Aliases; aliases != nil {
 		d.Set("aliases", aliases.Items)
->>>>>>> eb4056bb
 	}
 	d.Set("arn", distribution.ARN)
 	d.Set("domain_name", distribution.DomainName)
