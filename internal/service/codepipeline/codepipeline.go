--- conflicted
+++ resolved
@@ -198,16 +198,12 @@
 										Computed:     true,
 										ValidateFunc: validation.IntBetween(1, 999),
 									},
-<<<<<<< HEAD
 									"timeout_in_minutes": {
 										Type:         schema.TypeInt,
 										Optional:     true,
 										ValidateFunc: validation.IntBetween(5, 86400),
 									},
-									"version": {
-=======
 									names.AttrVersion: {
->>>>>>> a8c53974
 										Type:     schema.TypeString,
 										Required: true,
 										ValidateFunc: validation.All(
@@ -886,15 +882,11 @@
 		apiObject.RunOrder = aws.Int32(int32(v))
 	}
 
-<<<<<<< HEAD
 	if v, ok := tfMap["timeout_in_minutes"].(int); ok && v != 0 {
 		apiObject.TimeoutInMinutes = aws.Int32(int32(v))
 	}
 
-	if v, ok := tfMap["version"].(string); ok && v != "" {
-=======
 	if v, ok := tfMap[names.AttrVersion].(string); ok && v != "" {
->>>>>>> a8c53974
 		apiObject.ActionTypeId.Version = aws.String(v)
 	}
 
