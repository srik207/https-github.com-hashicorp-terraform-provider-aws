--- conflicted
+++ resolved
@@ -1827,28 +1827,6 @@
   input_attachments {
     input_attachment_name = "example-input1"
     input_id              = aws_medialive_input.test.id
-<<<<<<< HEAD
-=======
-
-    input_settings {
-      caption_selector {
-        name = %[1]q
-      }
-
-      caption_selector {
-        name = "test-caption-selector-teletext"
-        selector_settings {
-          teletext_source_settings {
-            page_number = "100"
-          }
-        }
-      }
-
-      audio_selector {
-        name = "test-audio-selector"
-      }
-    }
->>>>>>> bdb80752
   }
 
   destinations {
@@ -1872,29 +1850,6 @@
       name = "test-video-name"
     }
 
-<<<<<<< HEAD
-=======
-    caption_descriptions {
-      name                  = "test-caption-name"
-      caption_selector_name = aws_medialive_input.test.name
-
-      destination_settings {
-        dvb_sub_destination_settings {
-          font_resolution = %[2]d
-        }
-      }
-    }
-
-    caption_descriptions {
-      name                  = "test-caption-name-teletext"
-      caption_selector_name = "test-caption-selector-teletext"
-
-      destination_settings {
-        teletext_destination_settings {}
-      }
-    }
-
->>>>>>> bdb80752
     output_groups {
       output_group_settings {
         archive_group_settings {
@@ -1905,15 +1860,8 @@
       }
 
       outputs {
-<<<<<<< HEAD
         output_name            = "test-output-name"
         video_description_name = "test-video-name"
-=======
-        output_name               = "test-output-name"
-        video_description_name    = "test-video-name"
-        audio_description_names   = ["test-audio-name"]
-        caption_description_names = ["test-caption-name", "test-caption-name-teletext"]
->>>>>>> bdb80752
         output_settings {
           archive_output_settings {
             name_modifier = "_1"
@@ -1960,6 +1908,15 @@
         name = %[1]q
       }
 
+      caption_selector {
+        name = "test-caption-selector-teletext"
+        selector_settings {
+          teletext_source_settings {
+            page_number = "100"
+          }
+        }
+      }
+
       audio_selector {
         name = "test-audio-selector"
       }
@@ -2001,6 +1958,15 @@
         dvb_sub_destination_settings {
           font_resolution = %[2]d
         }
+      }
+    }
+
+    caption_descriptions {
+      name                  = "test-caption-name-teletext"
+      caption_selector_name = "test-caption-selector-teletext"
+
+      destination_settings {
+        teletext_destination_settings {}
       }
     }
 
@@ -2017,7 +1983,7 @@
         output_name               = "test-output-name"
         video_description_name    = "test-video-name"
         audio_description_names   = ["test-audio-name"]
-        caption_description_names = ["test-caption-name"]
+        caption_description_names = ["test-caption-name", "test-caption-name-teletext"]
         output_settings {
           archive_output_settings {
             name_modifier = "_1"
