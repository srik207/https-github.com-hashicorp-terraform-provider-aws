--- conflicted
+++ resolved
@@ -47,36 +47,6 @@
 		},
 
 		Schema: map[string]*schema.Schema{
-<<<<<<< HEAD
-			"name": {
-				Type:         schema.TypeString,
-				Optional:     true,
-				ForceNew:     true,
-				ValidateFunc: validGrantName,
-			},
-			"key_id": {
-				Type:     schema.TypeString,
-				Required: true,
-				ForceNew: true,
-			},
-			"grantee_principal": {
-				Type:         schema.TypeString,
-				Required:     true,
-				ForceNew:     true,
-				ValidateFunc: verify.ValidARNOrServicePrincipal,
-			},
-			"operations": {
-				Type: schema.TypeSet,
-				Set:  schema.HashString,
-				Elem: &schema.Schema{
-					Type:         schema.TypeString,
-					ValidateFunc: validation.StringInSlice(kms.GrantOperation_Values(), false),
-				},
-				Required: true,
-				ForceNew: true,
-			},
-=======
->>>>>>> 3ee19a4c
 			"constraints": {
 				Type:     schema.TypeSet,
 				Optional: true,
@@ -101,7 +71,6 @@
 				},
 				Set: resourceGrantConstraintsHash,
 			},
-
 			"grant_creation_tokens": {
 				Type:     schema.TypeSet,
 				Optional: true,
@@ -152,7 +121,7 @@
 				Type:         schema.TypeString,
 				Optional:     true,
 				ForceNew:     true,
-				ValidateFunc: verify.ValidARN,
+				ValidateFunc: verify.ValidARNOrServicePrincipal,
 			},
 		},
 	}
