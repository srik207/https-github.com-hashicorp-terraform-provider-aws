// Copyright (c) HashiCorp, Inc.
// SPDX-License-Identifier: MPL-2.0

package iam

import (
	"context"
	"errors"
	"fmt"
	"net/url"
	"regexp"
	"time"

	"github.com/YakDriver/regexache"
	"github.com/aws/aws-sdk-go/aws"
	"github.com/aws/aws-sdk-go/service/iam"
	"github.com/hashicorp/aws-sdk-go-base/v2/awsv1shim/v2/tfawserr"
	awspolicy "github.com/hashicorp/awspolicyequivalence"
<<<<<<< HEAD
	"github.com/hashicorp/go-multierror"
	"github.com/hashicorp/terraform-plugin-framework-validators/helpers/validatordiag"
	"github.com/hashicorp/terraform-plugin-framework-validators/int64validator"
	"github.com/hashicorp/terraform-plugin-framework-validators/mapvalidator"
	"github.com/hashicorp/terraform-plugin-framework-validators/stringvalidator"
	"github.com/hashicorp/terraform-plugin-framework/attr"
	"github.com/hashicorp/terraform-plugin-framework/path"
	"github.com/hashicorp/terraform-plugin-framework/resource"
	"github.com/hashicorp/terraform-plugin-framework/resource/schema"
	"github.com/hashicorp/terraform-plugin-framework/resource/schema/booldefault"
	"github.com/hashicorp/terraform-plugin-framework/resource/schema/boolplanmodifier"
	"github.com/hashicorp/terraform-plugin-framework/resource/schema/int64default"
	"github.com/hashicorp/terraform-plugin-framework/resource/schema/int64planmodifier"
	"github.com/hashicorp/terraform-plugin-framework/resource/schema/planmodifier"
	"github.com/hashicorp/terraform-plugin-framework/resource/schema/setplanmodifier"
	"github.com/hashicorp/terraform-plugin-framework/resource/schema/stringdefault"
	"github.com/hashicorp/terraform-plugin-framework/resource/schema/stringplanmodifier"
	"github.com/hashicorp/terraform-plugin-framework/schema/validator"
	"github.com/hashicorp/terraform-plugin-framework/types"
=======
	"github.com/hashicorp/terraform-plugin-sdk/v2/diag"
>>>>>>> 331d9481
	"github.com/hashicorp/terraform-plugin-sdk/v2/helper/id"
	"github.com/hashicorp/terraform-plugin-sdk/v2/helper/retry"
	"github.com/hashicorp/terraform-plugin-sdk/v2/helper/structure"
	"github.com/hashicorp/terraform-provider-aws/internal/create"
	"github.com/hashicorp/terraform-provider-aws/internal/errs"
	"github.com/hashicorp/terraform-provider-aws/internal/framework"
	"github.com/hashicorp/terraform-provider-aws/internal/framework/flex"
	fwtypes "github.com/hashicorp/terraform-provider-aws/internal/framework/types"
	tftags "github.com/hashicorp/terraform-provider-aws/internal/tags"
	"github.com/hashicorp/terraform-provider-aws/internal/tfresource"
	"github.com/hashicorp/terraform-provider-aws/internal/verify"
	"github.com/hashicorp/terraform-provider-aws/names"
)

const (
	roleNameMaxLen        = 64
	roleNamePrefixMaxLen  = roleNameMaxLen - id.UniqueIDSuffixLength
	ResNameRole           = "IAM Role"
	MaxSessionDurationMin = 3600
	MaxSessionDurationMax = 43200
)

// @FrameworkResource(name="Role")
// @Tags(identifierAttribute="id", resourceType="Role")
func NewResourceRole(_ context.Context) (resource.ResourceWithConfigure, error) {
	r := &resourceIamRole{}
	r.SetMigratedFromPluginSDK(true)

	return r, nil
}

type resourceIamRole struct {
	framework.ResourceWithConfigure
}

func (r *resourceIamRole) Metadata(_ context.Context, request resource.MetadataRequest, response *resource.MetadataResponse) {
	response.TypeName = "aws_iam_role"
}

// TODO: should stringvalidator have something like `RegexNotMatches`? Making custom one for now that's opposite of given one
// From terraform-plugin-framework, just the opposite implementation
// https://github.com/hashicorp/terraform-plugin-framework-validators/blob/main/stringvalidator/regex_matches.go
func RegexNotMatches(regexp *regexp.Regexp, message string) validator.String {
	return regexNotMatchesValidator{
		regexp:  regexp,
		message: message,
	}
}

type regexNotMatchesValidator struct {
	regexp  *regexp.Regexp
	message string
}

// Description describes the validation in plain text formatting.
func (v regexNotMatchesValidator) Description(_ context.Context) string {
	return fmt.Sprintf("value must not match regular expression '%s'", v.regexp)
}

// MarkdownDescription describes the validation in Markdown formatting.
func (v regexNotMatchesValidator) MarkdownDescription(ctx context.Context) string {
	return v.Description(ctx)
}

// Validate performs the validation.
func (v regexNotMatchesValidator) ValidateString(ctx context.Context, request validator.StringRequest, response *validator.StringResponse) {
	if request.ConfigValue.IsNull() || request.ConfigValue.IsUnknown() {
		return
	}

	value := request.ConfigValue.ValueString()

	if v.regexp.MatchString(value) {
		response.Diagnostics.Append(validatordiag.InvalidAttributeValueMatchDiagnostic(
			request.Path,
			v.Description(ctx),
			value,
		))
	}
}

// As this is map and logic a little more complex, felt appropriate to make it's own planmodifier
func EditPlanForSameReorderedPolicies() planmodifier.Map {
	return editPlanForSameReorderedPolicies{}
}

type editPlanForSameReorderedPolicies struct{}

func (m editPlanForSameReorderedPolicies) Description(_ context.Context) string {
	return "If plan and state of inline policy is the same equivalent policy, do not include in plan"
}

func (m editPlanForSameReorderedPolicies) MarkdownDescription(_ context.Context) string {
	return "If plan and state of inline policy is the same equivalent policy, do not include in plan"
}

func (m editPlanForSameReorderedPolicies) PlanModifyMap(ctx context.Context, req planmodifier.MapRequest, resp *planmodifier.MapResponse) {
	if req.PlanValue.IsUnknown() || req.PlanValue.IsNull() {
		return
	}

	if req.StateValue.IsUnknown() || req.StateValue.IsNull() {
		return
	}

	planInlinePoliciesMap := flex.ExpandFrameworkStringValueMap(ctx, req.PlanValue)

	if len(planInlinePoliciesMap) == 0 {
		return
	}
	stateInlinePoliciesMap := flex.ExpandFrameworkStringValueMap(ctx, req.StateValue)

	// If policies match, set plan for policy to use state version so that we don't see if diff bc ordering does not matter
	for name, planPolicyDoc := range planInlinePoliciesMap {
		if statePolicyDoc, ok := stateInlinePoliciesMap[name]; ok {
			if verify.PolicyStringsEquivalent(planPolicyDoc, statePolicyDoc) {
				planInlinePoliciesMap[name] = statePolicyDoc
			}
		}
	}

	resp.PlanValue = flex.FlattenFrameworkStringValueMap(ctx, planInlinePoliciesMap)
}

func (r *resourceIamRole) Schema(ctx context.Context, req resource.SchemaRequest, resp *resource.SchemaResponse) {
	resp.Schema = schema.Schema{
		Version: 1,
		Attributes: map[string]schema.Attribute{
			"arn": schema.StringAttribute{
				CustomType: fwtypes.ARNType,
				Computed:   true,
				Optional:   true,
				PlanModifiers: []planmodifier.String{
					stringplanmodifier.UseStateForUnknown(),
				},
			},
			"id": framework.IDAttribute(),
			"assume_role_policy": schema.StringAttribute{
				Required:   true,
				CustomType: fwtypes.IAMPolicyType,
			},
			"create_date": schema.StringAttribute{
				Computed: true,
				PlanModifiers: []planmodifier.String{
					stringplanmodifier.UseStateForUnknown(),
				},
			},
			"description": schema.StringAttribute{
				Optional: true,
				Computed: true,
				Default:  stringdefault.StaticString(""),
				Validators: []validator.String{
					stringvalidator.LengthBetween(0, 1000),
					stringvalidator.RegexMatches(regexache.MustCompile(`[\p{L}\p{M}\p{Z}\p{S}\p{N}\p{P}]*`), `must satisfy regular expression pattern: [\p{L}\p{M}\p{Z}\p{S}\p{N}\p{P}]*)`),
					RegexNotMatches(regexache.MustCompile("[“‘]"), "cannot contain specially formatted single or double quotes: [“‘]"),
				},
			},
			"force_detach_policies": schema.BoolAttribute{
				Optional: true,
				Computed: true,
				Default:  booldefault.StaticBool(false),
				PlanModifiers: []planmodifier.Bool{
					boolplanmodifier.UseStateForUnknown(),
				},
			},
			"inline_policies": schema.MapAttribute{
				ElementType: fwtypes.IAMPolicyType,
				Optional:    true,
				PlanModifiers: []planmodifier.Map{
					EditPlanForSameReorderedPolicies(),
				},
				Validators: []validator.Map{
					mapvalidator.KeysAre(stringvalidator.LengthBetween(1, rolePolicyNameMaxLen)),
					mapvalidator.KeysAre(stringvalidator.RegexMatches(regexache.MustCompile(`^[\w+=,.@-]*$`), "must match [\\w+=,.@-]")),
				},
			},
			"managed_policy_arns": schema.SetAttribute{
				Optional:    true,
				ElementType: fwtypes.ARNType,
				PlanModifiers: []planmodifier.Set{
					setplanmodifier.UseStateForUnknown(),
				},
			},
			"max_session_duration": schema.Int64Attribute{
				Optional: true,
				Computed: true,
				Default:  int64default.StaticInt64(MaxSessionDurationMin),
				Validators: []validator.Int64{
					int64validator.Between(MaxSessionDurationMin, MaxSessionDurationMax),
				},
				PlanModifiers: []planmodifier.Int64{
					int64planmodifier.UseStateForUnknown(),
				},
			},
			"name": schema.StringAttribute{
				Optional: true,
				Computed: true,
				PlanModifiers: []planmodifier.String{
					stringplanmodifier.RequiresReplaceIfConfigured(),
					stringplanmodifier.UseStateForUnknown(),
				},
				Validators: []validator.String{
					stringvalidator.LengthAtMost(roleNameMaxLen),
					stringvalidator.ConflictsWith(
						path.MatchRelative().AtParent().AtName("name_prefix"),
					),
				},
			},
			"name_prefix": schema.StringAttribute{
				Optional: true,
				Computed: true,
				PlanModifiers: []planmodifier.String{
					stringplanmodifier.RequiresReplaceIfConfigured(),
				},
				Validators: []validator.String{
					stringvalidator.LengthAtMost(roleNamePrefixMaxLen),
					stringvalidator.ConflictsWith(
						path.MatchRelative().AtParent().AtName("name"),
					),
				},
			},
			"path": schema.StringAttribute{
				Optional: true,
				Computed: true,
				Default:  stringdefault.StaticString("/"),
				PlanModifiers: []planmodifier.String{
					stringplanmodifier.RequiresReplaceIfConfigured(),
					stringplanmodifier.UseStateForUnknown(),
				},
				Validators: []validator.String{
					stringvalidator.LengthBetween(0, 512),
				},
			},
			"permissions_boundary": schema.StringAttribute{
				CustomType: fwtypes.ARNType,
				Optional:   true,
				PlanModifiers: []planmodifier.String{
					stringplanmodifier.UseStateForUnknown(),
				},
			},
			"unique_id": schema.StringAttribute{
				Computed: true,
				PlanModifiers: []planmodifier.String{
					stringplanmodifier.UseStateForUnknown(),
				},
			},
			names.AttrTags:    tftags.TagsAttribute(),
			names.AttrTagsAll: tftags.TagsAttributeComputedOnly(),
		},
	}
}

type resourceIamRoleData struct {
	ARN                 fwtypes.ARN       `tfsdk:"arn"`
	AssumeRolePolicy    fwtypes.IAMPolicy `tfsdk:"assume_role_policy"`
	CreateDate          types.String      `tfsdk:"create_date"`
	ID                  types.String      `tfsdk:"id"`
	Description         types.String      `tfsdk:"description"`
	ForceDetachPolicies types.Bool        `tfsdk:"force_detach_policies"`
	MaxSessionDuration  types.Int64       `tfsdk:"max_session_duration"`
	Name                types.String      `tfsdk:"name"`
	NamePrefix          types.String      `tfsdk:"name_prefix"`
	Path                types.String      `tfsdk:"path"`
	PermissionsBoundary fwtypes.ARN       `tfsdk:"permissions_boundary"`
	InlinePolicies      types.Map         `tfsdk:"inline_policies"`
	UniqueID            types.String      `tfsdk:"unique_id"`
	ManagedPolicyArns   types.Set         `tfsdk:"managed_policy_arns"`
	Tags                types.Map         `tfsdk:"tags"`
	TagsAll             types.Map         `tfsdk:"tags_all"`
}

func oldSDKRoleSchema() schema.Schema {
	return schema.Schema{
		Version: 0,
		Attributes: map[string]schema.Attribute{
			"arn": schema.StringAttribute{
				Computed: true,
			},
			"assume_role_policy": schema.StringAttribute{
				Required: true,
			},
			"create_date": schema.StringAttribute{
				Computed: true,
			},
			"description": schema.StringAttribute{
				Default: stringdefault.StaticString(""),
				Validators: []validator.String{
					stringvalidator.LengthBetween(0, 1000),
				},
				Optional: true,
				Computed: true,
			},
			"force_detach_policies": schema.BoolAttribute{
				Optional: true,
				Computed: true,
				Default:  booldefault.StaticBool(false),
			},
			"id": framework.IDAttribute(),
			"managed_policy_arns": schema.SetAttribute{
				ElementType: types.StringType,
				Optional:    true,
				Computed:    true,
			},
			"max_session_duration": schema.Int64Attribute{
				Optional: true,
			},
			"name": schema.StringAttribute{
				Optional: true,
				Computed: true,
				PlanModifiers: []planmodifier.String{
					stringplanmodifier.RequiresReplaceIfConfigured(),
					stringplanmodifier.UseStateForUnknown(),
				},
				Validators: []validator.String{
					stringvalidator.LengthAtMost(roleNameMaxLen),
				},
			},
			"name_prefix": schema.StringAttribute{
				Optional: true,
				Computed: true,
				PlanModifiers: []planmodifier.String{
					stringplanmodifier.RequiresReplaceIfConfigured(),
				},
				Validators: []validator.String{
					stringvalidator.LengthAtMost(roleNamePrefixMaxLen),
					stringvalidator.ConflictsWith(
						path.MatchRelative().AtParent().AtName("name"),
					),
				},
			},
			"path": schema.StringAttribute{
				Optional: true,
				Computed: true,
				Default:  stringdefault.StaticString("/"),
				PlanModifiers: []planmodifier.String{
					stringplanmodifier.RequiresReplace(),
				},
			},
			"permissions_boundary": schema.StringAttribute{
				Optional: true,
			},
			"tags":     tftags.TagsAttribute(),
			"tags_all": tftags.TagsAttributeComputedOnly(),
			"unique_id": schema.StringAttribute{
				Computed: true,
			},
		},
		Blocks: map[string]schema.Block{
			"inline_policy": schema.SetNestedBlock{
				NestedObject: schema.NestedBlockObject{
					Attributes: map[string]schema.Attribute{
						"name": schema.StringAttribute{
							Optional: true,
						},
						"policy": schema.StringAttribute{
							Optional: true,
						},
					},
				},
			},
		},
	}
}

func (r *resourceIamRole) UpgradeState(ctx context.Context) map[int64]resource.StateUpgrader {
	schemaV0 := oldSDKRoleSchema()

	return map[int64]resource.StateUpgrader{
		0: {
			PriorSchema:   &schemaV0,
			StateUpgrader: upgradeRoleResourceStateV0toV1,
		},
	}
}

func upgradeRoleResourceStateV0toV1(ctx context.Context, req resource.UpgradeStateRequest, resp *resource.UpgradeStateResponse) {
	type resourceIamRoleDataV0 struct {
		ARN                 types.String `tfsdk:"arn"`
		AssumeRolePolicy    types.String `tfsdk:"assume_role_policy"`
		CreateDate          types.String `tfsdk:"create_date"`
		Description         types.String `tfsdk:"description"`
		ForceDetachPolicies types.Bool   `tfsdk:"force_detach_policies"`
		ID                  types.String `tfsdk:"id"`
		ManagedPolicyArns   types.Set    `tfsdk:"managed_policy_arns"`
		MaxSessionDuration  types.Int64  `tfsdk:"max_session_duration"`
		Name                types.String `tfsdk:"name"`
		NamePrefix          types.String `tfsdk:"name_prefix"`
		Path                types.String `tfsdk:"path"`
		PermissionsBoundary types.String `tfsdk:"permissions_boundary"`
		Tags                types.Map    `tfsdk:"tags"`
		TagsAll             types.Map    `tfsdk:"tags_all"`
		UniqueID            types.String `tfsdk:"unique_id"`
		InlinePolicy        types.Set    `tfsdk:"inline_policy"`
	}

	var roleDataV0 resourceIamRoleDataV0

	resp.Diagnostics.Append(req.State.Get(ctx, &roleDataV0)...)
	if resp.Diagnostics.HasError() {
		return
	}

	roleDataCurrent := resourceIamRoleData{
		ARN:                 fwtypes.ARNValue(roleDataV0.ARN.ValueString()),
		AssumeRolePolicy:    fwtypes.IAMPolicyValue(roleDataV0.AssumeRolePolicy.ValueString()),
		CreateDate:          roleDataV0.CreateDate,
		Description:         roleDataV0.Description,
		ForceDetachPolicies: roleDataV0.ForceDetachPolicies,
		ID:                  roleDataV0.ID,
		MaxSessionDuration:  roleDataV0.MaxSessionDuration,
		Name:                roleDataV0.Name,
		NamePrefix:          roleDataV0.NamePrefix,
		Path:                roleDataV0.Path,
		UniqueID:            roleDataV0.UniqueID,
		ManagedPolicyArns:   types.SetNull(fwtypes.ARNType),
		Tags:                roleDataV0.Tags,
		TagsAll:             roleDataV0.TagsAll,
	}

	if roleDataV0.PermissionsBoundary.ValueString() == "" {
		roleDataCurrent.PermissionsBoundary = fwtypes.ARNNull()
	} else {
		roleDataCurrent.PermissionsBoundary = fwtypes.ARNValue(roleDataV0.PermissionsBoundary.ValueString())
	}

	type inlinePolicyData struct {
		Name   types.String `tfsdk:"name"`
		Policy types.String `tfsdk:"policy"`
	}

	var inlinePolicies []inlinePolicyData
	resp.Diagnostics.Append(roleDataV0.InlinePolicy.ElementsAs(ctx, &inlinePolicies, false)...)
	if resp.Diagnostics.HasError() {
		return
	}

	inlinePoliciesMap := make(map[string]string)
	for _, inlinePolicy := range inlinePolicies {
		inlinePoliciesMap[inlinePolicy.Name.ValueString()] = inlinePolicy.Policy.ValueString()
	}
	roleDataCurrent.InlinePolicies = flex.FlattenFrameworkStringValueMap(ctx, inlinePoliciesMap)
	var policyARNs []string

	resp.Diagnostics.Append(roleDataV0.ManagedPolicyArns.ElementsAs(ctx, &policyARNs, false)...)
	if resp.Diagnostics.HasError() {
		return
	}
	roleDataCurrent.ManagedPolicyArns = flex.FlattenFrameworkStringValueSet(ctx, policyARNs)

	diags := resp.State.Set(ctx, roleDataCurrent)
	resp.Diagnostics.Append(diags...)
}

func (r resourceIamRole) Create(ctx context.Context, req resource.CreateRequest, resp *resource.CreateResponse) {
	conn := r.Meta().IAMConn(ctx)

	var plan resourceIamRoleData
	resp.Diagnostics.Append(req.Plan.Get(ctx, &plan)...)
	if resp.Diagnostics.HasError() {
		return
	}
	assumeRolePolicy, err := structure.NormalizeJsonString(plan.AssumeRolePolicy.ValueString())

	if err != nil {
		resp.Diagnostics.AddError(
			create.ProblemStandardMessage(names.IAM, create.ErrActionCreating, ResNameRole, plan.AssumeRolePolicy.String(), nil),
			fmt.Errorf("assume_role_policy (%s) is invalid JSON: %s", assumeRolePolicy, err).Error(),
		)
		return
	}

	name := create.Name(plan.Name.ValueString(), plan.NamePrefix.ValueString())

	input := &iam.CreateRoleInput{
		AssumeRolePolicyDocument: aws.String(assumeRolePolicy),
		Path:                     aws.String(plan.Path.ValueString()),
		RoleName:                 aws.String(name),
		Tags:                     getTagsIn(ctx),
	}

	if !plan.Description.IsNull() {
		input.Description = aws.String(plan.Description.ValueString())
	}

	if !plan.MaxSessionDuration.IsNull() {
		input.MaxSessionDuration = aws.Int64(plan.MaxSessionDuration.ValueInt64())
	}

	if !plan.PermissionsBoundary.IsNull() {
		input.PermissionsBoundary = aws.String(plan.PermissionsBoundary.ValueString())
	}

	output, err := retryCreateRole(ctx, conn, input)

	if err != nil {
		resp.Diagnostics.AddError(
			create.ProblemStandardMessage(names.IAM, create.ErrActionCreating, ResNameRole, name, nil),
			err.Error(),
		)
		return
	}

	roleName := aws.StringValue(output.Role.RoleName)

<<<<<<< HEAD
	if !plan.InlinePolicies.IsNull() && !plan.InlinePolicies.IsUnknown() {
		inlinePoliciesMap := flex.ExpandFrameworkStringValueMap(ctx, plan.InlinePolicies)

		policies := expandRoleInlinePolicies(roleName, inlinePoliciesMap)
		if err := r.addRoleInlinePolicies(ctx, policies); err != nil {
			resp.Diagnostics.AddError(
				create.ProblemStandardMessage(names.IAM, create.ErrActionCreating, ResNameRole, name, nil),
				err.Error(),
			)
			return
		}
	}

	if !plan.ManagedPolicyArns.IsNull() && !plan.ManagedPolicyArns.IsUnknown() {
		var managedPolicies []string
		resp.Diagnostics.Append(plan.ManagedPolicyArns.ElementsAs(ctx, &managedPolicies, false)...)
		if resp.Diagnostics.HasError() {
			return
		}
		if err := r.addRoleManagedPolicies(ctx, roleName, managedPolicies); err != nil {
			resp.Diagnostics.AddError(
				create.ProblemStandardMessage(names.IAM, create.ErrActionCreating, ResNameRole, name, nil),
				err.Error(),
			)
			return
=======
	if v, ok := d.GetOk("inline_policy"); ok && v.(*schema.Set).Len() > 0 {
		policies := expandRoleInlinePolicies(roleName, v.(*schema.Set).List())
		if err := addRoleInlinePolicies(ctx, conn, policies); err != nil {
			return sdkdiag.AppendErrorf(diags, "creating IAM Role (%s): %s", name, err)
		}
	}

	if v, ok := d.GetOk("managed_policy_arns"); ok && v.(*schema.Set).Len() > 0 {
		managedPolicies := flex.ExpandStringSet(v.(*schema.Set))
		if err := addRoleManagedPolicies(ctx, conn, roleName, managedPolicies); err != nil {
			return sdkdiag.AppendErrorf(diags, "creating IAM Role (%s): %s", name, err)
>>>>>>> 331d9481
		}
	}

	// For partitions not supporting tag-on-create, attempt tag after create.
	if tags := getTagsIn(ctx); input.Tags == nil && len(tags) > 0 {
		err := roleCreateTags(ctx, conn, name, tags)

		// TODO: not sure how to convert this to framework
		// If default tags only, continue. Otherwise, error.
		// if v, ok := d.GetOk(names.AttrTags); (!ok || len(v.(map[string]interface{})) == 0) && errs.IsUnsupportedOperationInPartitionError(conn.PartitionID, err) {
		// return append(diags, resourceRoleRead(ctx, d, meta)...)
		// }

		if err != nil {
			resp.Diagnostics.AddError(
				create.ProblemStandardMessage(names.IAM, create.ErrActionCreating, fmt.Sprintf("%s tags", ResNameRole), name, nil),
				err.Error(),
			)
			return
		}
	}

	plan.ARN = fwtypes.ARNValue(*output.Role.Arn)
	plan.CreateDate = flex.StringValueToFramework(ctx, output.Role.CreateDate.Format(time.RFC3339))
	plan.ID = flex.StringToFramework(ctx, output.Role.RoleName)
	plan.Name = flex.StringToFramework(ctx, output.Role.RoleName)
	plan.NamePrefix = flex.StringToFramework(ctx, create.NamePrefixFromName(aws.StringValue(output.Role.RoleName)))
	plan.UniqueID = flex.StringToFramework(ctx, output.Role.RoleId)

	resp.Diagnostics.Append(resp.State.Set(ctx, &plan)...)
}

func (r resourceIamRole) Delete(ctx context.Context, req resource.DeleteRequest, resp *resource.DeleteResponse) {
	conn := r.Meta().IAMConn(ctx)

	var state resourceIamRoleData
	resp.Diagnostics.Append(req.State.Get(ctx, &state)...)
	if resp.Diagnostics.HasError() {
		return
	}

	hasInline := false
	if !state.InlinePolicies.IsNull() && !state.InlinePolicies.IsUnknown() {
		hasInline = true
	}

	hasManaged := false
	if !state.ManagedPolicyArns.IsNull() && !state.ManagedPolicyArns.IsUnknown() {
		hasManaged = true
	}

	err := DeleteRole(ctx, conn, state.Name.ValueString(), state.ForceDetachPolicies.ValueBool(), hasInline, hasManaged)

	if err != nil {
		resp.Diagnostics.AddError(
			create.ProblemStandardMessage(names.IAM, create.ErrActionDeleting, state.Name.String(), state.ARN.String(), err),
			err.Error(),
		)
		return
	}
}

func (r *resourceIamRole) ImportState(ctx context.Context, request resource.ImportStateRequest, response *resource.ImportStateResponse) {
	resource.ImportStatePassthroughID(ctx, path.Root("id"), request, response)
}

func (r *resourceIamRole) ModifyPlan(ctx context.Context, request resource.ModifyPlanRequest, response *resource.ModifyPlanResponse) {
	if !request.Plan.Raw.IsNull() && !request.State.Raw.IsNull() {
		var state, plan resourceIamRoleData

		response.Diagnostics.Append(request.State.Get(ctx, &state)...)

		if response.Diagnostics.HasError() {
			return
		}

		response.Diagnostics.Append(request.Plan.Get(ctx, &plan)...)

		if response.Diagnostics.HasError() {
			return
		}

		if state.Description.ValueString() == plan.Description.ValueString() {
			response.Diagnostics.Append(response.Plan.SetAttribute(ctx, path.Root("description"), state.Description)...)
		}

		if state.AssumeRolePolicy.ValueString() == plan.AssumeRolePolicy.ValueString() {
			response.Diagnostics.Append(response.Plan.SetAttribute(ctx, path.Root("assume_role_policy"), state.AssumeRolePolicy)...)
		}

		if state.NamePrefix.ValueString() == plan.NamePrefix.ValueString() {
			response.Diagnostics.Append(response.Plan.SetAttribute(ctx, path.Root("name_prefix"), state.NamePrefix)...)
		}
	}
	r.SetTagsAll(ctx, request, response)
}

func (r resourceIamRole) Read(ctx context.Context, req resource.ReadRequest, resp *resource.ReadResponse) {
	conn := r.Meta().IAMConn(ctx)

	var state resourceIamRoleData
	resp.Diagnostics.Append(req.State.Get(ctx, &state)...)
	if resp.Diagnostics.HasError() {
		return
	}

	//NOTE: Have to always set this to true? Else not sure what to do
	outputRaw, err := tfresource.RetryWhenNewResourceNotFound(ctx, propagationTimeout, func() (interface{}, error) {
		return FindRoleByName(ctx, conn, state.ID.ValueString())
	}, true)

	// NOTE: Same issue here, left old conditional here as example, not sure what else can/should be done
	// if !d.IsNewResource() && tfresource.NotFound(err) {
	if tfresource.NotFound(err) {
		resp.State.RemoveResource(ctx)
		return
	}

	if err != nil {
		resp.Diagnostics.AddError(
			create.ProblemStandardMessage(names.IAM, create.ErrActionSetting, state.Name.String(), state.ARN.String(), err),
			err.Error(),
		)
		return
	}

	role := outputRaw.(*iam.Role)

	// occasionally, immediately after a role is created, AWS will give an ARN like AROAQ7SSZBKHREXAMPLE (unique ID)
	if role, err = waitRoleARNIsNotUniqueID(ctx, conn, state.ARN.ValueString(), role); err != nil {
		resp.Diagnostics.AddError(
			create.ProblemStandardMessage(names.IAM, create.ErrActionSetting, state.Name.String(), state.ARN.String(), err),
			err.Error(),
		)
		return
	}

	state.ARN = fwtypes.ARNValue(*role.Arn)
	state.CreateDate = flex.StringValueToFramework(ctx, role.CreateDate.Format(time.RFC3339))
	state.Path = flex.StringToFramework(ctx, role.Path)
	state.Name = flex.StringToFramework(ctx, role.RoleName)
	state.ID = flex.StringToFramework(ctx, role.RoleName)
	state.Description = flex.StringToFramework(ctx, role.Description)
	state.NamePrefix = flex.StringToFramework(ctx, create.NamePrefixFromName(aws.StringValue(role.RoleName)))
	state.MaxSessionDuration = flex.Int64ToFramework(ctx, role.MaxSessionDuration)
	state.UniqueID = flex.StringToFramework(ctx, role.RoleId)

	if state.ForceDetachPolicies.IsNull() {
		state.ForceDetachPolicies = types.BoolValue(false)
	}

	if role.PermissionsBoundary != nil {
		state.PermissionsBoundary = fwtypes.ARNValue(*role.PermissionsBoundary.PermissionsBoundaryArn)
	} else {
		state.PermissionsBoundary = fwtypes.ARNNull()
	}

	assumeRolePolicy, err := url.QueryUnescape(aws.StringValue(role.AssumeRolePolicyDocument))
	if err != nil {
		resp.Diagnostics.AddError(
			create.ProblemStandardMessage(names.IAM, create.ErrActionReading, state.ID.String(), state.AssumeRolePolicy.String(), err),
			err.Error(),
		)
		return
	}

	policyToSet, err := verify.PolicyToSet(state.AssumeRolePolicy.ValueString(), assumeRolePolicy)
	if err != nil {
		resp.Diagnostics.AddError(
			create.ProblemStandardMessage(names.IAM, create.ErrActionReading, state.ID.String(), state.AssumeRolePolicy.String(), err),
			err.Error(),
		)
		return
	}
	state.AssumeRolePolicy = fwtypes.IAMPolicyValue(policyToSet)

<<<<<<< HEAD
	// Unforunately because of `aws_iam_role_policy` and those like it, we have to ignore unless
	// added via create
	if !state.InlinePolicies.IsNull() && !state.InlinePolicies.IsUnknown() {
		inlinePolicies, err := r.readRoleInlinePolicies(ctx, aws.StringValue(role.RoleName))
		if err != nil {
			resp.Diagnostics.AddError(
				create.ProblemStandardMessage(names.IAM, create.ErrActionReading, state.InlinePolicies.String(), state.ID.String(), err),
				err.Error(),
			)
			return
		}
=======
	d.Set("assume_role_policy", policyToSet)

	inlinePolicies, err := readRoleInlinePolicies(ctx, conn, aws.StringValue(role.RoleName))
	if err != nil {
		return sdkdiag.AppendErrorf(diags, "reading inline policies for IAM role %s, error: %s", d.Id(), err)
	}
>>>>>>> 331d9481

		var configPoliciesList []*iam.PutRolePolicyInput
		inlinePoliciesMap := flex.ExpandFrameworkStringValueMap(ctx, state.InlinePolicies)
		configPoliciesList = expandRoleInlinePolicies(aws.StringValue(role.RoleName), inlinePoliciesMap)

		if !inlinePoliciesEquivalent(inlinePolicies, configPoliciesList) {
			state.InlinePolicies = flex.FlattenFrameworkStringValueMap(ctx, flattenRoleInlinePolicies(inlinePolicies))
		}
	}

	// like Inline policies, only reading if set in state already via updates, create, etc
	if !state.ManagedPolicyArns.IsNull() && !state.ManagedPolicyArns.IsUnknown() {
		policyARNs, err := findRoleAttachedPolicies(ctx, conn, state.ID.ValueString())
		if err != nil {
			resp.Diagnostics.AddError(
				create.ProblemStandardMessage(names.IAM, create.ErrActionReading, state.ManagedPolicyArns.String(), state.ID.String(), err),
				err.Error(),
			)
			return
		}
		if len(policyARNs) == 0 {
			state.ManagedPolicyArns = types.SetValueMust(fwtypes.ARNType, []attr.Value{})
		} else {
			state.ManagedPolicyArns = flex.FlattenFrameworkStringValueSet(ctx, policyARNs)
		}
	}
	setTagsOut(ctx, role.Tags)

	resp.Diagnostics.Append(resp.State.Set(ctx, &state)...)
}

func (r resourceIamRole) Update(ctx context.Context, req resource.UpdateRequest, resp *resource.UpdateResponse) {
	conn := r.Meta().IAMConn(ctx)

	var plan, state resourceIamRoleData
	resp.Diagnostics.Append(req.Plan.Get(ctx, &plan)...)
	resp.Diagnostics.Append(req.State.Get(ctx, &state)...)
	if resp.Diagnostics.HasError() {
		return
	}

	if !plan.AssumeRolePolicy.Equal(state.AssumeRolePolicy) {
		assumeRolePolicy, err := structure.NormalizeJsonString(plan.AssumeRolePolicy.ValueString())
		if err != nil {
			resp.Diagnostics.AddError(
				create.ProblemStandardMessage(names.IAM, create.ErrActionUpdating, state.AssumeRolePolicy.String(), plan.ID.String(), err),
				err.Error(),
			)
			return
		}

		input := &iam.UpdateAssumeRolePolicyInput{
			RoleName:       aws.String(state.ID.ValueString()),
			PolicyDocument: aws.String(assumeRolePolicy),
		}

		_, err = tfresource.RetryWhen(ctx, propagationTimeout,
			func() (interface{}, error) {
				return conn.UpdateAssumeRolePolicyWithContext(ctx, input)
			},
			func(err error) (bool, error) {
				if tfawserr.ErrMessageContains(err, iam.ErrCodeMalformedPolicyDocumentException, "Invalid principal in policy") {
					return true, err
				}

				return false, err
			},
		)

		if err != nil {
			resp.Diagnostics.AddError(
				create.ProblemStandardMessage(names.IAM, create.ErrActionUpdating, state.AssumeRolePolicy.String(), state.ID.String(), err),
				err.Error(),
			)
			return
		}
	}

	if !plan.Description.Equal(state.Description) {
		input := &iam.UpdateRoleDescriptionInput{
			RoleName:    aws.String(state.ID.ValueString()),
			Description: aws.String(plan.Description.ValueString()),
		}

		_, err := conn.UpdateRoleDescriptionWithContext(ctx, input)

		if err != nil {
			resp.Diagnostics.AddError(
				create.ProblemStandardMessage(names.IAM, create.ErrActionReading, state.ID.String(), plan.Description.String(), err),
				err.Error(),
			)
			return
		}

		state.Description = plan.Description
	}

	if !plan.MaxSessionDuration.Equal(state.MaxSessionDuration) {
		input := &iam.UpdateRoleInput{
			RoleName:           aws.String(state.ID.ValueString()),
			MaxSessionDuration: aws.Int64(plan.MaxSessionDuration.ValueInt64()),
		}

		_, err := conn.UpdateRoleWithContext(ctx, input)

		if err != nil {
			resp.Diagnostics.AddError(
				create.ProblemStandardMessage(names.IAM, create.ErrActionUpdating, state.ID.String(), plan.MaxSessionDuration.String(), err),
				err.Error(),
			)
			return
		}
		state.MaxSessionDuration = plan.MaxSessionDuration
	}

	if !plan.PermissionsBoundary.Equal(state.PermissionsBoundary) {
		if !plan.PermissionsBoundary.IsNull() {
			input := &iam.PutRolePermissionsBoundaryInput{
				PermissionsBoundary: aws.String(plan.PermissionsBoundary.ValueString()),
				RoleName:            aws.String(state.ID.ValueString()),
			}

			_, err := conn.PutRolePermissionsBoundaryWithContext(ctx, input)

			if err != nil {
				resp.Diagnostics.AddError(
					create.ProblemStandardMessage(names.IAM, create.ErrActionUpdating, state.ID.String(), plan.PermissionsBoundary.String(), err),
					err.Error(),
				)
				return
			}
		} else {
			input := &iam.DeleteRolePermissionsBoundaryInput{
				RoleName: aws.String(state.ID.ValueString()),
			}

			_, err := conn.DeleteRolePermissionsBoundaryWithContext(ctx, input)

			if err != nil {
				resp.Diagnostics.AddError(
					create.ProblemStandardMessage(names.IAM, create.ErrActionDeleting, state.ID.String(), plan.PermissionsBoundary.String(), err),
					err.Error(),
				)
				return
			}
		}

		state.PermissionsBoundary = plan.PermissionsBoundary
	}

	if !plan.InlinePolicies.Equal(state.InlinePolicies) && inlinePoliciesActualDiff(ctx, &plan, &state) {
		oldInlinePoliciesMap := flex.ExpandFrameworkStringValueMap(ctx, state.InlinePolicies)
		newInlinePoliciesMap := flex.ExpandFrameworkStringValueMap(ctx, plan.InlinePolicies)

		var removePolicyNames []string
		for k := range oldInlinePoliciesMap {
			if _, ok := newInlinePoliciesMap[k]; !ok {
				removePolicyNames = append(removePolicyNames, k)
			}
		}

		// need set like object to store policy names we want to add
		addPolicyNames := make(map[string]int64)
		for k, v := range newInlinePoliciesMap {
			val, ok := oldInlinePoliciesMap[k]
			// If the key exists
			if !ok {
				addPolicyNames[k] = 0
				continue
			}

			if !verify.PolicyStringsEquivalent(v, val) {
				addPolicyNames[k] = 0
			}
		}

		roleName := state.Name.ValueString()
		nsPolicies := expandRoleInlinePolicies(roleName, newInlinePoliciesMap)

		// getting policy objects we want to add based on add_policy_names map
		var addPolicies []*iam.PutRolePolicyInput
		for _, val := range nsPolicies {
			if _, ok := addPolicyNames[*val.PolicyName]; ok {
				addPolicies = append(addPolicies, val)
			}
		}

		// Always add before delete
		if err := r.addRoleInlinePolicies(ctx, addPolicies); err != nil {
			resp.Diagnostics.AddError(
				create.ProblemStandardMessage(names.IAM, create.ErrActionUpdating, state.ID.String(), plan.InlinePolicies.String(), err),
				err.Error(),
			)
			return
		}

		if err := deleteRoleInlinePolicies(ctx, conn, roleName, removePolicyNames); err != nil {
			resp.Diagnostics.AddError(
				create.ProblemStandardMessage(names.IAM, create.ErrActionUpdating, state.ID.String(), plan.InlinePolicies.String(), err),
				err.Error(),
			)
			return
		}
	}

	if !plan.ManagedPolicyArns.Equal(state.ManagedPolicyArns) {
		var oldManagedARNs, newManagedARNs []string
		resp.Diagnostics.Append(state.ManagedPolicyArns.ElementsAs(ctx, &oldManagedARNs, false)...)
		if resp.Diagnostics.HasError() {
			return
		}

		resp.Diagnostics.Append(plan.ManagedPolicyArns.ElementsAs(ctx, &newManagedARNs, false)...)
		if resp.Diagnostics.HasError() {
			return
		}

		var add, del []string

		oldPolicyArnMap := make(map[string]int64)
		for _, v := range oldManagedARNs {
			oldPolicyArnMap[v] = 0
		}

		for _, v := range newManagedARNs {
			if _, ok := oldPolicyArnMap[v]; !ok {
				add = append(add, v)
			}
		}

		newPolicyArnMap := make(map[string]int64)
		for _, v := range newManagedARNs {
			newPolicyArnMap[v] = 0
		}

		for _, v := range oldManagedARNs {
			if _, ok := newPolicyArnMap[v]; !ok {
				del = append(del, v)
			}
		}

		if err := r.addRoleManagedPolicies(ctx, state.ID.ValueString(), add); err != nil {
			resp.Diagnostics.AddError(
				create.ProblemStandardMessage(names.IAM, create.ErrActionUpdating, state.ID.String(), plan.ManagedPolicyArns.String(), err),
				err.Error(),
			)
			return
		}

<<<<<<< HEAD
		if err := deleteRolePolicyAttachments(ctx, conn, state.ID.ValueString(), del); err != nil {
			resp.Diagnostics.AddError(
				create.ProblemStandardMessage(names.IAM, create.ErrActionUpdating, state.ID.String(), plan.ManagedPolicyArns.String(), err),
				err.Error(),
			)
			return
=======
		policies := expandRoleInlinePolicies(roleName, add)
		if err := addRoleInlinePolicies(ctx, conn, policies); err != nil {
			return sdkdiag.AppendErrorf(diags, "updating IAM Role (%s): %s", d.Id(), err)
>>>>>>> 331d9481
		}
	}

	if !plan.TagsAll.Equal(state.TagsAll) {
		err := roleUpdateTags(ctx, conn, plan.ID.ValueString(), state.TagsAll, plan.TagsAll)

		// Some partitions (e.g. ISO) may not support tagging.
		if errs.IsUnsupportedOperationInPartitionError(conn.PartitionID, err) {
			resp.Diagnostics.AddError(
				create.ProblemStandardMessage(names.IAM, create.ErrActionUpdating, state.ID.String(), plan.TagsAll.String(), err),
				err.Error(),
			)
			return
		}

<<<<<<< HEAD
		if err != nil {
			resp.Diagnostics.AddError(
				create.ProblemStandardMessage(names.IAM, create.ErrActionUpdating, state.ID.String(), plan.TagsAll.String(), err),
				err.Error(),
			)
			return
=======
		if err := addRoleManagedPolicies(ctx, conn, d.Id(), add); err != nil {
			return sdkdiag.AppendErrorf(diags, "updating IAM Role (%s): %s", d.Id(), err)
>>>>>>> 331d9481
		}
	}
	plan.NamePrefix = flex.StringToFramework(ctx, create.NamePrefixFromName(plan.Name.ValueString()))

	resp.Diagnostics.Append(resp.State.Set(ctx, &plan)...)
}

func findRoleByName(ctx context.Context, conn *iam.IAM, name string) (*iam.Role, error) {
	input := &iam.GetRoleInput{
		RoleName: aws.String(name),
	}

	return findRole(ctx, conn, input)
}

func findRole(ctx context.Context, conn *iam.IAM, input *iam.GetRoleInput) (*iam.Role, error) {
	output, err := conn.GetRoleWithContext(ctx, input)

	if tfawserr.ErrCodeEquals(err, iam.ErrCodeNoSuchEntityException) {
		return nil, &retry.NotFoundError{
			LastError:   err,
			LastRequest: input,
		}
	}

	if err != nil {
		return nil, err
	}

	if output == nil || output.Role == nil {
		return nil, tfresource.NewEmptyResultError(input)
	}

	return output.Role, nil
}

func retryCreateRole(ctx context.Context, conn *iam.IAM, input *iam.CreateRoleInput) (*iam.CreateRoleOutput, error) {
	outputRaw, err := tfresource.RetryWhen(ctx, propagationTimeout,
		func() (interface{}, error) {
			return conn.CreateRoleWithContext(ctx, input)
		},
		func(err error) (bool, error) {
			if tfawserr.ErrMessageContains(err, iam.ErrCodeMalformedPolicyDocumentException, "Invalid principal in policy") {
				return true, err
			}

			return false, err
		},
	)

	if err != nil {
		return nil, err
	}

	output, ok := outputRaw.(*iam.CreateRoleOutput)
	if !ok || output == nil || aws.StringValue(output.Role.RoleName) == "" {
		return nil, fmt.Errorf("create IAM role (%s) returned an empty result", aws.StringValue(input.RoleName))
	}

	return output, err
}

func (r resourceIamRole) addRoleManagedPolicies(ctx context.Context, roleName string, policies []string) error {
	conn := r.Meta().IAMConn(ctx)
	var errs []error

	for _, arn := range policies {
		if err := attachPolicyToRole(ctx, conn, roleName, arn); err != nil {
			errs = append(errs, err)
		}
	}

	return errors.Join(errs...)
}

func DeleteRole(ctx context.Context, conn *iam.IAM, roleName string, forceDetach, hasInline, hasManaged bool) error {
	if err := deleteRoleInstanceProfiles(ctx, conn, roleName); err != nil {
		return err
	}

	if forceDetach || hasManaged {
		policyARNs, err := findRoleAttachedPolicies(ctx, conn, roleName)

		if err != nil {
			return fmt.Errorf("reading IAM Policies attached to Role (%s): %w", roleName, err)
		}

		if err := deleteRolePolicyAttachments(ctx, conn, roleName, policyARNs); err != nil {
			return err
		}
	}

	if forceDetach || hasInline {
		inlinePolicies, err := findRolePolicyNames(ctx, conn, roleName)

		if err != nil {
			return fmt.Errorf("reading IAM Role (%s) inline policies: %w", roleName, err)
		}

		if err := deleteRoleInlinePolicies(ctx, conn, roleName, inlinePolicies); err != nil {
			return err
		}
	}

	input := &iam.DeleteRoleInput{
		RoleName: aws.String(roleName),
	}
	_, err := tfresource.RetryWhenAWSErrCodeEquals(ctx, propagationTimeout, func() (interface{}, error) {
		return conn.DeleteRoleWithContext(ctx, input)
	}, iam.ErrCodeDeleteConflictException)

	if tfawserr.ErrCodeEquals(err, iam.ErrCodeNoSuchEntityException) {
		return nil
	}

	return err
}

func deleteRoleInstanceProfiles(ctx context.Context, conn *iam.IAM, roleName string) error {
	instanceProfiles, err := findInstanceProfilesForRole(ctx, conn, roleName)

	if tfresource.NotFound(err) {
		return nil
	}

	if err != nil {
		return fmt.Errorf("reading IAM Instance Profiles for Role (%s): %w", roleName, err)
	}

	var errs []error

	for _, instanceProfile := range instanceProfiles {
		instanceProfileName := aws.StringValue(instanceProfile.InstanceProfileName)
		input := &iam.RemoveRoleFromInstanceProfileInput{
			InstanceProfileName: aws.String(instanceProfileName),
			RoleName:            aws.String(roleName),
		}

		_, err := conn.RemoveRoleFromInstanceProfileWithContext(ctx, input)

		if tfawserr.ErrCodeEquals(err, iam.ErrCodeNoSuchEntityException) {
			continue
		}

		if err != nil {
			errs = append(errs, fmt.Errorf("removing IAM Role (%s) from Instance Profile (%s): %w", roleName, instanceProfileName, err))
		}
	}

	return errors.Join(errs...)
}

func findRoleAttachedPolicies(ctx context.Context, conn *iam.IAM, roleName string) ([]string, error) {
	input := &iam.ListAttachedRolePoliciesInput{
		RoleName: aws.String(roleName),
	}
	var output []string

	err := conn.ListAttachedRolePoliciesPagesWithContext(ctx, input, func(page *iam.ListAttachedRolePoliciesOutput, lastPage bool) bool {
		if page == nil {
			return !lastPage
		}

		for _, v := range page.AttachedPolicies {
			if v != nil {
				output = append(output, aws.StringValue(v.PolicyArn))
			}
		}

		return !lastPage
	})

	if tfawserr.ErrCodeEquals(err, iam.ErrCodeNoSuchEntityException) {
		return nil, &retry.NotFoundError{
			LastError:   err,
			LastRequest: input,
		}
	}

	if err != nil {
		return nil, err
	}

	return output, nil
}

func deleteRolePolicyAttachments(ctx context.Context, conn *iam.IAM, roleName string, policyARNs []string) error {
	var errs []error

	for _, policyARN := range policyARNs {
		input := &iam.DetachRolePolicyInput{
			PolicyArn: aws.String(policyARN),
			RoleName:  aws.String(roleName),
		}

		_, err := conn.DetachRolePolicyWithContext(ctx, input)

		if tfawserr.ErrCodeEquals(err, iam.ErrCodeNoSuchEntityException) {
			continue
		}

		if err != nil {
			errs = append(errs, fmt.Errorf("detaching IAM Policy (%s) from Role (%s): %w", policyARN, roleName, err))
		}
	}

	return errors.Join(errs...)
}

func findRolePolicyNames(ctx context.Context, conn *iam.IAM, roleName string) ([]string, error) {
	input := &iam.ListRolePoliciesInput{
		RoleName: aws.String(roleName),
	}
	var output []string

	err := conn.ListRolePoliciesPagesWithContext(ctx, input, func(page *iam.ListRolePoliciesOutput, lastPage bool) bool {
		if page == nil {
			return !lastPage
		}

		for _, v := range page.PolicyNames {
			if v != nil {
				output = append(output, aws.StringValue(v))
			}
		}

		return !lastPage
	})

	if tfawserr.ErrCodeEquals(err, iam.ErrCodeNoSuchEntityException) {
		return nil, &retry.NotFoundError{
			LastError:   err,
			LastRequest: input,
		}
	}

	if err != nil {
		return nil, err
	}

	return output, nil
}

func deleteRoleInlinePolicies(ctx context.Context, conn *iam.IAM, roleName string, policyNames []string) error {
	var errs []error

	for _, policyName := range policyNames {
		if len(policyName) == 0 {
			continue
		}

		input := &iam.DeleteRolePolicyInput{
			PolicyName: aws.String(policyName),
			RoleName:   aws.String(roleName),
		}

		_, err := conn.DeleteRolePolicyWithContext(ctx, input)

		if tfawserr.ErrCodeEquals(err, iam.ErrCodeNoSuchEntityException) {
			continue
		}

		if err != nil {
			errs = append(errs, fmt.Errorf("deleting IAM Role (%s) policy (%s): %w", roleName, policyName, err))
		}
	}

	return errors.Join(errs...)
}

func expandRoleInlinePolicies(roleName string, tfPoliciesMap map[string]string) []*iam.PutRolePolicyInput {
	if len(tfPoliciesMap) == 0 {
		return nil
	}

	var apiObjects []*iam.PutRolePolicyInput

	for policyName, policyDocument := range tfPoliciesMap {
		apiObject := expandRoleInlinePolicy(roleName, policyName, policyDocument)

		if apiObject == nil {
			continue
		}

		apiObjects = append(apiObjects, apiObject)
	}

	return apiObjects
}

func expandRoleInlinePolicy(roleName string, policyName string, policyDocument string) *iam.PutRolePolicyInput {
	apiObject := &iam.PutRolePolicyInput{}

	apiObject.PolicyName = aws.String(policyName)
	apiObject.PolicyDocument = aws.String(policyDocument)
	apiObject.RoleName = aws.String(roleName)

	return apiObject
}

<<<<<<< HEAD
func (r resourceIamRole) addRoleInlinePolicies(ctx context.Context, policies []*iam.PutRolePolicyInput) error {
	conn := r.Meta().IAMConn(ctx)
=======
func expandRoleInlinePolicies(roleName string, tfList []interface{}) []*iam.PutRolePolicyInput {
	if len(tfList) == 0 {
		return nil
	}

	var apiObjects []*iam.PutRolePolicyInput

	for _, tfMapRaw := range tfList {
		tfMap, ok := tfMapRaw.(map[string]interface{})

		if !ok {
			continue
		}

		apiObject := expandRoleInlinePolicy(roleName, tfMap)

		if apiObject == nil {
			continue
		}

		apiObjects = append(apiObjects, apiObject)
	}

	return apiObjects
}

func addRoleInlinePolicies(ctx context.Context, conn *iam.IAM, policies []*iam.PutRolePolicyInput) error {
	var errs []error
>>>>>>> 331d9481

	for _, policy := range policies {
		if len(aws.StringValue(policy.PolicyName)) == 0 || len(aws.StringValue(policy.PolicyDocument)) == 0 {
			continue
		}

		if _, err := conn.PutRolePolicyWithContext(ctx, policy); err != nil {
			errs = append(errs, fmt.Errorf("adding inline policy (%s): %w", aws.StringValue(policy.PolicyName), err))
		}
	}

	return errors.Join(errs...)
}

<<<<<<< HEAD
func inlinePoliciesActualDiff(ctx context.Context, plan *resourceIamRoleData, state *resourceIamRoleData) bool {
	roleName := state.Name.ValueString()
=======
func addRoleManagedPolicies(ctx context.Context, conn *iam.IAM, roleName string, policies []*string) error {
	var errs []error
>>>>>>> 331d9481

	oldInlinePoliciesMap := flex.ExpandFrameworkStringValueMap(ctx, state.InlinePolicies)
	newInlinePoliciesMap := flex.ExpandFrameworkStringValueMap(ctx, plan.InlinePolicies)

	osPolicies := expandRoleInlinePolicies(roleName, oldInlinePoliciesMap)
	nsPolicies := expandRoleInlinePolicies(roleName, newInlinePoliciesMap)

	return !inlinePoliciesEquivalent(nsPolicies, osPolicies)
}

func inlinePoliciesEquivalent(readPolicies, configPolicies []*iam.PutRolePolicyInput) bool {
	if readPolicies == nil && configPolicies == nil {
		return true
	}

	if len(readPolicies) == 0 && len(configPolicies) == 1 {
		if equivalent, err := awspolicy.PoliciesAreEquivalent(`{}`, aws.StringValue(configPolicies[0].PolicyDocument)); err == nil && equivalent {
			return true
		}
	}

	if len(readPolicies) != len(configPolicies) {
		return false
	}

	matches := 0

	for _, policyOne := range readPolicies {
		for _, policyTwo := range configPolicies {
			if aws.StringValue(policyOne.PolicyName) == aws.StringValue(policyTwo.PolicyName) {
				matches++
				if equivalent, err := awspolicy.PoliciesAreEquivalent(aws.StringValue(policyOne.PolicyDocument), aws.StringValue(policyTwo.PolicyDocument)); err != nil || !equivalent {
					return false
				}
				break
			}
		}
	}

	return matches == len(readPolicies)
}

<<<<<<< HEAD
func (r resourceIamRole) readRoleInlinePolicies(ctx context.Context, roleName string) ([]*iam.PutRolePolicyInput, error) {
	conn := r.Meta().IAMConn(ctx)

=======
func readRoleInlinePolicies(ctx context.Context, conn *iam.IAM, roleName string) ([]*iam.PutRolePolicyInput, error) {
>>>>>>> 331d9481
	policyNames, err := findRolePolicyNames(ctx, conn, roleName)

	if err != nil {
		return nil, err
	}

	var apiObjects []*iam.PutRolePolicyInput

	for _, policyName := range policyNames {
		output, err := conn.GetRolePolicyWithContext(ctx, &iam.GetRolePolicyInput{
			RoleName:   aws.String(roleName),
			PolicyName: aws.String(policyName),
		})

		if err != nil {
			return nil, err
		}

		policy, err := url.QueryUnescape(aws.StringValue(output.PolicyDocument))
		if err != nil {
			return nil, err
		}

		p, err := verify.LegacyPolicyNormalize(policy)
		if err != nil {
			return nil, fmt.Errorf("policy (%s) is invalid JSON: %w", p, err)
		}

		apiObject := &iam.PutRolePolicyInput{
			RoleName:       aws.String(roleName),
			PolicyDocument: aws.String(p),
			PolicyName:     aws.String(policyName),
		}

		apiObjects = append(apiObjects, apiObject)
	}

	return apiObjects, nil
}

func flattenRoleInlinePolicies(apiObjects []*iam.PutRolePolicyInput) map[string]string {
	if len(apiObjects) == 0 {
		return nil
	}

	tfMap := make(map[string]string)

	for _, apiObject := range apiObjects {
		if apiObject == nil {
			continue
		}

		tfMap[aws.StringValue(apiObject.PolicyName)] = aws.StringValue(apiObject.PolicyDocument)
	}

	return tfMap
}<|MERGE_RESOLUTION|>--- conflicted
+++ resolved
@@ -16,8 +16,6 @@
 	"github.com/aws/aws-sdk-go/service/iam"
 	"github.com/hashicorp/aws-sdk-go-base/v2/awsv1shim/v2/tfawserr"
 	awspolicy "github.com/hashicorp/awspolicyequivalence"
-<<<<<<< HEAD
-	"github.com/hashicorp/go-multierror"
 	"github.com/hashicorp/terraform-plugin-framework-validators/helpers/validatordiag"
 	"github.com/hashicorp/terraform-plugin-framework-validators/int64validator"
 	"github.com/hashicorp/terraform-plugin-framework-validators/mapvalidator"
@@ -36,9 +34,6 @@
 	"github.com/hashicorp/terraform-plugin-framework/resource/schema/stringplanmodifier"
 	"github.com/hashicorp/terraform-plugin-framework/schema/validator"
 	"github.com/hashicorp/terraform-plugin-framework/types"
-=======
-	"github.com/hashicorp/terraform-plugin-sdk/v2/diag"
->>>>>>> 331d9481
 	"github.com/hashicorp/terraform-plugin-sdk/v2/helper/id"
 	"github.com/hashicorp/terraform-plugin-sdk/v2/helper/retry"
 	"github.com/hashicorp/terraform-plugin-sdk/v2/helper/structure"
@@ -442,7 +437,7 @@
 	}
 
 	roleDataCurrent := resourceIamRoleData{
-		ARN:                 fwtypes.ARNValue(roleDataV0.ARN.ValueString()),
+		ARN:                 fwtypes.ARNValueMust(roleDataV0.ARN.ValueString()),
 		AssumeRolePolicy:    fwtypes.IAMPolicyValue(roleDataV0.AssumeRolePolicy.ValueString()),
 		CreateDate:          roleDataV0.CreateDate,
 		Description:         roleDataV0.Description,
@@ -461,7 +456,7 @@
 	if roleDataV0.PermissionsBoundary.ValueString() == "" {
 		roleDataCurrent.PermissionsBoundary = fwtypes.ARNNull()
 	} else {
-		roleDataCurrent.PermissionsBoundary = fwtypes.ARNValue(roleDataV0.PermissionsBoundary.ValueString())
+		roleDataCurrent.PermissionsBoundary = fwtypes.ARNValueMust(roleDataV0.PermissionsBoundary.ValueString())
 	}
 
 	type inlinePolicyData struct {
@@ -543,7 +538,6 @@
 
 	roleName := aws.StringValue(output.Role.RoleName)
 
-<<<<<<< HEAD
 	if !plan.InlinePolicies.IsNull() && !plan.InlinePolicies.IsUnknown() {
 		inlinePoliciesMap := flex.ExpandFrameworkStringValueMap(ctx, plan.InlinePolicies)
 
@@ -569,19 +563,6 @@
 				err.Error(),
 			)
 			return
-=======
-	if v, ok := d.GetOk("inline_policy"); ok && v.(*schema.Set).Len() > 0 {
-		policies := expandRoleInlinePolicies(roleName, v.(*schema.Set).List())
-		if err := addRoleInlinePolicies(ctx, conn, policies); err != nil {
-			return sdkdiag.AppendErrorf(diags, "creating IAM Role (%s): %s", name, err)
-		}
-	}
-
-	if v, ok := d.GetOk("managed_policy_arns"); ok && v.(*schema.Set).Len() > 0 {
-		managedPolicies := flex.ExpandStringSet(v.(*schema.Set))
-		if err := addRoleManagedPolicies(ctx, conn, roleName, managedPolicies); err != nil {
-			return sdkdiag.AppendErrorf(diags, "creating IAM Role (%s): %s", name, err)
->>>>>>> 331d9481
 		}
 	}
 
@@ -604,7 +585,7 @@
 		}
 	}
 
-	plan.ARN = fwtypes.ARNValue(*output.Role.Arn)
+	plan.ARN = fwtypes.ARNValueMust(*output.Role.Arn)
 	plan.CreateDate = flex.StringValueToFramework(ctx, output.Role.CreateDate.Format(time.RFC3339))
 	plan.ID = flex.StringToFramework(ctx, output.Role.RoleName)
 	plan.Name = flex.StringToFramework(ctx, output.Role.RoleName)
@@ -719,7 +700,7 @@
 		return
 	}
 
-	state.ARN = fwtypes.ARNValue(*role.Arn)
+	state.ARN = fwtypes.ARNValueMust(*role.Arn)
 	state.CreateDate = flex.StringValueToFramework(ctx, role.CreateDate.Format(time.RFC3339))
 	state.Path = flex.StringToFramework(ctx, role.Path)
 	state.Name = flex.StringToFramework(ctx, role.RoleName)
@@ -734,7 +715,7 @@
 	}
 
 	if role.PermissionsBoundary != nil {
-		state.PermissionsBoundary = fwtypes.ARNValue(*role.PermissionsBoundary.PermissionsBoundaryArn)
+		state.PermissionsBoundary = fwtypes.ARNValueMust(*role.PermissionsBoundary.PermissionsBoundaryArn)
 	} else {
 		state.PermissionsBoundary = fwtypes.ARNNull()
 	}
@@ -758,7 +739,6 @@
 	}
 	state.AssumeRolePolicy = fwtypes.IAMPolicyValue(policyToSet)
 
-<<<<<<< HEAD
 	// Unforunately because of `aws_iam_role_policy` and those like it, we have to ignore unless
 	// added via create
 	if !state.InlinePolicies.IsNull() && !state.InlinePolicies.IsUnknown() {
@@ -770,14 +750,6 @@
 			)
 			return
 		}
-=======
-	d.Set("assume_role_policy", policyToSet)
-
-	inlinePolicies, err := readRoleInlinePolicies(ctx, conn, aws.StringValue(role.RoleName))
-	if err != nil {
-		return sdkdiag.AppendErrorf(diags, "reading inline policies for IAM role %s, error: %s", d.Id(), err)
-	}
->>>>>>> 331d9481
 
 		var configPoliciesList []*iam.PutRolePolicyInput
 		inlinePoliciesMap := flex.ExpandFrameworkStringValueMap(ctx, state.InlinePolicies)
@@ -1027,18 +999,12 @@
 			return
 		}
 
-<<<<<<< HEAD
 		if err := deleteRolePolicyAttachments(ctx, conn, state.ID.ValueString(), del); err != nil {
 			resp.Diagnostics.AddError(
 				create.ProblemStandardMessage(names.IAM, create.ErrActionUpdating, state.ID.String(), plan.ManagedPolicyArns.String(), err),
 				err.Error(),
 			)
 			return
-=======
-		policies := expandRoleInlinePolicies(roleName, add)
-		if err := addRoleInlinePolicies(ctx, conn, policies); err != nil {
-			return sdkdiag.AppendErrorf(diags, "updating IAM Role (%s): %s", d.Id(), err)
->>>>>>> 331d9481
 		}
 	}
 
@@ -1054,17 +1020,12 @@
 			return
 		}
 
-<<<<<<< HEAD
 		if err != nil {
 			resp.Diagnostics.AddError(
 				create.ProblemStandardMessage(names.IAM, create.ErrActionUpdating, state.ID.String(), plan.TagsAll.String(), err),
 				err.Error(),
 			)
 			return
-=======
-		if err := addRoleManagedPolicies(ctx, conn, d.Id(), add); err != nil {
-			return sdkdiag.AppendErrorf(diags, "updating IAM Role (%s): %s", d.Id(), err)
->>>>>>> 331d9481
 		}
 	}
 	plan.NamePrefix = flex.StringToFramework(ctx, create.NamePrefixFromName(plan.Name.ValueString()))
@@ -1365,39 +1326,9 @@
 	return apiObject
 }
 
-<<<<<<< HEAD
 func (r resourceIamRole) addRoleInlinePolicies(ctx context.Context, policies []*iam.PutRolePolicyInput) error {
 	conn := r.Meta().IAMConn(ctx)
-=======
-func expandRoleInlinePolicies(roleName string, tfList []interface{}) []*iam.PutRolePolicyInput {
-	if len(tfList) == 0 {
-		return nil
-	}
-
-	var apiObjects []*iam.PutRolePolicyInput
-
-	for _, tfMapRaw := range tfList {
-		tfMap, ok := tfMapRaw.(map[string]interface{})
-
-		if !ok {
-			continue
-		}
-
-		apiObject := expandRoleInlinePolicy(roleName, tfMap)
-
-		if apiObject == nil {
-			continue
-		}
-
-		apiObjects = append(apiObjects, apiObject)
-	}
-
-	return apiObjects
-}
-
-func addRoleInlinePolicies(ctx context.Context, conn *iam.IAM, policies []*iam.PutRolePolicyInput) error {
 	var errs []error
->>>>>>> 331d9481
 
 	for _, policy := range policies {
 		if len(aws.StringValue(policy.PolicyName)) == 0 || len(aws.StringValue(policy.PolicyDocument)) == 0 {
@@ -1412,13 +1343,8 @@
 	return errors.Join(errs...)
 }
 
-<<<<<<< HEAD
 func inlinePoliciesActualDiff(ctx context.Context, plan *resourceIamRoleData, state *resourceIamRoleData) bool {
 	roleName := state.Name.ValueString()
-=======
-func addRoleManagedPolicies(ctx context.Context, conn *iam.IAM, roleName string, policies []*string) error {
-	var errs []error
->>>>>>> 331d9481
 
 	oldInlinePoliciesMap := flex.ExpandFrameworkStringValueMap(ctx, state.InlinePolicies)
 	newInlinePoliciesMap := flex.ExpandFrameworkStringValueMap(ctx, plan.InlinePolicies)
@@ -1461,13 +1387,9 @@
 	return matches == len(readPolicies)
 }
 
-<<<<<<< HEAD
 func (r resourceIamRole) readRoleInlinePolicies(ctx context.Context, roleName string) ([]*iam.PutRolePolicyInput, error) {
 	conn := r.Meta().IAMConn(ctx)
 
-=======
-func readRoleInlinePolicies(ctx context.Context, conn *iam.IAM, roleName string) ([]*iam.PutRolePolicyInput, error) {
->>>>>>> 331d9481
 	policyNames, err := findRolePolicyNames(ctx, conn, roleName)
 
 	if err != nil {
