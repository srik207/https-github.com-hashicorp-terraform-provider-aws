--- conflicted
+++ resolved
@@ -87,19 +87,11 @@
 				Optional: true,
 				Default:  false,
 			},
-<<<<<<< HEAD
-			"type": {
+			names.AttrType: {
 				Type:             schema.TypeString,
 				Required:         true,
 				ForceNew:         true,
 				ValidateDiagFunc: enum.Validate[types.DescribePortfolioShareType](),
-=======
-			names.AttrType: {
-				Type:         schema.TypeString,
-				Required:     true,
-				ForceNew:     true,
-				ValidateFunc: validation.StringInSlice(servicecatalog.DescribePortfolioShareType_Values(), false),
->>>>>>> 74fd065d
 			},
 			"wait_for_acceptance": {
 				Type:     schema.TypeBool,
@@ -120,11 +112,7 @@
 		AcceptLanguage:  aws.String(d.Get("accept_language").(string)),
 	}
 
-<<<<<<< HEAD
-	if v, ok := d.GetOk("type"); ok && v.(string) == string(types.DescribePortfolioShareTypeAccount) {
-=======
-	if v, ok := d.GetOk(names.AttrType); ok && v.(string) == servicecatalog.DescribePortfolioShareTypeAccount {
->>>>>>> 74fd065d
+	if v, ok := d.GetOk(names.AttrType); ok && v.(string) == string(types.DescribePortfolioShareTypeAccount) {
 		input.AccountId = aws.String(d.Get("principal_id").(string))
 	} else {
 		orgNode := &types.OrganizationNode{}
@@ -134,11 +122,7 @@
 			// portfolio_share type ORGANIZATION_MEMBER_ACCOUNT = org node type ACCOUNT
 			orgNode.Type = types.OrganizationNodeTypeAccount
 		} else {
-<<<<<<< HEAD
-			orgNode.Type = types.OrganizationNodeType(d.Get("type").(string))
-=======
-			orgNode.Type = aws.String(d.Get(names.AttrType).(string))
->>>>>>> 74fd065d
+			orgNode.Type = types.OrganizationNodeType(d.Get(names.AttrType).(string))
 		}
 
 		input.OrganizationNode = orgNode
@@ -253,11 +237,7 @@
 		input.ShareTagOptions = aws.Bool(d.Get("share_tag_options").(bool))
 	}
 
-<<<<<<< HEAD
-	if v, ok := d.GetOk("type"); ok && v.(string) == string(types.DescribePortfolioShareTypeAccount) {
-=======
-	if v, ok := d.GetOk(names.AttrType); ok && v.(string) == servicecatalog.DescribePortfolioShareTypeAccount {
->>>>>>> 74fd065d
+	if v, ok := d.GetOk(names.AttrType); ok && v.(string) == string(types.DescribePortfolioShareTypeAccount) {
 		input.AccountId = aws.String(d.Get("principal_id").(string))
 	} else {
 		orgNode := &types.OrganizationNode{}
@@ -267,11 +247,7 @@
 			// portfolio_share type ORGANIZATION_MEMBER_ACCOUNT = org node type ACCOUNT
 			orgNode.Type = types.OrganizationNodeTypeAccount
 		} else {
-<<<<<<< HEAD
-			orgNode.Type = types.OrganizationNodeType(d.Get("type").(string))
-=======
-			orgNode.Type = aws.String(d.Get(names.AttrType).(string))
->>>>>>> 74fd065d
+			orgNode.Type = types.OrganizationNodeType(d.Get(names.AttrType).(string))
 		}
 
 		input.OrganizationNode = orgNode
@@ -314,11 +290,7 @@
 		input.AcceptLanguage = aws.String(v.(string))
 	}
 
-<<<<<<< HEAD
-	if v, ok := d.GetOk("type"); ok && v.(string) == string(types.DescribePortfolioShareTypeAccount) {
-=======
-	if v, ok := d.GetOk(names.AttrType); ok && v.(string) == servicecatalog.DescribePortfolioShareTypeAccount {
->>>>>>> 74fd065d
+	if v, ok := d.GetOk(names.AttrType); ok && v.(string) == string(types.DescribePortfolioShareTypeAccount) {
 		input.AccountId = aws.String(d.Get("principal_id").(string))
 	} else {
 		orgNode := &types.OrganizationNode{}
@@ -328,11 +300,7 @@
 			// portfolio_share type ORGANIZATION_MEMBER_ACCOUNT = org node type ACCOUNT
 			orgNode.Type = types.OrganizationNodeTypeAccount
 		} else {
-<<<<<<< HEAD
-			orgNode.Type = types.OrganizationNodeType(d.Get("type").(string))
-=======
-			orgNode.Type = aws.String(d.Get(names.AttrType).(string))
->>>>>>> 74fd065d
+			orgNode.Type = types.OrganizationNodeType(d.Get(names.AttrType).(string))
 		}
 
 		input.OrganizationNode = orgNode
