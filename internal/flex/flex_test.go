package flex

import (
	"strings"
	"testing"
	"time"

	"github.com/aws/aws-sdk-go/aws"
	"github.com/google/go-cmp/cmp"
)

func TestExpandStringList(t *testing.T) {
	t.Parallel()

	configured := []interface{}{"abc", "xyz123"}
	got := ExpandStringList(configured)
	want := []*string{
		aws.String("abc"),
		aws.String("xyz123"),
	}

	if !cmp.Equal(got, want) {
		t.Errorf("expanded = %v, want = %v", got, want)
	}
}

func TestExpandStringListEmptyItems(t *testing.T) {
	t.Parallel()

	configured := []interface{}{"foo", "bar", "", "baz"}
	got := ExpandStringList(configured)
	want := []*string{
		aws.String("foo"),
		aws.String("bar"),
		aws.String("baz"),
	}

	if !cmp.Equal(got, want) {
		t.Errorf("expanded = %v, want = %v", got, want)
	}
}

func TestExpandStringTimeList(t *testing.T) {
	t.Parallel()

	configured := []interface{}{"2006-01-02T15:04:05+07:00", "2023-04-13T10:25:05+01:00"}
	got := ExpandStringTimeList(configured, time.RFC3339)
	want := []*time.Time{
		aws.Time(time.Date(2006, 1, 2, 15, 4, 5, 0, time.FixedZone("UTC-7", 7*60*60))),
		aws.Time(time.Date(2023, 4, 13, 10, 25, 5, 0, time.FixedZone("UTC-1", 60*60))),
	}

	if !cmp.Equal(got, want) {
		t.Errorf("expanded = %v, want = %v", got, want)
	}
}

func TestExpandStringTimeListEmptyItems(t *testing.T) {
	t.Parallel()

	configured := []interface{}{"2006-01-02T15:04:05+07:00", "", "2023-04-13T10:25:05+01:00"}
	got := ExpandStringTimeList(configured, time.RFC3339)
	want := []*time.Time{
		aws.Time(time.Date(2006, 1, 2, 15, 4, 5, 0, time.FixedZone("UTC+7", 7*60*60))),
		aws.Time(time.Date(2023, 4, 13, 10, 25, 5, 0, time.FixedZone("UTC+1", 60*60))),
	}

	if !cmp.Equal(got, want) {
		t.Errorf("expanded = %v, want = %v", got, want)
	}
}

func TestExpandStringValueList(t *testing.T) {
	t.Parallel()

	configured := []interface{}{"abc", "xyz123"}
	got := ExpandStringValueList(configured)
	want := []string{"abc", "xyz123"}

	if !cmp.Equal(got, want) {
		t.Errorf("expanded = %v, want = %v", got, want)
	}
}

func TestExpandStringValueListEmptyItems(t *testing.T) {
	t.Parallel()

	configured := []interface{}{"foo", "bar", "", "baz"}
	got := ExpandStringValueList(configured)
	want := []string{"foo", "bar", "baz"}

	if !cmp.Equal(got, want) {
		t.Errorf("expanded = %v, want = %v", got, want)
	}
}

func TestExpandResourceId(t *testing.T) {
	t.Parallel()

	id := "foo,bar,baz"
	got, _ := ExpandResourceId(id, 3, false)
	want := []string{
		"foo",
		"bar",
		"baz",
	}

	if !cmp.Equal(got, want) {
		t.Errorf("expanded = %v, want = %v", got, want)
	}
}

func TestExpandResourceIdEmptyPart(t *testing.T) {
	t.Parallel()

	resourceId := "foo,,baz"
	_, err := ExpandResourceId(resourceId, 3, false)

	if !strings.Contains(err.Error(), "format for ID (foo,,baz), the following id parts indexes are blank ([1])") {
		t.Fatalf("Expected an error when parsing ResourceId with an empty part")
	}
}

func TestExpandResourceIdAllowEmptyPart(t *testing.T) {
	t.Parallel()

	resourceId := "foo,,baz"
	got, _ := ExpandResourceId(resourceId, 3, true)

	want := []string{
		"foo",
		"",
		"baz",
	}

	if !cmp.Equal(got, want) {
		t.Errorf("expanded = %v, want = %v", got, want)
	}
}

func TestExpandResourceIdIncorrectPartCount(t *testing.T) {
	t.Parallel()

	resourceId := "foo,bar,baz"
	_, err := ExpandResourceId(resourceId, 2, false)

	if !strings.Contains(err.Error(), "unexpected format for ID (foo,bar,baz), expected (2) parts separated by (,)") {
		t.Fatalf("Expected an error when parsing ResourceId with incorrect part count")
	}
}

func TestExpandResourceIdSinglePart(t *testing.T) {
	t.Parallel()

	resourceId := "foo"
	_, err := ExpandResourceId(resourceId, 2, false)

	if !strings.Contains(err.Error(), "unexpected format for ID ([foo]), expected more than one part") {
		t.Fatalf("Expected an error when parsing ResourceId with single part count")
	}
}

func TestFlattenResourceId(t *testing.T) {
	t.Parallel()

	idParts := []string{"foo", "bar", "baz"}
	got, _ := FlattenResourceId(idParts, 3, false)
	want := "foo,bar,baz"

	if !cmp.Equal(got, want) {
		t.Errorf("flattened = %v, want = %v", got, want)
	}
}

func TestFlattenResourceIdEmptyPart(t *testing.T) {
	t.Parallel()

	idParts := []string{"foo", "", "baz"}
	_, err := FlattenResourceId(idParts, 3, false)

	if !strings.Contains(err.Error(), "unexpected format for ID parts ([foo  baz]), the following id parts indexes are blank ([1])") {
		t.Fatalf("Expected an error when parsing ResourceId with an empty part")
	}
}

func TestFlattenResourceIdIncorrectPartCount(t *testing.T) {
	t.Parallel()

	idParts := []string{"foo", "bar", "baz"}
	_, err := FlattenResourceId(idParts, 2, false)

	if !strings.Contains(err.Error(), "unexpected format for ID parts ([foo bar baz]), expected (2) parts") {
		t.Fatalf("Expected an error when parsing ResourceId with incorrect part count")
	}
}

func TestFlattenResourceIdSinglePart(t *testing.T) {
	t.Parallel()

	idParts := []string{"foo"}
	_, err := FlattenResourceId(idParts, 2, false)

	if !strings.Contains(err.Error(), "unexpected format for ID parts ([foo]), expected more than one part") {
		t.Fatalf("Expected an error when parsing ResourceId with single part count")
	}
}

<<<<<<< HEAD
func TestResourceIdPartCount(t *testing.T) {
	t.Parallel()

	id := "foo,bar,baz"
	partCount := ResourceIdPartCount(id)
	expectedCount := 3
	if partCount != expectedCount {
		t.Fatalf("Expected part count of %d.", expectedCount)
	}
}

func TestResourceIdPartCountLegacySeparator(t *testing.T) {
	t.Parallel()

	id := "foo_bar_baz"
	partCount := ResourceIdPartCount(id)
	expectedCount := 1
	if partCount != expectedCount {
		t.Fatalf("Expected part count of %d.", expectedCount)
=======
func TestFlattenTimeStringList(t *testing.T) {
	t.Parallel()

	configured := []*time.Time{
		aws.Time(time.Date(2006, 1, 2, 15, 4, 5, 0, time.FixedZone("UTC-7", 7*60*60))),
		aws.Time(time.Date(2023, 4, 13, 10, 25, 5, 0, time.FixedZone("UTC-1", 60*60))),
	}
	got := FlattenTimeStringList(configured, time.RFC3339)
	want := []interface{}{"2006-01-02T15:04:05+07:00", "2023-04-13T10:25:05+01:00"}

	if !cmp.Equal(got, want) {
		t.Errorf("expanded = %v, want = %v", got, want)
>>>>>>> 646d2301
	}
}<|MERGE_RESOLUTION|>--- conflicted
+++ resolved
@@ -205,7 +205,6 @@
 	}
 }
 
-<<<<<<< HEAD
 func TestResourceIdPartCount(t *testing.T) {
 	t.Parallel()
 
@@ -225,7 +224,9 @@
 	expectedCount := 1
 	if partCount != expectedCount {
 		t.Fatalf("Expected part count of %d.", expectedCount)
-=======
+	}
+}
+
 func TestFlattenTimeStringList(t *testing.T) {
 	t.Parallel()
 
@@ -238,6 +239,5 @@
 
 	if !cmp.Equal(got, want) {
 		t.Errorf("expanded = %v, want = %v", got, want)
->>>>>>> 646d2301
 	}
 }