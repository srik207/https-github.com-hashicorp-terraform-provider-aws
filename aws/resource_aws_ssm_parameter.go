package aws

import (
	"context"
	"fmt"
	"log"
	"time"

	"github.com/aws/aws-sdk-go/aws"
	"github.com/aws/aws-sdk-go/service/ssm"
	"github.com/hashicorp/aws-sdk-go-base/tfawserr"
	"github.com/hashicorp/terraform-plugin-sdk/v2/helper/customdiff"
	"github.com/hashicorp/terraform-plugin-sdk/v2/helper/resource"
	"github.com/hashicorp/terraform-plugin-sdk/v2/helper/schema"
	"github.com/hashicorp/terraform-plugin-sdk/v2/helper/validation"
	"github.com/terraform-providers/terraform-provider-aws/aws/internal/keyvaluetags"
	"github.com/terraform-providers/terraform-provider-aws/aws/internal/tfresource"
)

const (
	// Maximum amount of time to wait for asynchronous validation on SSM Parameter creation.
	ssmParameterCreationValidationTimeout = 2 * time.Minute
)

func resourceAwsSsmParameter() *schema.Resource {
	return &schema.Resource{
		Create: resourceAwsSsmParameterCreate,
		Read:   resourceAwsSsmParameterRead,
		Update: resourceAwsSsmParameterUpdate,
		Delete: resourceAwsSsmParameterDelete,
		Importer: &schema.ResourceImporter{
			State: schema.ImportStatePassthrough,
		},

		Schema: map[string]*schema.Schema{
			"name": {
				Type:         schema.TypeString,
				Required:     true,
				ForceNew:     true,
				ValidateFunc: validation.StringLenBetween(1, 2048),
			},
			"description": {
				Type:         schema.TypeString,
				Optional:     true,
				ValidateFunc: validation.StringLenBetween(0, 1024),
			},
			"tier": {
				Type:         schema.TypeString,
				Optional:     true,
				Default:      ssm.ParameterTierStandard,
				ValidateFunc: validation.StringInSlice(ssm.ParameterTier_Values(), false),
				DiffSuppressFunc: func(k, old, new string, d *schema.ResourceData) bool {
					return d.Get("tier").(string) == ssm.ParameterTierIntelligentTiering
				},
			},
			"type": {
				Type:         schema.TypeString,
				Required:     true,
				ValidateFunc: validation.StringInSlice(ssm.ParameterType_Values(), false),
			},
			"value": {
				Type:      schema.TypeString,
				Required:  true,
				Sensitive: true,
			},
			"arn": {
				Type:     schema.TypeString,
				Optional: true,
				Computed: true,
			},
			"key_id": {
				Type:     schema.TypeString,
				Optional: true,
				Computed: true,
			},
			"data_type": {
				Type:     schema.TypeString,
				Optional: true,
				Computed: true,
				ValidateFunc: validation.StringInSlice([]string{
					"aws:ec2:image",
					"text",
				}, false),
			},
			"overwrite": {
				Type:             schema.TypeBool,
				Optional:         true,
				DiffSuppressFunc: func(k, old, new string, d *schema.ResourceData) bool { return true },
				Deprecated:       "The `overwrite` attribute is no longer used. Existing resources are now always overwritten.",
			},
			"allowed_pattern": {
				Type:         schema.TypeString,
				Optional:     true,
				ValidateFunc: validation.StringLenBetween(0, 1024),
			},
			"version": {
				Type:     schema.TypeInt,
				Computed: true,
			},
			"tags":     tagsSchema(),
			"tags_all": tagsSchemaComputed(),
		},

		CustomizeDiff: customdiff.All(
			// Prevent the following error during tier update from Advanced to Standard:
			// ValidationException: This parameter uses the advanced-parameter tier. You can't downgrade a parameter from the advanced-parameter tier to the standard-parameter tier. If necessary, you can delete the advanced parameter and recreate it as a standard parameter.
			// In the case of Advanced to Intelligent-Tiering, a ValidationException is not thrown
			// but rather no change occurs without resource re-creation
			customdiff.ForceNewIfChange("tier", func(_ context.Context, old, new, meta interface{}) bool {
				return old.(string) == ssm.ParameterTierAdvanced && (new.(string) == ssm.ParameterTierStandard || new.(string) == ssm.ParameterTierIntelligentTiering)
			}),
			SetTagsDiff,
		),
	}
}

func resourceAwsSsmParameterCreate(d *schema.ResourceData, meta interface{}) error {
	conn := meta.(*AWSClient).ssmconn
	defaultTagsConfig := meta.(*AWSClient).DefaultTagsConfig
	tags := defaultTagsConfig.MergeTags(keyvaluetags.New(d.Get("tags").(map[string]interface{})))

	name := d.Get("name").(string)

	paramInput := &ssm.PutParameterInput{
		Name:           aws.String(name),
		Type:           aws.String(d.Get("type").(string)),
		Tier:           aws.String(d.Get("tier").(string)),
		Value:          aws.String(d.Get("value").(string)),
		Overwrite:      aws.Bool(shouldUpdateSsmParameter(d)),
		AllowedPattern: aws.String(d.Get("allowed_pattern").(string)),
	}

	if v, ok := d.GetOk("data_type"); ok {
		paramInput.DataType = aws.String(v.(string))
	}

	if v, ok := d.GetOk("description"); ok {
		paramInput.Description = aws.String(v.(string))
	}

	if keyID, ok := d.GetOk("key_id"); ok && d.Get("type").(string) == ssm.ParameterTypeSecureString {
		paramInput.SetKeyId(keyID.(string))
	}

	// AWS SSM Service only supports PutParameter requests with Tags
	// iff Overwrite is not provided or is false; in this resource's case,
	// the Overwrite value is always set in the paramInput so we check for the value
	if len(tags) > 0 && !aws.BoolValue(paramInput.Overwrite) {
		paramInput.Tags = tags.IgnoreAws().SsmTags()
	}

	_, err := conn.PutParameter(paramInput)

	if tfawserr.ErrMessageContains(err, "ValidationException", "Tier is not supported") {
		paramInput.Tier = nil
		_, err = conn.PutParameter(paramInput)
	}

	if err != nil {
		return fmt.Errorf("error creating SSM parameter (%s): %w", name, err)
	}

	// Since the AWS SSM Service does not support PutParameter requests with
	// Tags and Overwrite set to true, we make an additional API call
	// to Update the resource's tags if necessary
	if d.HasChange("tags_all") && paramInput.Tags == nil {
		o, n := d.GetChange("tags_all")

		if err := keyvaluetags.SsmUpdateTags(conn, name, ssm.ResourceTypeForTaggingParameter, o, n); err != nil {
			return fmt.Errorf("error updating SSM Parameter (%s) tags: %w", name, err)
		}
	}

	d.SetId(name)

	return resourceAwsSsmParameterRead(d, meta)
}

func resourceAwsSsmParameterRead(d *schema.ResourceData, meta interface{}) error {
	conn := meta.(*AWSClient).ssmconn
	defaultTagsConfig := meta.(*AWSClient).DefaultTagsConfig
	ignoreTagsConfig := meta.(*AWSClient).IgnoreTagsConfig

	input := &ssm.GetParameterInput{
		Name:           aws.String(d.Id()),
		WithDecryption: aws.Bool(true),
	}

	var resp *ssm.GetParameterOutput
	err := resource.Retry(ssmParameterCreationValidationTimeout, func() *resource.RetryError {
		var err error
		resp, err = conn.GetParameter(input)

		if tfawserr.ErrCodeEquals(err, ssm.ErrCodeParameterNotFound) && d.IsNewResource() && d.Get("data_type").(string) == "aws:ec2:image" {
			return resource.RetryableError(fmt.Errorf("error reading SSM Parameter (%s) after creation: this can indicate that the provided parameter value could not be validated by SSM", d.Id()))
		}

		if err != nil {
			return resource.NonRetryableError(err)
		}

		return nil
	})

	if tfresource.TimedOut(err) {
		resp, err = conn.GetParameter(input)
	}

	if tfawserr.ErrCodeEquals(err, ssm.ErrCodeParameterNotFound) && !d.IsNewResource() {
		log.Printf("[WARN] SSM Parameter (%s) not found, removing from state", d.Id())
		d.SetId("")
		return nil
	}

	if err != nil {
		return fmt.Errorf("error reading SSM Parameter (%s): %w", d.Id(), err)
	}

	param := resp.Parameter
	name := aws.StringValue(param.Name)
	d.Set("name", name)
	d.Set("type", param.Type)
	d.Set("value", param.Value)
	d.Set("version", param.Version)

	describeParamsInput := &ssm.DescribeParametersInput{
		ParameterFilters: []*ssm.ParameterStringFilter{
			{
				Key:    aws.String("Name"),
				Option: aws.String("Equals"),
				Values: []*string{aws.String(name)},
			},
		},
	}
	describeResp, err := conn.DescribeParameters(describeParamsInput)
	if err != nil {
		return fmt.Errorf("error describing SSM parameter (%s): %w", d.Id(), err)
	}

	if describeResp == nil || len(describeResp.Parameters) == 0 || describeResp.Parameters[0] == nil {
		log.Printf("[WARN] SSM Parameter %q not found, removing from state", d.Id())
		d.SetId("")
		return nil
	}

	detail := describeResp.Parameters[0]
	d.Set("key_id", detail.KeyId)
	d.Set("description", detail.Description)
	d.Set("tier", ssm.ParameterTierStandard)
	if detail.Tier != nil {
		d.Set("tier", detail.Tier)
	}
	d.Set("allowed_pattern", detail.AllowedPattern)
	d.Set("data_type", detail.DataType)

	tags, err := keyvaluetags.SsmListTags(conn, name, ssm.ResourceTypeForTaggingParameter)

	if err != nil {
		return fmt.Errorf("error listing tags for SSM Parameter (%s): %w", name, err)
	}

	tags = tags.IgnoreAws().IgnoreConfig(ignoreTagsConfig)

	//lintignore:AWSR002
	if err := d.Set("tags", tags.RemoveDefaultConfig(defaultTagsConfig).Map()); err != nil {
		return fmt.Errorf("error setting tags: %w", err)
	}

	if err := d.Set("tags_all", tags.Map()); err != nil {
		return fmt.Errorf("error setting tags_all: %w", err)
	}

	d.Set("arn", param.ARN)

	return nil
}

func resourceAwsSsmParameterUpdate(d *schema.ResourceData, meta interface{}) error {
	conn := meta.(*AWSClient).ssmconn

	if d.HasChangesExcept("tags", "tags_all") {
		paramInput := &ssm.PutParameterInput{
			Name:           aws.String(d.Get("name").(string)),
			Type:           aws.String(d.Get("type").(string)),
			Tier:           aws.String(d.Get("tier").(string)),
			Value:          aws.String(d.Get("value").(string)),
			Overwrite:      aws.Bool(shouldUpdateSsmParameter(d)),
			AllowedPattern: aws.String(d.Get("allowed_pattern").(string)),
		}

		if d.HasChange("data_type") {
			paramInput.DataType = aws.String(d.Get("data_type").(string))
		}

		if d.HasChange("description") {
			paramInput.Description = aws.String(d.Get("description").(string))
		}

		if d.HasChange("key_id") && d.Get("type").(string) == ssm.ParameterTypeSecureString {
			paramInput.SetKeyId(d.Get("key_id").(string))
		}

		_, err := conn.PutParameter(paramInput)

		if tfawserr.ErrMessageContains(err, "ValidationException", "Tier is not supported") {
			paramInput.Tier = nil
			_, err = conn.PutParameter(paramInput)
		}

<<<<<<< HEAD
	paramInput := &ssm.PutParameterInput{
		Name:           aws.String(d.Get("name").(string)),
		Type:           aws.String(d.Get("type").(string)),
		Tier:           aws.String(d.Get("tier").(string)),
		Value:          aws.String(d.Get("value").(string)),
		Overwrite:      aws.Bool(!d.IsNewResource()),
		AllowedPattern: aws.String(d.Get("allowed_pattern").(string)),
=======
		if err != nil {
			return fmt.Errorf("error updating SSM parameter (%s): %w", d.Id(), err)
		}
>>>>>>> 338e5914
	}

	if d.HasChange("tags_all") {
		o, n := d.GetChange("tags_all")

		if err := keyvaluetags.SsmUpdateTags(conn, d.Id(), ssm.ResourceTypeForTaggingParameter, o, n); err != nil {
			return fmt.Errorf("error updating SSM Parameter (%s) tags: %w", d.Id(), err)
		}
	}

	return resourceAwsSsmParameterRead(d, meta)
}

func resourceAwsSsmParameterDelete(d *schema.ResourceData, meta interface{}) error {
	conn := meta.(*AWSClient).ssmconn

	_, err := conn.DeleteParameter(&ssm.DeleteParameterInput{
		Name: aws.String(d.Get("name").(string)),
	})

<<<<<<< HEAD
	if isAWSErr(err, ssm.ErrCodeParameterAlreadyExists, "") {
		return fmt.Errorf("The parameter already exists")
	}

	if err != nil {
		return fmt.Errorf("error creating SSM parameter: %s", err)
=======
	if tfawserr.ErrCodeEquals(err, ssm.ErrCodeParameterNotFound) {
		return nil
>>>>>>> 338e5914
	}

	if err != nil {
		return fmt.Errorf("error deleting SSM Parameter (%s): %s", d.Id(), err)
	}

<<<<<<< HEAD
	d.SetId(d.Get("name").(string))

	return resourceAwsSsmParameterRead(d, meta)
=======
	return nil
}

func shouldUpdateSsmParameter(d *schema.ResourceData) bool {
	// If the user has specified a preference, return their preference
	if value, ok := d.GetOkExists("overwrite"); ok {
		return value.(bool)
	}

	// Since the user has not specified a preference, obey lifecycle rules
	// if it is not a new resource, otherwise overwrite should be set to false.
	return !d.IsNewResource()
>>>>>>> 338e5914
}<|MERGE_RESOLUTION|>--- conflicted
+++ resolved
@@ -307,19 +307,9 @@
 			_, err = conn.PutParameter(paramInput)
 		}
 
-<<<<<<< HEAD
-	paramInput := &ssm.PutParameterInput{
-		Name:           aws.String(d.Get("name").(string)),
-		Type:           aws.String(d.Get("type").(string)),
-		Tier:           aws.String(d.Get("tier").(string)),
-		Value:          aws.String(d.Get("value").(string)),
-		Overwrite:      aws.Bool(!d.IsNewResource()),
-		AllowedPattern: aws.String(d.Get("allowed_pattern").(string)),
-=======
 		if err != nil {
 			return fmt.Errorf("error updating SSM parameter (%s): %w", d.Id(), err)
 		}
->>>>>>> 338e5914
 	}
 
 	if d.HasChange("tags_all") {
@@ -340,39 +330,17 @@
 		Name: aws.String(d.Get("name").(string)),
 	})
 
-<<<<<<< HEAD
+	if tfawserr.ErrCodeEquals(err, ssm.ErrCodeParameterNotFound) {
+		return nil
+	}
+
 	if isAWSErr(err, ssm.ErrCodeParameterAlreadyExists, "") {
 		return fmt.Errorf("The parameter already exists")
 	}
 
 	if err != nil {
-		return fmt.Errorf("error creating SSM parameter: %s", err)
-=======
-	if tfawserr.ErrCodeEquals(err, ssm.ErrCodeParameterNotFound) {
-		return nil
->>>>>>> 338e5914
-	}
-
-	if err != nil {
 		return fmt.Errorf("error deleting SSM Parameter (%s): %s", d.Id(), err)
 	}
 
-<<<<<<< HEAD
-	d.SetId(d.Get("name").(string))
-
-	return resourceAwsSsmParameterRead(d, meta)
-=======
 	return nil
-}
-
-func shouldUpdateSsmParameter(d *schema.ResourceData) bool {
-	// If the user has specified a preference, return their preference
-	if value, ok := d.GetOkExists("overwrite"); ok {
-		return value.(bool)
-	}
-
-	// Since the user has not specified a preference, obey lifecycle rules
-	// if it is not a new resource, otherwise overwrite should be set to false.
-	return !d.IsNewResource()
->>>>>>> 338e5914
 }