package aws

import (
	"errors"
	"fmt"
	"net"
	"net/url"
	"regexp"
	"strconv"
	"strings"
	"time"

	"github.com/aws/aws-sdk-go/service/apigateway"
	"github.com/aws/aws-sdk-go/service/cognitoidentity"
	"github.com/aws/aws-sdk-go/service/configservice"
	"github.com/aws/aws-sdk-go/service/s3"
	"github.com/aws/aws-sdk-go/service/waf"
	"github.com/hashicorp/terraform-plugin-sdk/helper/resource"
	"github.com/hashicorp/terraform-plugin-sdk/helper/schema"
	"github.com/hashicorp/terraform-plugin-sdk/helper/structure"
	"github.com/hashicorp/terraform-plugin-sdk/helper/validation"
)

// FloatAtLeast returns a SchemaValidateFunc which tests if the provided value
// is of type float and is at least min (inclusive)
func FloatAtLeast(min float64) schema.SchemaValidateFunc {
	return func(i interface{}, k string) (s []string, es []error) {
		v, ok := i.(float64)
		if !ok {
			es = append(es, fmt.Errorf("expected type of %s to be float", k))
			return
		}

		if v < min {
			es = append(es, fmt.Errorf("expected %s to be at least (%f), got %f", k, min, v))
			return
		}

		return
	}
}

// validateStringNotMatch returns a SchemaValidateFunc which tests if the provided value
// does not match a given regexp. Optionally an error message can be provided to
// return something friendlier than "must match some globby regexp".
// This function is an inverse copy of validation.StringMatch and will be
// migrated to the Terraform Provider SDK.
func validateStringNotMatch(r *regexp.Regexp, message string) schema.SchemaValidateFunc {
	return func(i interface{}, k string) ([]string, []error) {
		v, ok := i.(string)
		if !ok {
			return nil, []error{fmt.Errorf("expected type of %s to be string", k)}
		}

		if ok := r.MatchString(v); ok {
			if message != "" {
				return nil, []error{fmt.Errorf("invalid value for %s (%s)", k, message)}

			}
			return nil, []error{fmt.Errorf("expected value of %s to not match regular expression %q", k, r)}
		}
		return nil, nil
	}
}

// validateTypeStringNullableBoolean provides custom error messaging for TypeString booleans
// Some arguments require three values: true, false, and "" (unspecified).
// This ValidateFunc returns a custom message since the message with
// validation.StringInSlice([]string{"", "false", "true"}, false) is confusing:
// to be one of [ false true], got 1
func validateTypeStringNullableBoolean(v interface{}, k string) (ws []string, es []error) {
	value, ok := v.(string)
	if !ok {
		es = append(es, fmt.Errorf("expected type of %s to be string", k))
		return
	}

	for _, str := range []string{"", "0", "1", "false", "true"} {
		if value == str {
			return
		}
	}

	es = append(es, fmt.Errorf("expected %s to be one of [\"\", false, true], got %s", k, value))
	return
}

// validateTypeStringNullableFloat provides custom error messaging for TypeString floats
// Some arguments require a floating point value or an unspecified, empty field.
func validateTypeStringNullableFloat(v interface{}, k string) (ws []string, es []error) {
	value, ok := v.(string)
	if !ok {
		es = append(es, fmt.Errorf("expected type of %s to be string", k))
		return
	}

	if value == "" {
		return
	}

	if _, err := strconv.ParseFloat(value, 64); err != nil {
		es = append(es, fmt.Errorf("%s: cannot parse '%s' as float: %s", k, value, err))
	}

	return
}

func validateTransferServerID(v interface{}, k string) (ws []string, errors []error) {
	value := v.(string)

	// https://docs.aws.amazon.com/transfer/latest/userguide/API_CreateUser.html
	pattern := `^s-([0-9a-f]{17})$`
	if !regexp.MustCompile(pattern).MatchString(value) {
		errors = append(errors, fmt.Errorf(
			"%q isn't a valid transfer server id (only lowercase alphanumeric characters are allowed): %q",
			k, value))
	}

	return
}

func validateTransferUserName(v interface{}, k string) (ws []string, errors []error) {
	value := v.(string)
	// https://docs.aws.amazon.com/transfer/latest/userguide/API_CreateUser.html
	if !regexp.MustCompile(`^[a-zA-Z0-9_][a-zA-Z0-9_-]{2,31}$`).MatchString(value) {
		errors = append(errors, fmt.Errorf("Invalid %q: must be between 3 and 32 alphanumeric or special characters hyphen and underscore. However, %q cannot begin with a hyphen", k, k))
	}
	return
}

func validateRdsIdentifier(v interface{}, k string) (ws []string, errors []error) {
	value := v.(string)
	if !regexp.MustCompile(`^[0-9a-z-]+$`).MatchString(value) {
		errors = append(errors, fmt.Errorf(
			"only lowercase alphanumeric characters and hyphens allowed in %q", k))
	}
	if !regexp.MustCompile(`^[a-z]`).MatchString(value) {
		errors = append(errors, fmt.Errorf(
			"first character of %q must be a letter", k))
	}
	if regexp.MustCompile(`--`).MatchString(value) {
		errors = append(errors, fmt.Errorf(
			"%q cannot contain two consecutive hyphens", k))
	}
	if regexp.MustCompile(`-$`).MatchString(value) {
		errors = append(errors, fmt.Errorf(
			"%q cannot end with a hyphen", k))
	}
	return
}

func validateNeptuneIdentifier(v interface{}, k string) (ws []string, errors []error) {
	value := v.(string)
	if !regexp.MustCompile(`^[0-9a-z-]+$`).MatchString(value) {
		errors = append(errors, fmt.Errorf(
			"only lowercase alphanumeric characters and hyphens allowed in %q", k))
	}
	if !regexp.MustCompile(`^[a-z]`).MatchString(value) {
		errors = append(errors, fmt.Errorf(
			"first character of %q must be a letter", k))
	}
	if regexp.MustCompile(`--`).MatchString(value) {
		errors = append(errors, fmt.Errorf(
			"%q cannot contain two consecutive hyphens", k))
	}
	if regexp.MustCompile(`-$`).MatchString(value) {
		errors = append(errors, fmt.Errorf(
			"%q cannot end with a hyphen", k))
	}
	return
}

func validateRdsIdentifierPrefix(v interface{}, k string) (ws []string, errors []error) {
	value := v.(string)
	if !regexp.MustCompile(`^[0-9a-z-]+$`).MatchString(value) {
		errors = append(errors, fmt.Errorf(
			"only lowercase alphanumeric characters and hyphens allowed in %q", k))
	}
	if !regexp.MustCompile(`^[a-z]`).MatchString(value) {
		errors = append(errors, fmt.Errorf(
			"first character of %q must be a letter", k))
	}
	if regexp.MustCompile(`--`).MatchString(value) {
		errors = append(errors, fmt.Errorf(
			"%q cannot contain two consecutive hyphens", k))
	}
	return
}

func validateNeptuneIdentifierPrefix(v interface{}, k string) (ws []string, errors []error) {
	value := v.(string)
	if !regexp.MustCompile(`^[0-9a-z-]+$`).MatchString(value) {
		errors = append(errors, fmt.Errorf(
			"only lowercase alphanumeric characters and hyphens allowed in %q", k))
	}
	if !regexp.MustCompile(`^[a-z]`).MatchString(value) {
		errors = append(errors, fmt.Errorf(
			"first character of %q must be a letter", k))
	}
	if regexp.MustCompile(`--`).MatchString(value) {
		errors = append(errors, fmt.Errorf(
			"%q cannot contain two consecutive hyphens", k))
	}
	return
}

func validateRdsEngine() schema.SchemaValidateFunc {
	return validation.StringInSlice([]string{
		"aurora",
		"aurora-mysql",
		"aurora-postgresql",
	}, false)
}

func validateNeptuneEngine() schema.SchemaValidateFunc {
	return validation.StringInSlice([]string{
		"neptune",
	}, false)
}

func validateASGScheduleTimestamp(v interface{}, k string) (ws []string, errors []error) {
	value := v.(string)
<<<<<<< HEAD
	if (len(value) < 1) || (len(value) > 30) {
		errors = append(errors, fmt.Errorf(
			"%q (%q) must contain from 1 to 30 alphanumeric characters or hyphens", k, value))
=======
	_, err := time.Parse(awsAutoscalingScheduleTimeLayout, value)
	if err != nil {
		errors = append(errors, fmt.Errorf(
			"%q cannot be parsed as iso8601 Timestamp Format", value))
>>>>>>> 2cd7beee
	}

	return
}

// validateTagFilters confirms the "value" component of a tag filter is one of
// AWS's three allowed types.
func validateTagFilters(v interface{}, k string) (ws []string, errors []error) {
	value := v.(string)
	if value != "KEY_ONLY" && value != "VALUE_ONLY" && value != "KEY_AND_VALUE" {
		errors = append(errors, fmt.Errorf(
			"%q must be one of \"KEY_ONLY\", \"VALUE_ONLY\", or \"KEY_AND_VALUE\"", k))
	}
	return
}

func validateDbParamGroupName(v interface{}, k string) (ws []string, errors []error) {
	value := v.(string)
	if !regexp.MustCompile(`^[0-9a-z-]+$`).MatchString(value) {
		errors = append(errors, fmt.Errorf(
			"only lowercase alphanumeric characters and hyphens allowed in parameter group %q", k))
	}
	if !regexp.MustCompile(`^[a-z]`).MatchString(value) {
		errors = append(errors, fmt.Errorf(
			"first character of parameter group %q must be a letter", k))
	}
	if regexp.MustCompile(`--`).MatchString(value) {
		errors = append(errors, fmt.Errorf(
			"parameter group %q cannot contain two consecutive hyphens", k))
	}
	if regexp.MustCompile(`-$`).MatchString(value) {
		errors = append(errors, fmt.Errorf(
			"parameter group %q cannot end with a hyphen", k))
	}
	if len(value) > 255 {
		errors = append(errors, fmt.Errorf(
			"parameter group %q cannot be greater than 255 characters", k))
	}
	return
}

func validateDbParamGroupNamePrefix(v interface{}, k string) (ws []string, errors []error) {
	value := v.(string)
	if !regexp.MustCompile(`^[0-9a-z-]+$`).MatchString(value) {
		errors = append(errors, fmt.Errorf(
			"only lowercase alphanumeric characters and hyphens allowed in parameter group %q", k))
	}
	if !regexp.MustCompile(`^[a-z]`).MatchString(value) {
		errors = append(errors, fmt.Errorf(
			"first character of parameter group %q must be a letter", k))
	}
	if regexp.MustCompile(`--`).MatchString(value) {
		errors = append(errors, fmt.Errorf(
			"parameter group %q cannot contain two consecutive hyphens", k))
	}
	if len(value) > 255 {
		errors = append(errors, fmt.Errorf(
			"parameter group %q cannot be greater than 226 characters", k))
	}
	return
}

func validateDocDBIdentifier(v interface{}, k string) (ws []string, errors []error) {
	value := v.(string)
	if !regexp.MustCompile(`^[0-9a-z-]+$`).MatchString(value) {
		errors = append(errors, fmt.Errorf(
			"only lowercase alphanumeric characters and hyphens allowed in %q", k))
	}
	if !regexp.MustCompile(`^[a-z]`).MatchString(value) {
		errors = append(errors, fmt.Errorf(
			"first character of %q must be a letter", k))
	}
	if regexp.MustCompile(`--`).MatchString(value) {
		errors = append(errors, fmt.Errorf(
			"%q cannot contain two consecutive hyphens", k))
	}
	if regexp.MustCompile(`-$`).MatchString(value) {
		errors = append(errors, fmt.Errorf(
			"%q cannot end with a hyphen", k))
	}
	return
}

func validateDocDBIdentifierPrefix(v interface{}, k string) (ws []string, errors []error) {
	value := v.(string)
	if !regexp.MustCompile(`^[0-9a-z-]+$`).MatchString(value) {
		errors = append(errors, fmt.Errorf(
			"only lowercase alphanumeric characters and hyphens allowed in %q", k))
	}
	if !regexp.MustCompile(`^[a-z]`).MatchString(value) {
		errors = append(errors, fmt.Errorf(
			"first character of %q must be a letter", k))
	}
	if regexp.MustCompile(`--`).MatchString(value) {
		errors = append(errors, fmt.Errorf(
			"%q cannot contain two consecutive hyphens", k))
	}
	return
}

func validateDocDBEngine() schema.SchemaValidateFunc {
	return validation.StringInSlice([]string{
		"docdb",
	}, false)
}

func validateDocDBParamGroupName(v interface{}, k string) (ws []string, errors []error) {
	value := v.(string)
	if !regexp.MustCompile(`^[0-9a-z-]+$`).MatchString(value) {
		errors = append(errors, fmt.Errorf(
			"only lowercase alphanumeric characters and hyphens allowed in parameter group %q", k))
	}
	if !regexp.MustCompile(`^[a-z]`).MatchString(value) {
		errors = append(errors, fmt.Errorf(
			"first character of parameter group %q must be a letter", k))
	}
	if regexp.MustCompile(`--`).MatchString(value) {
		errors = append(errors, fmt.Errorf(
			"parameter group %q cannot contain two consecutive hyphens", k))
	}
	if regexp.MustCompile(`-$`).MatchString(value) {
		errors = append(errors, fmt.Errorf(
			"parameter group %q cannot end with a hyphen", k))
	}
	if len(value) > 255 {
		errors = append(errors, fmt.Errorf(
			"parameter group %q cannot be greater than 255 characters", k))
	}
	return
}

func validateDocDBParamGroupNamePrefix(v interface{}, k string) (ws []string, errors []error) {
	value := v.(string)
	if !regexp.MustCompile(`^[0-9a-z-]+$`).MatchString(value) {
		errors = append(errors, fmt.Errorf(
			"only lowercase alphanumeric characters and hyphens allowed in parameter group %q", k))
	}
	if !regexp.MustCompile(`^[a-z]`).MatchString(value) {
		errors = append(errors, fmt.Errorf(
			"first character of parameter group %q must be a letter", k))
	}
	if regexp.MustCompile(`--`).MatchString(value) {
		errors = append(errors, fmt.Errorf(
			"parameter group %q cannot contain two consecutive hyphens", k))
	}
	if len(value) > 255 {
		errors = append(errors, fmt.Errorf(
			"parameter group %q cannot be greater than 226 characters", k))
	}
	return
}

func validateDocDBClusterIdentifier(v interface{}, k string) (ws []string, errors []error) {
	value := v.(string)
	if !regexp.MustCompile(`^[0-9a-z-]+$`).MatchString(value) {
		errors = append(errors, fmt.Errorf(
			"only lowercase alphanumeric characters and hyphens allowed in %q", k))
	}
	if !regexp.MustCompile(`^[a-z]`).MatchString(value) {
		errors = append(errors, fmt.Errorf(
			"first character of %q must be a letter", k))
	}
	if regexp.MustCompile(`--`).MatchString(value) {
		errors = append(errors, fmt.Errorf(
			"%q cannot contain two consecutive hyphens", k))
	}
	if regexp.MustCompile(`-$`).MatchString(value) {
		errors = append(errors, fmt.Errorf(
			"%q cannot end with a hyphen", k))
	}
	return
}

func validateDocDBClusterSnapshotIdentifier(v interface{}, k string) (ws []string, errors []error) {
	value := v.(string)
	if !regexp.MustCompile(`^[0-9a-z-]+$`).MatchString(value) {
		errors = append(errors, fmt.Errorf(
			"only lowercase alphanumeric characters and hyphens allowed in %q", k))
	}
	if !regexp.MustCompile(`^[a-z]`).MatchString(value) {
		errors = append(errors, fmt.Errorf(
			"first character of %q must be a letter", k))
	}
	if regexp.MustCompile(`--`).MatchString(value) {
		errors = append(errors, fmt.Errorf(
			"%q cannot contain two consecutive hyphens", k))
	}
	if regexp.MustCompile(`-$`).MatchString(value) {
		errors = append(errors, fmt.Errorf(
			"%q cannot end with a hyphen", k))
	}
	return
}

func validateElbName(v interface{}, k string) (ws []string, errors []error) {
	value := v.(string)
	if len(value) == 0 {
		return // short-circuit
	}
	if len(value) > 32 {
		errors = append(errors, fmt.Errorf(
			"%q cannot be longer than 32 characters: %q", k, value))
	}
	if !regexp.MustCompile(`^[0-9A-Za-z-]+$`).MatchString(value) {
		errors = append(errors, fmt.Errorf(
			"only alphanumeric characters and hyphens allowed in %q: %q",
			k, value))
	}
	if regexp.MustCompile(`^-`).MatchString(value) {
		errors = append(errors, fmt.Errorf(
			"%q cannot begin with a hyphen: %q", k, value))
	}
	if regexp.MustCompile(`-$`).MatchString(value) {
		errors = append(errors, fmt.Errorf(
			"%q cannot end with a hyphen: %q", k, value))
	}
	return
}

func validateElbNamePrefix(v interface{}, k string) (ws []string, errors []error) {
	value := v.(string)
	if !regexp.MustCompile(`^[0-9A-Za-z-]+$`).MatchString(value) {
		errors = append(errors, fmt.Errorf(
			"only alphanumeric characters and hyphens allowed in %q: %q",
			k, value))
	}
	if len(value) > 6 {
		errors = append(errors, fmt.Errorf(
			"%q cannot be longer than 6 characters: %q", k, value))
	}
	if regexp.MustCompile(`^-`).MatchString(value) {
		errors = append(errors, fmt.Errorf(
			"%q cannot begin with a hyphen: %q", k, value))
	}
	return
}

func validateSagemakerName(v interface{}, k string) (ws []string, errors []error) {
	value := v.(string)
	if !regexp.MustCompile(`^[0-9A-Za-z-]+$`).MatchString(value) {
		errors = append(errors, fmt.Errorf(
			"only alphanumeric characters and hyphens allowed in %q: %q",
			k, value))
	}
	if len(value) > 63 {
		errors = append(errors, fmt.Errorf(
			"%q cannot be longer than 63 characters: %q", k, value))
	}
	if regexp.MustCompile(`^-`).MatchString(value) {
		errors = append(errors, fmt.Errorf(
			"%q cannot begin with a hyphen: %q", k, value))
	}
	return
}

func validateSagemakerEnvironment(v interface{}, k string) (ws []string, errors []error) {
	value := v.(map[string]interface{})
	for envK, envV := range value {
		if !regexp.MustCompile(`^[0-9A-Za-z_]+$`).MatchString(envK) {
			errors = append(errors, fmt.Errorf(
				"only alphanumeric characters and underscore allowed in %q: %q",
				k, envK))
		}
		if len(envK) > 1024 {
			errors = append(errors, fmt.Errorf(
				"%q cannot be longer than 1024 characters: %q", k, envK))
		}
		if len(envV.(string)) > 1024 {
			errors = append(errors, fmt.Errorf(
				"%q cannot be longer than 1024 characters: %q", k, envV.(string)))
		}
		if regexp.MustCompile(`^[0-9]`).MatchString(envK) {
			errors = append(errors, fmt.Errorf(
				"%q cannot begin with a digit: %q", k, envK))
		}
	}
	return
}

func validateSagemakerImage(v interface{}, k string) (ws []string, errors []error) {
	value := v.(string)
	if !regexp.MustCompile(`[\S]+`).MatchString(value) {
		errors = append(errors, fmt.Errorf(
			"no whitespace allowed in %q: %q",
			k, value))
	}
	if len(value) > 255 {
		errors = append(errors, fmt.Errorf(
			"%q cannot be longer than 255 characters: %q", k, value))
	}
	return
}

func validateSagemakerModelDataUrl(v interface{}, k string) (ws []string, errors []error) {
	value := v.(string)
	if !regexp.MustCompile(`^(https|s3)://([^/]+)/?(.*)$`).MatchString(value) {
		errors = append(errors, fmt.Errorf(
			"%q must be a valid path: %q",
			k, value))
	}
	if len(value) > 1024 {
		errors = append(errors, fmt.Errorf(
			"%q cannot be longer than 1024 characters: %q", k, value))
	}
	if !regexp.MustCompile(`^(https|s3)://`).MatchString(value) {
		errors = append(errors, fmt.Errorf(
			"%q must be a path that starts with either s3 or https: %q", k, value))
	}
	return
}

func validateCloudWatchDashboardName(v interface{}, k string) (ws []string, errors []error) {
	value := v.(string)
	if len(value) > 255 {
		errors = append(errors, fmt.Errorf(
			"%q cannot be longer than 255 characters: %q", k, value))
	}

	// http://docs.aws.amazon.com/AmazonCloudWatch/latest/APIReference/API_PutDashboard.html
	pattern := `^[\-_A-Za-z0-9]+$`
	if !regexp.MustCompile(pattern).MatchString(value) {
		errors = append(errors, fmt.Errorf(
			"%q doesn't comply with restrictions (%q): %q",
			k, pattern, value))
	}

	return
}

func validateCloudWatchEventRuleName(v interface{}, k string) (ws []string, errors []error) {
	value := v.(string)
	if len(value) > 64 {
		errors = append(errors, fmt.Errorf(
			"%q cannot be longer than 64 characters: %q", k, value))
	}

	// http://docs.aws.amazon.com/AmazonCloudWatchEvents/latest/APIReference/API_PutRule.html
	pattern := `^[\.\-_A-Za-z0-9]+$`
	if !regexp.MustCompile(pattern).MatchString(value) {
		errors = append(errors, fmt.Errorf(
			"%q doesn't comply with restrictions (%q): %q",
			k, pattern, value))
	}

	return
}

func validateCloudWatchLogResourcePolicyDocument(v interface{}, k string) (ws []string, errors []error) {
	value := v.(string)
	// http://docs.aws.amazon.com/AmazonCloudWatchLogs/latest/APIReference/API_PutResourcePolicy.html
	if len(value) > 5120 || (len(value) == 0) {
		errors = append(errors, fmt.Errorf("CloudWatch log resource policy document must be between 1 and 5120 characters."))
	}
	if _, err := structure.NormalizeJsonString(v); err != nil {
		errors = append(errors, fmt.Errorf("%q contains an invalid JSON: %s", k, err))
	}
	return
}

func validateCloudWatchEventTargetId(v interface{}, k string) (ws []string, errors []error) {
	value := v.(string)
	if len(value) > 64 {
		errors = append(errors, fmt.Errorf(
			"%q cannot be longer than 64 characters: %q", k, value))
	}

	// http://docs.aws.amazon.com/AmazonCloudWatchEvents/latest/APIReference/API_Target.html
	pattern := `^[\.\-_A-Za-z0-9]+$`
	if !regexp.MustCompile(pattern).MatchString(value) {
		errors = append(errors, fmt.Errorf(
			"%q doesn't comply with restrictions (%q): %q",
			k, pattern, value))
	}

	return
}

func validateLambdaFunctionName(v interface{}, k string) (ws []string, errors []error) {
	value := v.(string)
	if len(value) > 140 {
		errors = append(errors, fmt.Errorf(
			"%q cannot be longer than 140 characters: %q", k, value))
	}
	// http://docs.aws.amazon.com/lambda/latest/dg/API_AddPermission.html
	pattern := `^(arn:[\w-]+:lambda:)?([a-z]{2}-(?:[a-z]+-){1,2}\d{1}:)?(\d{12}:)?(function:)?([a-zA-Z0-9-_]+)(:(\$LATEST|[a-zA-Z0-9-_]+))?$`
	if !regexp.MustCompile(pattern).MatchString(value) {
		errors = append(errors, fmt.Errorf(
			"%q doesn't comply with restrictions (%q): %q",
			k, pattern, value))
	}

	return
}

func validateLambdaQualifier(v interface{}, k string) (ws []string, errors []error) {
	value := v.(string)
	if len(value) > 128 {
		errors = append(errors, fmt.Errorf(
			"%q cannot be longer than 128 characters: %q", k, value))
	}
	// http://docs.aws.amazon.com/lambda/latest/dg/API_AddPermission.html
	pattern := `^[a-zA-Z0-9$_-]+$`
	if !regexp.MustCompile(pattern).MatchString(value) {
		errors = append(errors, fmt.Errorf(
			"%q doesn't comply with restrictions (%q): %q",
			k, pattern, value))
	}

	return
}

func validateLambdaPermissionAction(v interface{}, k string) (ws []string, errors []error) {
	value := v.(string)

	// http://docs.aws.amazon.com/lambda/latest/dg/API_AddPermission.html
	pattern := `^(lambda:[*]|lambda:[a-zA-Z]+|[*])$`
	if !regexp.MustCompile(pattern).MatchString(value) {
		errors = append(errors, fmt.Errorf(
			"%q doesn't comply with restrictions (%q): %q",
			k, pattern, value))
	}

	return
}

func validateLambdaPermissionEventSourceToken(v interface{}, k string) (ws []string, errors []error) {
	// https://docs.aws.amazon.com/lambda/latest/dg/API_AddPermission.html
	value := v.(string)

	if len(value) > 256 {
		errors = append(errors, fmt.Errorf("%q cannot be longer than 256 characters: %q", k, value))
	}

	pattern := `^[a-zA-Z0-9._\-]+$`
	if !regexp.MustCompile(pattern).MatchString(value) {
		errors = append(errors, fmt.Errorf(
			"%q doesn't comply with restrictions (%q): %q",
			k, pattern, value))
	}

	return
}

func validateAwsAccountId(v interface{}, k string) (ws []string, errors []error) {
	value := v.(string)

	// http://docs.aws.amazon.com/lambda/latest/dg/API_AddPermission.html
	pattern := `^\d{12}$`
	if !regexp.MustCompile(pattern).MatchString(value) {
		errors = append(errors, fmt.Errorf(
			"%q doesn't look like AWS Account ID (exactly 12 digits): %q",
			k, value))
	}

	return
}

func validateArn(v interface{}, k string) (ws []string, errors []error) {
	value := v.(string)

	if value == "" {
		return
	}

	// http://docs.aws.amazon.com/lambda/latest/dg/API_AddPermission.html
	pattern := `^arn:[\w-]+:([a-zA-Z0-9\-])+:([a-z]{2}-(gov-)?[a-z]+-\d{1})?:(\d{12})?:(.*)$`
	if !regexp.MustCompile(pattern).MatchString(value) {
		errors = append(errors, fmt.Errorf(
			"%q doesn't look like a valid ARN (%q): %q",
			k, pattern, value))
	}

	return
}

func validateEC2AutomateARN(v interface{}, k string) (ws []string, errors []error) {
	value := v.(string)

	// https://docs.aws.amazon.com/AmazonCloudWatch/latest/APIReference/API_PutMetricAlarm.html
	pattern := `^arn:[\w-]+:automate:[\w-]+:ec2:(reboot|recover|stop|terminate)$`
	if !regexp.MustCompile(pattern).MatchString(value) {
		errors = append(errors, fmt.Errorf(
			"%q does not match EC2 automation ARN (%q): %q",
			k, pattern, value))
	}

	return
}

func validatePolicyStatementId(v interface{}, k string) (ws []string, errors []error) {
	value := v.(string)

	if len(value) > 100 {
		errors = append(errors, fmt.Errorf(
			"%q cannot be longer than 100 characters: %q", k, value))
	}

	// http://docs.aws.amazon.com/lambda/latest/dg/API_AddPermission.html
	pattern := `^[a-zA-Z0-9-_]+$`
	if !regexp.MustCompile(pattern).MatchString(value) {
		errors = append(errors, fmt.Errorf(
			"%q doesn't look like a valid statement ID (%q): %q",
			k, pattern, value))
	}

	return
}

// validateCIDRNetworkAddress ensures that the string value is a valid CIDR that
// represents a network address - it adds an error otherwise
func validateCIDRNetworkAddress(v interface{}, k string) (ws []string, errors []error) {
	value := v.(string)
	// _, ipnet, err := net.ParseCIDR(value)
	_, _, err := net.ParseCIDR(value)
	if err != nil {
		errors = append(errors, fmt.Errorf(
			"%q must contain a valid CIDR, got error parsing: %s", k, err))
		return
	}

	// REMOVED: (eric-luminal) removed for being overly strict when validating
	// older resources that may have been allowed to be created with non-network
	// CIDRS

	// if ipnet == nil || value != ipnet.String() {
	// 	errors = append(errors, fmt.Errorf(
	// 		"%q must contain a valid network CIDR, got %q", k, value))
	// }

	return
}

func validateHTTPMethod() schema.SchemaValidateFunc {
	return validation.StringInSlice([]string{
		"ANY",
		"DELETE",
		"GET",
		"HEAD",
		"OPTIONS",
		"PATCH",
		"POST",
		"PUT",
	}, false)
}

func validateLogMetricFilterName(v interface{}, k string) (ws []string, errors []error) {
	value := v.(string)

	if len(value) > 512 {
		errors = append(errors, fmt.Errorf(
			"%q cannot be longer than 512 characters: %q", k, value))
	}

	// http://docs.aws.amazon.com/AmazonCloudWatchLogs/latest/APIReference/API_PutMetricFilter.html
	pattern := `^[^:*]+$`
	if !regexp.MustCompile(pattern).MatchString(value) {
		errors = append(errors, fmt.Errorf(
			"%q isn't a valid log metric name (must not contain colon nor asterisk): %q",
			k, value))
	}

	return
}

func validateLogMetricFilterTransformationName(v interface{}, k string) (ws []string, errors []error) {
	value := v.(string)

	if len(value) > 255 {
		errors = append(errors, fmt.Errorf(
			"%q cannot be longer than 255 characters: %q", k, value))
	}

	// http://docs.aws.amazon.com/AmazonCloudWatchLogs/latest/APIReference/API_MetricTransformation.html
	pattern := `^[^:*$]*$`
	if !regexp.MustCompile(pattern).MatchString(value) {
		errors = append(errors, fmt.Errorf(
			"%q isn't a valid log metric transformation name (must not contain"+
				" colon, asterisk nor dollar sign): %q",
			k, value))
	}

	return
}

func validateLogGroupName(v interface{}, k string) (ws []string, errors []error) {
	value := v.(string)

	if len(value) > 512 {
		errors = append(errors, fmt.Errorf(
			"%q cannot be longer than 512 characters: %q", k, value))
	}

	// http://docs.aws.amazon.com/AmazonCloudWatchLogs/latest/APIReference/API_CreateLogGroup.html
	pattern := `^[\.\-_/#A-Za-z0-9]+$`
	if !regexp.MustCompile(pattern).MatchString(value) {
		errors = append(errors, fmt.Errorf(
			"%q isn't a valid log group name (alphanumeric characters, underscores,"+
				" hyphens, slashes, hash signs and dots are allowed): %q",
			k, value))
	}

	return
}

func validateLogGroupNamePrefix(v interface{}, k string) (ws []string, errors []error) {
	value := v.(string)

	if len(value) > 483 {
		errors = append(errors, fmt.Errorf(
			"%q cannot be longer than 483 characters: %q", k, value))
	}

	// http://docs.aws.amazon.com/AmazonCloudWatchLogs/latest/APIReference/API_CreateLogGroup.html
	pattern := `^[\.\-_/#A-Za-z0-9]+$`
	if !regexp.MustCompile(pattern).MatchString(value) {
		errors = append(errors, fmt.Errorf(
			"%q isn't a valid log group name (alphanumeric characters, underscores,"+
				" hyphens, slashes, hash signs and dots are allowed): %q",
			k, value))
	}

	return
}

func validateS3BucketLifecycleTimestamp(v interface{}, k string) (ws []string, errors []error) {
	value := v.(string)
	_, err := time.Parse(time.RFC3339, fmt.Sprintf("%sT00:00:00Z", value))
	if err != nil {
		errors = append(errors, fmt.Errorf(
			"%q cannot be parsed as RFC3339 Timestamp Format", value))
	}

	return
}

func validateS3BucketLifecycleTransitionStorageClass() schema.SchemaValidateFunc {
	return validation.StringInSlice([]string{
		s3.TransitionStorageClassGlacier,
<<<<<<< HEAD
		"INTELLIGENT_TIERING",
=======
		s3.TransitionStorageClassStandardIa,
		s3.TransitionStorageClassOnezoneIa,
		s3.TransitionStorageClassIntelligentTiering,
		s3.TransitionStorageClassDeepArchive,
>>>>>>> 2cd7beee
	}, false)
}

func validateDbEventSubscriptionName(v interface{}, k string) (ws []string, errors []error) {
	value := v.(string)
	if !regexp.MustCompile(`^[0-9A-Za-z-]+$`).MatchString(value) {
		errors = append(errors, fmt.Errorf(
			"only alphanumeric characters and hyphens allowed in %q", k))
	}
	if len(value) > 255 {
		errors = append(errors, fmt.Errorf(
			"%q cannot be longer than 255 characters", k))
	}
	return
}

func validateIAMPolicyJson(v interface{}, k string) (ws []string, errors []error) {
	// IAM Policy documents need to be valid JSON, and pass legacy parsing
	value := v.(string)
	if len(value) < 1 {
		errors = append(errors, fmt.Errorf("%q contains an invalid JSON policy", k))
		return
	}
	if value[:1] != "{" {
		errors = append(errors, fmt.Errorf("%q contains an invalid JSON policy", k))
		return
	}
	if _, err := structure.NormalizeJsonString(v); err != nil {
		errors = append(errors, fmt.Errorf("%q contains an invalid JSON: %s", k, err))
	}
	return
}

func validateCloudFormationTemplate(v interface{}, k string) (ws []string, errors []error) {
	if looksLikeJsonString(v) {
		if _, err := structure.NormalizeJsonString(v); err != nil {
			errors = append(errors, fmt.Errorf("%q contains an invalid JSON: %s", k, err))
		}
	} else {
		if _, err := checkYamlString(v); err != nil {
			errors = append(errors, fmt.Errorf("%q contains an invalid YAML: %s", k, err))
		}
	}
	return
}

func validateApiGatewayIntegrationContentHandling() schema.SchemaValidateFunc {
	return validation.StringInSlice([]string{
		apigateway.ContentHandlingStrategyConvertToBinary,
		apigateway.ContentHandlingStrategyConvertToText,
	}, false)
}

func validateSQSQueueName(v interface{}, k string) (ws []string, errors []error) {
	value := v.(string)
	if len(value) > 80 {
		errors = append(errors, fmt.Errorf("%q cannot be longer than 80 characters", k))
	}

	if !regexp.MustCompile(`^[0-9A-Za-z-_]+(\.fifo)?$`).MatchString(value) {
		errors = append(errors, fmt.Errorf("only alphanumeric characters and hyphens allowed in %q", k))
	}
	return
}

func validateSQSNonFifoQueueName(v interface{}) (errors []error) {
	k := "name"
	value := v.(string)
	if len(value) > 80 {
		errors = append(errors, fmt.Errorf("%q cannot be longer than 80 characters", k))
	}

	if !regexp.MustCompile(`^[0-9A-Za-z-_]+$`).MatchString(value) {
		errors = append(errors, fmt.Errorf("only alphanumeric characters and hyphens allowed in %q", k))
	}
	return
}

func validateSQSFifoQueueName(v interface{}) (errors []error) {
	k := "name"
	value := v.(string)

	if len(value) > 80 {
		errors = append(errors, fmt.Errorf("%q cannot be longer than 80 characters", k))
	}

	if !regexp.MustCompile(`^[0-9A-Za-z-_.]+$`).MatchString(value) {
		errors = append(errors, fmt.Errorf("only alphanumeric characters and hyphens allowed in %q", k))
	}

	if regexp.MustCompile(`^[^a-zA-Z0-9-_]`).MatchString(value) {
		errors = append(errors, fmt.Errorf("FIFO queue name must start with one of these characters [a-zA-Z0-9-_]: %v", value))
	}

	if !regexp.MustCompile(`\.fifo$`).MatchString(value) {
		errors = append(errors, fmt.Errorf("FIFO queue name should end with \".fifo\": %v", value))
	}

	return
}

func validateOnceAWeekWindowFormat(v interface{}, k string) (ws []string, errors []error) {
	// valid time format is "ddd:hh24:mi"
	validTimeFormat := "(sun|mon|tue|wed|thu|fri|sat):([0-1][0-9]|2[0-3]):([0-5][0-9])"
	validTimeFormatConsolidated := "^(" + validTimeFormat + "-" + validTimeFormat + "|)$"

	value := strings.ToLower(v.(string))
	if !regexp.MustCompile(validTimeFormatConsolidated).MatchString(value) {
		errors = append(errors, fmt.Errorf(
			"%q must satisfy the format of \"ddd:hh24:mi-ddd:hh24:mi\".", k))
	}
	return
}

func validateOnceADayWindowFormat(v interface{}, k string) (ws []string, errors []error) {
	// valid time format is "hh24:mi"
	validTimeFormat := "([0-1][0-9]|2[0-3]):([0-5][0-9])"
	validTimeFormatConsolidated := "^(" + validTimeFormat + "-" + validTimeFormat + "|)$"

	value := v.(string)
	if !regexp.MustCompile(validTimeFormatConsolidated).MatchString(value) {
		errors = append(errors, fmt.Errorf(
			"%q must satisfy the format of \"hh24:mi-hh24:mi\".", k))
	}
	return
}

// Validates that ECS Placement Constraints are set correctly
// Takes type, and expression as strings
func validateAwsEcsPlacementConstraint(constType, constExpr string) error {
	switch constType {
	case "distinctInstance":
		// Expression can be nil for distinctInstance
		return nil
	case "memberOf":
		if constExpr == "" {
			return fmt.Errorf("Expression cannot be nil for 'memberOf' type")
		}
	default:
		return fmt.Errorf("Unknown type provided: %q", constType)
	}
	return nil
}

// http://docs.aws.amazon.com/amazondynamodb/latest/APIReference/API_CreateGlobalTable.html
func validateAwsDynamoDbGlobalTableName(v interface{}, k string) (ws []string, errors []error) {
	value := v.(string)
	if (len(value) > 255) || (len(value) < 3) {
		errors = append(errors, fmt.Errorf("%s length must be between 3 and 255 characters: %q", k, value))
	}
	pattern := `^[a-zA-Z0-9_.-]+$`
	if !regexp.MustCompile(pattern).MatchString(value) {
		errors = append(errors, fmt.Errorf("%s must only include alphanumeric, underscore, period, or hyphen characters: %q", k, value))
	}
	return
}

// Validates that an Ecs placement strategy is set correctly
// Takes type, and field as strings
func validateAwsEcsPlacementStrategy(stratType, stratField string) error {
	switch stratType {
	case "random":
		// random requires the field attribute to be unset.
		if stratField != "" {
			return fmt.Errorf("Random type requires the field attribute to be unset. Got: %s",
				stratField)
		}
	case "spread":
		//  For the spread placement strategy, valid values are instanceId
		// (or host, which has the same effect), or any platform or custom attribute
		// that is applied to a container instance
		// stratField is already cased to a string
		return nil
	case "binpack":
		if stratField != "cpu" && stratField != "memory" {
			return fmt.Errorf("Binpack type requires the field attribute to be either 'cpu' or 'memory'. Got: %s",
				stratField)
		}
	default:
		return fmt.Errorf("Unknown type %s. Must be one of 'random', 'spread', or 'binpack'.", stratType)
	}
	return nil
}

func validateAwsEmrEbsVolumeType() schema.SchemaValidateFunc {
	return validation.StringInSlice([]string{
		"gp2",
		"io1",
		"standard",
		"st1",
	}, false)
}

func validateAwsEmrCustomAmiId(v interface{}, k string) (ws []string, errors []error) {
	value := v.(string)
	if len(value) > 256 {
		errors = append(errors, fmt.Errorf("%q cannot be longer than 256 characters", k))
	}

	if !regexp.MustCompile(`^ami\-[a-z0-9]+$`).MatchString(value) {
		errors = append(errors, fmt.Errorf(
			"%q must begin with 'ami-' and be comprised of only [a-z0-9]: %v", k, value))
	}

	return
}

func validateSfnStateMachineName(v interface{}, k string) (ws []string, errors []error) {
	value := v.(string)
	if len(value) > 80 {
		errors = append(errors, fmt.Errorf("%q cannot be longer than 80 characters", k))
	}

	if !regexp.MustCompile(`^[a-zA-Z0-9-_]+$`).MatchString(value) {
		errors = append(errors, fmt.Errorf(
			"%q must be composed with only these characters [a-zA-Z0-9-_]: %v", k, value))
	}
	return
}

func validateDmsCertificateId(v interface{}, k string) (ws []string, es []error) {
	val := v.(string)

	if len(val) > 255 {
		es = append(es, fmt.Errorf("%q must not be longer than 255 characters", k))
	}
	if !regexp.MustCompile("^[a-zA-Z][a-zA-Z0-9-]+$").MatchString(val) {
		es = append(es, fmt.Errorf("%q must start with a letter, only contain alphanumeric characters and hyphens", k))
	}
	if strings.Contains(val, "--") {
		es = append(es, fmt.Errorf("%q must not contain consecutive hyphens", k))
	}
	if strings.HasSuffix(val, "-") {
		es = append(es, fmt.Errorf("%q must not end in a hyphen", k))
	}

	return
}

func validateDmsEndpointId(v interface{}, k string) (ws []string, es []error) {
	val := v.(string)

	if len(val) > 255 {
		es = append(es, fmt.Errorf("%q must not be longer than 255 characters", k))
	}
	if !regexp.MustCompile("^[a-zA-Z][a-zA-Z0-9-]+$").MatchString(val) {
		es = append(es, fmt.Errorf("%q must start with a letter, only contain alphanumeric characters and hyphens", k))
	}
	if strings.Contains(val, "--") {
		es = append(es, fmt.Errorf("%q must not contain consecutive hyphens", k))
	}
	if strings.HasSuffix(val, "-") {
		es = append(es, fmt.Errorf("%q must not end in a hyphen", k))
	}

	return
}

func validateDmsReplicationInstanceId(v interface{}, k string) (ws []string, es []error) {
	val := v.(string)

	if len(val) > 63 {
		es = append(es, fmt.Errorf("%q must not be longer than 63 characters", k))
	}
	if !regexp.MustCompile("^[a-zA-Z][a-zA-Z0-9-]+$").MatchString(val) {
		es = append(es, fmt.Errorf("%q must start with a letter, only contain alphanumeric characters and hyphens", k))
	}
	if strings.Contains(val, "--") {
		es = append(es, fmt.Errorf("%q must not contain consecutive hyphens", k))
	}
	if strings.HasSuffix(val, "-") {
		es = append(es, fmt.Errorf("%q must not end in a hyphen", k))
	}

	return
}

func validateDmsReplicationSubnetGroupId(v interface{}, k string) (ws []string, es []error) {
	val := v.(string)

	if val == "default" {
		es = append(es, fmt.Errorf("%q must not be default", k))
	}
	if len(val) > 255 {
		es = append(es, fmt.Errorf("%q must not be longer than 255 characters", k))
	}
	if !regexp.MustCompile(`^[a-zA-Z0-9. _-]+$`).MatchString(val) {
		es = append(es, fmt.Errorf("%q must only contain alphanumeric characters, periods, spaces, underscores and hyphens", k))
	}

	return
}

func validateDmsReplicationTaskId(v interface{}, k string) (ws []string, es []error) {
	val := v.(string)

	if len(val) > 255 {
		es = append(es, fmt.Errorf("%q must not be longer than 255 characters", k))
	}
	if !regexp.MustCompile("^[a-zA-Z][a-zA-Z0-9-]+$").MatchString(val) {
		es = append(es, fmt.Errorf("%q must start with a letter, only contain alphanumeric characters and hyphens", k))
	}
	if strings.Contains(val, "--") {
		es = append(es, fmt.Errorf("%q must not contain consecutive hyphens", k))
	}
	if strings.HasSuffix(val, "-") {
		es = append(es, fmt.Errorf("%q must not end in a hyphen", k))
	}

	return
}

func validateConfigExecutionFrequency() schema.SchemaValidateFunc {
	return validation.StringInSlice([]string{
		configservice.MaximumExecutionFrequencyOneHour,
		configservice.MaximumExecutionFrequencyThreeHours,
		configservice.MaximumExecutionFrequencySixHours,
		configservice.MaximumExecutionFrequencyTwelveHours,
		configservice.MaximumExecutionFrequencyTwentyFourHours,
	}, false)
}

func validateAccountAlias(v interface{}, k string) (ws []string, es []error) {
	val := v.(string)

	if (len(val) < 3) || (len(val) > 63) {
		es = append(es, fmt.Errorf("%q must contain from 3 to 63 alphanumeric characters or hyphens", k))
	}
	if !regexp.MustCompile("^[a-z0-9][a-z0-9-]+$").MatchString(val) {
		es = append(es, fmt.Errorf("%q must start with an alphanumeric character and only contain lowercase alphanumeric characters and hyphens", k))
	}
	if strings.Contains(val, "--") {
		es = append(es, fmt.Errorf("%q must not contain consecutive hyphens", k))
	}
	if strings.HasSuffix(val, "-") {
		es = append(es, fmt.Errorf("%q must not end in a hyphen", k))
	}
	return
}

func validateIamRolePolicyName(v interface{}, k string) (ws []string, errors []error) {
	// https://github.com/boto/botocore/blob/2485f5c/botocore/data/iam/2010-05-08/service-2.json#L8291-L8296
	value := v.(string)
	if len(value) > 128 {
		errors = append(errors, fmt.Errorf(
			"%q cannot be longer than 128 characters", k))
	}
	if !regexp.MustCompile(`^[\w+=,.@-]+$`).MatchString(value) {
		errors = append(errors, fmt.Errorf(`%q must match [\w+=,.@-]`, k))
	}
	return
}

func validateIamRolePolicyNamePrefix(v interface{}, k string) (ws []string, errors []error) {
	value := v.(string)
	if len(value) > 100 {
		errors = append(errors, fmt.Errorf(
			"%q cannot be longer than 100 characters", k))
	}
	if !regexp.MustCompile(`^[\w+=,.@-]+$`).MatchString(value) {
		errors = append(errors, fmt.Errorf(`%q must match [\w+=,.@-]`, k))
	}
	return
}

func validateApiGatewayUsagePlanQuotaSettings(v map[string]interface{}) (errors []error) {
	period := v["period"].(string)
	offset := v["offset"].(int)

	if period == apigateway.QuotaPeriodTypeDay && offset != 0 {
		errors = append(errors, fmt.Errorf("Usage Plan quota offset must be zero in the DAY period"))
	}

	if period == apigateway.QuotaPeriodTypeWeek && (offset < 0 || offset > 6) {
		errors = append(errors, fmt.Errorf("Usage Plan quota offset must be between 0 and 6 inclusive in the WEEK period"))
	}

	if period == apigateway.QuotaPeriodTypeMonth && (offset < 0 || offset > 27) {
		errors = append(errors, fmt.Errorf("Usage Plan quota offset must be between 0 and 27 inclusive in the MONTH period"))
	}

	return
}

func validateDbSubnetGroupName(v interface{}, k string) (ws []string, errors []error) {
	value := v.(string)
	if !regexp.MustCompile(`^[ .0-9a-z-_]+$`).MatchString(value) {
		errors = append(errors, fmt.Errorf(
			"only lowercase alphanumeric characters, hyphens, underscores, periods, and spaces allowed in %q", k))
	}
	if len(value) > 255 {
		errors = append(errors, fmt.Errorf(
			"%q cannot be longer than 255 characters", k))
	}
	if regexp.MustCompile(`(?i)^default$`).MatchString(value) {
		errors = append(errors, fmt.Errorf(
			"%q is not allowed as %q", "Default", k))
	}
	return
}

func validateDocDBSubnetGroupName(v interface{}, k string) (ws []string, errors []error) {
	value := v.(string)
	if !regexp.MustCompile(`^[ .0-9a-z-_]+$`).MatchString(value) {
		errors = append(errors, fmt.Errorf(
			"only lowercase alphanumeric characters, hyphens, underscores, periods, and spaces allowed in %q", k))
	}
	if len(value) > 255 {
		errors = append(errors, fmt.Errorf(
			"%q cannot be longer than 255 characters", k))
	}
	if value == "default" {
		errors = append(errors, fmt.Errorf(
			"%q is not allowed as %q", "Default", k))
	}
	return
}

func validateNeptuneSubnetGroupName(v interface{}, k string) (ws []string, errors []error) {
	value := v.(string)
	if !regexp.MustCompile(`^[ .0-9a-z-_]+$`).MatchString(value) {
		errors = append(errors, fmt.Errorf(
			"only lowercase alphanumeric characters, hyphens, underscores, periods, and spaces allowed in %q", k))
	}
	if len(value) > 255 {
		errors = append(errors, fmt.Errorf(
			"%q cannot be longer than 255 characters", k))
	}
	if value == "default" {
		errors = append(errors, fmt.Errorf(
			"%q is not allowed as %q", "Default", k))
	}
	return
}

func validateDbSubnetGroupNamePrefix(v interface{}, k string) (ws []string, errors []error) {
	value := v.(string)
	if !regexp.MustCompile(`^[ .0-9a-z-_]+$`).MatchString(value) {
		errors = append(errors, fmt.Errorf(
			"only lowercase alphanumeric characters, hyphens, underscores, periods, and spaces allowed in %q", k))
	}
	if len(value) > 229 {
		errors = append(errors, fmt.Errorf(
			"%q cannot be longer than 229 characters", k))
	}
	return
}

func validateDocDBSubnetGroupNamePrefix(v interface{}, k string) (ws []string, errors []error) {
	value := v.(string)
	if !regexp.MustCompile(`^[ .0-9a-z-_]+$`).MatchString(value) {
		errors = append(errors, fmt.Errorf(
			"only lowercase alphanumeric characters, hyphens, underscores, periods, and spaces allowed in %q", k))
	}
	prefixMaxLength := 255 - resource.UniqueIDSuffixLength
	if len(value) > prefixMaxLength {
		errors = append(errors, fmt.Errorf(
			"%q cannot be longer than %d characters", k, prefixMaxLength))
	}
	return
}

func validateNeptuneSubnetGroupNamePrefix(v interface{}, k string) (ws []string, errors []error) {
	value := v.(string)
	if !regexp.MustCompile(`^[ .0-9a-z-_]+$`).MatchString(value) {
		errors = append(errors, fmt.Errorf(
			"only lowercase alphanumeric characters, hyphens, underscores, periods, and spaces allowed in %q", k))
	}
	prefixMaxLength := 255 - resource.UniqueIDSuffixLength
	if len(value) > prefixMaxLength {
		errors = append(errors, fmt.Errorf(
			"%q cannot be longer than %d characters", k, prefixMaxLength))
	}
	return
}

func validateDbOptionGroupName(v interface{}, k string) (ws []string, errors []error) {
	value := v.(string)
	if !regexp.MustCompile(`^[a-z]`).MatchString(value) {
		errors = append(errors, fmt.Errorf(
			"first character of %q must be a letter", k))
	}
	if !regexp.MustCompile(`^[0-9a-z-]+$`).MatchString(value) {
		errors = append(errors, fmt.Errorf(
			"only lowercase alphanumeric characters and hyphens allowed in %q", k))
	}
	if regexp.MustCompile(`--`).MatchString(value) {
		errors = append(errors, fmt.Errorf(
			"%q cannot contain two consecutive hyphens", k))
	}
	if regexp.MustCompile(`-$`).MatchString(value) {
		errors = append(errors, fmt.Errorf(
			"%q cannot end with a hyphen", k))
	}
	if len(value) > 255 {
		errors = append(errors, fmt.Errorf(
			"%q cannot be greater than 255 characters", k))
	}
	return
}

func validateDbOptionGroupNamePrefix(v interface{}, k string) (ws []string, errors []error) {
	value := v.(string)
	if !regexp.MustCompile(`^[a-z]`).MatchString(value) {
		errors = append(errors, fmt.Errorf(
			"first character of %q must be a letter", k))
	}
	if !regexp.MustCompile(`^[0-9a-z-]+$`).MatchString(value) {
		errors = append(errors, fmt.Errorf(
			"only alphanumeric characters and hyphens allowed in %q", k))
	}
	if regexp.MustCompile(`--`).MatchString(value) {
		errors = append(errors, fmt.Errorf(
			"%q cannot contain two consecutive hyphens", k))
	}
	if len(value) > 229 {
		errors = append(errors, fmt.Errorf(
			"%q cannot be greater than 229 characters", k))
	}
	return
}

func validateOpenIdURL(v interface{}, k string) (ws []string, errors []error) {
	value := v.(string)
	u, err := url.Parse(value)
	if err != nil {
		errors = append(errors, fmt.Errorf("%q has to be a valid URL", k))
		return
	}
	if u.Scheme != "https" {
		errors = append(errors, fmt.Errorf("%q has to use HTTPS scheme (i.e. begin with https://)", k))
	}
	if len(u.Query()) > 0 {
		errors = append(errors, fmt.Errorf("%q cannot contain query parameters per the OIDC standard", k))
	}
	return
}

func validateAwsKmsName(v interface{}, k string) (ws []string, es []error) {
	value := v.(string)
	if !regexp.MustCompile(`^(alias\/)[a-zA-Z0-9:/_-]+$`).MatchString(value) {
		es = append(es, fmt.Errorf(
			"%q must begin with 'alias/' and be comprised of only [a-zA-Z0-9:/_-]", k))
	}
	return
}

func validateAwsKmsGrantName(v interface{}, k string) (ws []string, es []error) {
	value := v.(string)

	if len(value) > 256 {
		es = append(es, fmt.Errorf("%s can not be greater than 256 characters", k))
	}

	if !regexp.MustCompile(`^[a-zA-Z0-9:/_-]+$`).MatchString(value) {
		es = append(es, fmt.Errorf("%s must only contain [a-zA-Z0-9:/_-]", k))
	}

	return
}

func validateCognitoIdentityPoolName(v interface{}, k string) (ws []string, errors []error) {
	val := v.(string)
	if !regexp.MustCompile(`^[\w _]+$`).MatchString(val) {
		errors = append(errors, fmt.Errorf("%q must contain only alphanumeric characters and spaces", k))
	}

	return
}

func validateCognitoProviderDeveloperName(v interface{}, k string) (ws []string, errors []error) {
	value := v.(string)
	if len(value) > 100 {
		errors = append(errors, fmt.Errorf("%q cannot be longer than 100 characters", k))
	}

	if !regexp.MustCompile(`^[\w._-]+$`).MatchString(value) {
		errors = append(errors, fmt.Errorf("%q must contain only alphanumeric characters, dots, underscores and hyphens", k))
	}

	return
}

func validateCognitoSupportedLoginProviders(v interface{}, k string) (ws []string, errors []error) {
	value := v.(string)
	if len(value) < 1 {
		errors = append(errors, fmt.Errorf("%q cannot be less than 1 character", k))
	}

	if len(value) > 128 {
		errors = append(errors, fmt.Errorf("%q cannot be longer than 128 characters", k))
	}

	if !regexp.MustCompile(`^[\w.;_/-]+$`).MatchString(value) {
		errors = append(errors, fmt.Errorf("%q must contain only alphanumeric characters, dots, semicolons, underscores, slashes and hyphens", k))
	}

	return
}

func validateCognitoIdentityProvidersClientId(v interface{}, k string) (ws []string, errors []error) {
	value := v.(string)
	if len(value) < 1 {
		errors = append(errors, fmt.Errorf("%q cannot be less than 1 character", k))
	}

	if len(value) > 128 {
		errors = append(errors, fmt.Errorf("%q cannot be longer than 128 characters", k))
	}

	if !regexp.MustCompile(`^[\w_]+$`).MatchString(value) {
		errors = append(errors, fmt.Errorf("%q must contain only alphanumeric characters and underscores", k))
	}

	return
}

func validateCognitoIdentityProvidersProviderName(v interface{}, k string) (ws []string, errors []error) {
	value := v.(string)
	if len(value) < 1 {
		errors = append(errors, fmt.Errorf("%q cannot be less than 1 character", k))
	}

	if len(value) > 128 {
		errors = append(errors, fmt.Errorf("%q cannot be longer than 128 characters", k))
	}

	if !regexp.MustCompile(`^[\w._:/-]+$`).MatchString(value) {
		errors = append(errors, fmt.Errorf("%q must contain only alphanumeric characters, dots, underscores, colons, slashes and hyphens", k))
	}

	return
}

func validateCognitoUserGroupName(v interface{}, k string) (ws []string, es []error) {
	value := v.(string)
	if len(value) < 1 {
		es = append(es, fmt.Errorf("%q cannot be less than 1 character", k))
	}

	if len(value) > 128 {
		es = append(es, fmt.Errorf("%q cannot be longer than 128 character", k))
	}

	if !regexp.MustCompile(`[\p{L}\p{M}\p{S}\p{N}\p{P}]+`).MatchString(value) {
		es = append(es, fmt.Errorf(`%q must satisfy regular expression pattern: [\p{L}\p{M}\p{S}\p{N}\p{P}]+`, k))
	}
	return
}

func validateCognitoUserPoolEmailVerificationMessage(v interface{}, k string) (ws []string, es []error) {
	value := v.(string)
	if len(value) < 6 {
		es = append(es, fmt.Errorf("%q cannot be less than 6 characters", k))
	}

	if len(value) > 20000 {
		es = append(es, fmt.Errorf("%q cannot be longer than 20000 characters", k))
	}

	if !regexp.MustCompile(`[\p{L}\p{M}\p{S}\p{N}\p{P}\s*]*\{####\}[\p{L}\p{M}\p{S}\p{N}\p{P}\s*]*`).MatchString(value) {
		es = append(es, fmt.Errorf("%q does not contain {####}", k))
	}
	return
}

func validateCognitoUserPoolEmailVerificationSubject(v interface{}, k string) (ws []string, es []error) {
	value := v.(string)
	if len(value) < 6 {
		es = append(es, fmt.Errorf("%q cannot be less than 6 characters", k))
	}

	if len(value) > 140 {
		es = append(es, fmt.Errorf("%q cannot be longer than 140 characters", k))
	}

	if !regexp.MustCompile(`[\p{L}\p{M}\p{S}\p{N}\p{P}\s]+`).MatchString(value) {
		es = append(es, fmt.Errorf("%q can be composed of any kind of letter, symbols, numeric character, punctuation and whitespaces", k))
	}
	return
}

func validateCognitoUserPoolId(v interface{}, k string) (ws []string, es []error) {
	value := v.(string)
	if !regexp.MustCompile(`^[\w-]+_[0-9a-zA-Z]+$`).MatchString(value) {
		es = append(es, fmt.Errorf("%q must be the region name followed by an underscore and then alphanumeric pattern", k))
	}
	return
}

func validateCognitoUserPoolSmsAuthenticationMessage(v interface{}, k string) (ws []string, es []error) {
	value := v.(string)
	if len(value) < 6 {
		es = append(es, fmt.Errorf("%q cannot be less than 6 characters", k))
	}

	if len(value) > 140 {
		es = append(es, fmt.Errorf("%q cannot be longer than 140 characters", k))
	}

	if !regexp.MustCompile(`.*\{####\}.*`).MatchString(value) {
		es = append(es, fmt.Errorf("%q does not contain {####}", k))
	}
	return
}

func validateCognitoUserPoolSmsVerificationMessage(v interface{}, k string) (ws []string, es []error) {
	value := v.(string)
	if len(value) < 6 {
		es = append(es, fmt.Errorf("%q cannot be less than 6 characters", k))
	}

	if len(value) > 140 {
		es = append(es, fmt.Errorf("%q cannot be longer than 140 characters", k))
	}

	if !regexp.MustCompile(`.*\{####\}.*`).MatchString(value) {
		es = append(es, fmt.Errorf("%q does not contain {####}", k))
	}
	return
}

func validateCognitoUserPoolTemplateEmailMessage(v interface{}, k string) (ws []string, es []error) {
	value := v.(string)
	if len(value) < 6 {
		es = append(es, fmt.Errorf("%q cannot be less than 6 characters", k))
	}

	if len(value) > 20000 {
		es = append(es, fmt.Errorf("%q cannot be longer than 20000 characters", k))
	}

	if !regexp.MustCompile(`[\p{L}\p{M}\p{S}\p{N}\p{P}\s*]*\{####\}[\p{L}\p{M}\p{S}\p{N}\p{P}\s*]*`).MatchString(value) {
		es = append(es, fmt.Errorf("%q does not contain {####}", k))
	}
	return
}

func validateCognitoUserPoolTemplateEmailMessageByLink(v interface{}, k string) (ws []string, es []error) {
	value := v.(string)
	if len(value) < 1 {
		es = append(es, fmt.Errorf("%q cannot be less than 1 character", k))
	}

	if len(value) > 20000 {
		es = append(es, fmt.Errorf("%q cannot be longer than 20000 characters", k))
	}

	if !regexp.MustCompile(`[\p{L}\p{M}\p{S}\p{N}\p{P}\s*]*\{##[\p{L}\p{M}\p{S}\p{N}\p{P}\s*]*##\}[\p{L}\p{M}\p{S}\p{N}\p{P}\s*]*`).MatchString(value) {
		es = append(es, fmt.Errorf(`%q must satisfy regular expression pattern: [\p{L}\p{M}\p{S}\p{N}\p{P}\s*]*\{##[\p{L}\p{M}\p{S}\p{N}\p{P}\s*]*##\}[\p{L}\p{M}\p{S}\p{N}\p{P}\s*]*`, k))
	}
	return
}

func validateCognitoUserPoolTemplateEmailSubject(v interface{}, k string) (ws []string, es []error) {
	value := v.(string)
	if len(value) < 1 {
		es = append(es, fmt.Errorf("%q cannot be less than 1 character", k))
	}

	if len(value) > 140 {
		es = append(es, fmt.Errorf("%q cannot be longer than 140 characters", k))
	}

	if !regexp.MustCompile(`[\p{L}\p{M}\p{S}\p{N}\p{P}\s]+`).MatchString(value) {
		es = append(es, fmt.Errorf(`%q must satisfy regular expression pattern: [\p{L}\p{M}\p{S}\p{N}\p{P}\s]+`, k))
	}
	return
}

func validateCognitoUserPoolTemplateEmailSubjectByLink(v interface{}, k string) (ws []string, es []error) {
	value := v.(string)
	if len(value) < 1 {
		es = append(es, fmt.Errorf("%q cannot be less than 1 character", k))
	}

	if len(value) > 140 {
		es = append(es, fmt.Errorf("%q cannot be longer than 140 characters", k))
	}

	if !regexp.MustCompile(`[\p{L}\p{M}\p{S}\p{N}\p{P}\s]+`).MatchString(value) {
		es = append(es, fmt.Errorf(`%q must satisfy regular expression pattern: [\p{L}\p{M}\p{S}\p{N}\p{P}\s]+`, k))
	}
	return
}

func validateCognitoUserPoolTemplateSmsMessage(v interface{}, k string) (ws []string, es []error) {
	value := v.(string)
	if len(value) < 6 {
		es = append(es, fmt.Errorf("%q cannot be less than 6 characters", k))
	}

	if len(value) > 140 {
		es = append(es, fmt.Errorf("%q cannot be longer than 140 characters", k))
	}

	if !regexp.MustCompile(`.*\{####\}.*`).MatchString(value) {
		es = append(es, fmt.Errorf("%q does not contain {####}", k))
	}
	return
}

func validateCognitoUserPoolInviteTemplateEmailMessage(v interface{}, k string) (ws []string, es []error) {
	value := v.(string)
	if len(value) < 6 {
		es = append(es, fmt.Errorf("%q cannot be less than 6 characters", k))
	}

	if len(value) > 20000 {
		es = append(es, fmt.Errorf("%q cannot be longer than 20000 characters", k))
	}

	if !regexp.MustCompile(`[\p{L}\p{M}\p{S}\p{N}\p{P}\s*]*\{####\}[\p{L}\p{M}\p{S}\p{N}\p{P}\s*]*`).MatchString(value) {
		es = append(es, fmt.Errorf("%q does not contain {####}", k))
	}

	if !regexp.MustCompile(`.*\{username\}.*`).MatchString(value) {
		es = append(es, fmt.Errorf("%q does not contain {username}", k))
	}
	return
}

func validateCognitoUserPoolInviteTemplateSmsMessage(v interface{}, k string) (ws []string, es []error) {
	value := v.(string)
	if len(value) < 6 {
		es = append(es, fmt.Errorf("%q cannot be less than 6 characters", k))
	}

	if len(value) > 140 {
		es = append(es, fmt.Errorf("%q cannot be longer than 140 characters", k))
	}

	if !regexp.MustCompile(`.*\{####\}.*`).MatchString(value) {
		es = append(es, fmt.Errorf("%q does not contain {####}", k))
	}

	if !regexp.MustCompile(`.*\{username\}.*`).MatchString(value) {
		es = append(es, fmt.Errorf("%q does not contain {username}", k))
	}
	return
}

func validateCognitoUserPoolSchemaName(v interface{}, k string) (ws []string, es []error) {
	value := v.(string)
	if len(value) < 1 {
		es = append(es, fmt.Errorf("%q cannot be less than 1 character", k))
	}

	if len(value) > 20 {
		es = append(es, fmt.Errorf("%q cannot be longer than 20 character", k))
	}

	if !regexp.MustCompile(`[\p{L}\p{M}\p{S}\p{N}\p{P}]+`).MatchString(value) {
		es = append(es, fmt.Errorf(`%q must satisfy regular expression pattern: [\p{L}\p{M}\p{S}\p{N}\p{P}]+`, k))
	}
	return
}

func validateCognitoUserPoolClientURL(v interface{}, k string) (ws []string, es []error) {
	value := v.(string)
	if len(value) < 1 {
		es = append(es, fmt.Errorf("%q cannot be less than 1 character", k))
	}

	if len(value) > 1024 {
		es = append(es, fmt.Errorf("%q cannot be longer than 1024 character", k))
	}

	if !regexp.MustCompile(`[\p{L}\p{M}\p{S}\p{N}\p{P}]+`).MatchString(value) {
		es = append(es, fmt.Errorf(`%q must satisfy regular expression pattern: [\p{L}\p{M}\p{S}\p{N}\p{P}]+`, k))
	}
	return
}

func validateCognitoResourceServerScopeName(v interface{}, k string) (ws []string, errors []error) {
	value := v.(string)

	if len(value) < 1 {
		errors = append(errors, fmt.Errorf("%q cannot be less than 1 character", k))
	}
	if len(value) > 256 {
		errors = append(errors, fmt.Errorf("%q cannot be longer than 256 character", k))
	}
	if !regexp.MustCompile(`[\x21\x23-\x2E\x30-\x5B\x5D-\x7E]+`).MatchString(value) {
		errors = append(errors, fmt.Errorf(`%q must satisfy regular expression pattern: [\x21\x23-\x2E\x30-\x5B\x5D-\x7E]+`, k))
	}
	return
}

func validateWafMetricName(v interface{}, k string) (ws []string, errors []error) {
	value := v.(string)
	if !regexp.MustCompile(`^[0-9A-Za-z]+$`).MatchString(value) {
		errors = append(errors, fmt.Errorf(
			"Only alphanumeric characters allowed in %q: %q",
			k, value))
	}
	return
}

func validateWafPredicatesType() schema.SchemaValidateFunc {
	return validation.StringInSlice([]string{
		waf.PredicateTypeByteMatch,
		waf.PredicateTypeGeoMatch,
		waf.PredicateTypeIpmatch,
		waf.PredicateTypeRegexMatch,
		waf.PredicateTypeSizeConstraint,
		waf.PredicateTypeSqlInjectionMatch,
		waf.PredicateTypeXssMatch,
	}, false)
}

func validateIamRoleDescription(v interface{}, k string) (ws []string, errors []error) {
	value := v.(string)

	if len(value) > 1000 {
		errors = append(errors, fmt.Errorf("%q cannot be longer than 1000 characters", k))
	}

	if !regexp.MustCompile(`[\p{L}\p{M}\p{Z}\p{S}\p{N}\p{P}]*`).MatchString(value) {
		errors = append(errors, fmt.Errorf(
			`Only alphanumeric & accented characters allowed in %q: %q (Must satisfy regular expression pattern: [\p{L}\p{M}\p{Z}\p{S}\p{N}\p{P}]*)`,
			k, value))
	}
	return
}

func validateAwsSSMName(v interface{}, k string) (ws []string, errors []error) {
	// http://docs.aws.amazon.com/systems-manager/latest/APIReference/API_CreateDocument.html#EC2-CreateDocument-request-Name
	value := v.(string)

	if !regexp.MustCompile(`^[a-zA-Z0-9_\-.]{3,128}$`).MatchString(value) {
		errors = append(errors, fmt.Errorf(
			`Only alphanumeric characters, hyphens, dots & underscores allowed in %q: %q (Must satisfy regular expression pattern: ^[a-zA-Z0-9_\-.]{3,128}$)`,
			k, value))
	}

	return
}

func validateAwsSSMMaintenanceWindowTaskName(v interface{}, k string) (ws []string, errors []error) {
	// https://docs.aws.amazon.com/systems-manager/latest/APIReference/API_RegisterTaskWithMaintenanceWindow.html#systemsmanager-RegisterTaskWithMaintenanceWindow-request-Name
	value := v.(string)

	if !regexp.MustCompile(`^[a-zA-Z0-9_\-.]{3,128}$`).MatchString(value) {
		errors = append(errors, fmt.Errorf(
			"Only alphanumeric characters, hyphens, dots & underscores allowed in %q: %q (Must satisfy regular expression pattern: ^[a-zA-Z0-9_\\-.]{3,128}$)",
			k, value))
	}

	return
}

func validateBatchName(v interface{}, k string) (ws []string, errors []error) {
	value := v.(string)
	if !regexp.MustCompile(`^[0-9a-zA-Z]{1}[0-9a-zA-Z_\-]{0,127}$`).MatchString(value) {
		errors = append(errors, fmt.Errorf("%q (%q) must be up to 128 letters (uppercase and lowercase), numbers, underscores and dashes, and must start with an alphanumeric.", k, v))
	}
	return
}

func validateSecurityGroupRuleDescription(v interface{}, k string) (ws []string, errors []error) {
	value := v.(string)
	if len(value) > 255 {
		errors = append(errors, fmt.Errorf(
			"%q cannot be longer than 255 characters: %q", k, value))
	}

	// https://docs.aws.amazon.com/AWSEC2/latest/APIReference/API_IpRange.html. Note that
	// "" is an allowable description value.
	//
	// Note that & is allowed, but not documented.
	pattern := `^[A-Za-z0-9 \.\_\-\:\/\(\)\#\,\@\[\]\+\=\;\{\}\!\$\*\&]*$`
	if !regexp.MustCompile(pattern).MatchString(value) {
		errors = append(errors, fmt.Errorf(
			"%q doesn't comply with restrictions (%q): %q",
			k, pattern, value))
	}
	return
}

func validateIoTTopicRuleName(v interface{}, s string) ([]string, []error) {
	name := v.(string)
	if len(name) < 1 || len(name) > 128 {
		return nil, []error{fmt.Errorf("Name must between 1 and 128 characters long")}
	}

	matched, err := regexp.MatchReader("^[a-zA-Z0-9_]+$", strings.NewReader(name))

	if err != nil {
		return nil, []error{err}
	}

	if !matched {
		return nil, []error{fmt.Errorf("Name must match the pattern ^[a-zA-Z0-9_]+$")}
	}

	return nil, nil
}

func validateIoTTopicRuleCloudWatchAlarmStateValue(v interface{}, s string) ([]string, []error) {
	switch v.(string) {
	case
		"OK",
		"ALARM",
		"INSUFFICIENT_DATA":
		return nil, nil
	}

	return nil, []error{fmt.Errorf("State must be one of OK, ALARM, or INSUFFICIENT_DATA")}
}

func validateIoTTopicRuleCloudWatchMetricTimestamp(v interface{}, s string) ([]string, []error) {
	dateString := v.(string)

	// https://docs.aws.amazon.com/iot/latest/apireference/API_CloudwatchMetricAction.html
	if _, err := time.Parse(time.RFC3339, dateString); err != nil {
		return nil, []error{err}
	}
	return nil, nil
}

func validateIoTTopicRuleElasticSearchEndpoint(v interface{}, k string) (ws []string, errors []error) {
	value := v.(string)

	// https://docs.aws.amazon.com/iot/latest/apireference/API_ElasticsearchAction.html
	if !regexp.MustCompile(`https?://.*`).MatchString(value) {
		errors = append(errors, fmt.Errorf(
			"%q should be an URL: %q",
			k, value))
	}
	return
}

func validateIoTTopicRuleFirehoseSeparator(v interface{}, s string) ([]string, []error) {
	switch v.(string) {
	case
		",",
		"\t",
		"\n",
		"\r\n":
		return nil, nil
	}

	return nil, []error{fmt.Errorf(`Separator must be one of ',' (comma), '\t' (tab) '\n' (newline) or '\r\n' (Windows newline)`)}
}

func validateCognitoRoleMappingsAmbiguousRoleResolutionAgainstType(v map[string]interface{}) (errors []error) {
	t := v["type"].(string)
	isRequired := t == cognitoidentity.RoleMappingTypeToken || t == cognitoidentity.RoleMappingTypeRules

	if value, ok := v["ambiguous_role_resolution"]; (!ok || value == "") && isRequired {
		errors = append(errors, fmt.Errorf(`Ambiguous Role Resolution must be defined when "type" equals "Token" or "Rules"`))
	}

	return
}

func validateCognitoRoleMappingsRulesConfiguration(v map[string]interface{}) (errors []error) {
	t := v["type"].(string)
	valLength := 0
	if value, ok := v["mapping_rule"]; ok {
		valLength = len(value.([]interface{}))
	}

	if (valLength == 0) && t == cognitoidentity.RoleMappingTypeRules {
		errors = append(errors, fmt.Errorf("mapping_rule is required for Rules"))
	}

	if (valLength > 0) && t == cognitoidentity.RoleMappingTypeToken {
		errors = append(errors, fmt.Errorf("mapping_rule must not be set for Token based role mapping"))
	}

	return
}

func validateCognitoRoleMappingsRulesClaim(v interface{}, k string) (ws []string, errors []error) {
	value := v.(string)

	if !regexp.MustCompile(`^[\p{L}\p{M}\p{S}\p{N}\p{P}]+$`).MatchString(value) {
		errors = append(errors, fmt.Errorf("%q must contain only alphanumeric characters, dots, underscores, colons, slashes and hyphens", k))
	}

	return
}

// Validates that either authenticated or unauthenticated is defined
func validateCognitoRoles(v map[string]interface{}) (errors []error) {
	k := "roles"
	_, hasAuthenticated := v["authenticated"].(string)
	_, hasUnauthenticated := v["unauthenticated"].(string)

	if !hasAuthenticated && !hasUnauthenticated {
		errors = append(errors, fmt.Errorf("%q: Either \"authenticated\" or \"unauthenticated\" must be defined", k))
	}

	return
}

func validateDxConnectionBandWidth() schema.SchemaValidateFunc {
	return validation.StringInSlice([]string{
		"1Gbps",
		"10Gbps",
		"50Mbps",
		"100Mbps",
		"200Mbps",
		"300Mbps",
		"400Mbps",
		"500Mbps"}, false)
}

func validateKmsKey(v interface{}, k string) (ws []string, errors []error) {
	value := v.(string)
	arnPrefixPattern := `arn:[^:]+:kms:[^:]+:[^:]+:`
	keyIdPattern := "[A-Za-z0-9-]+"
	keyArnPattern := arnPrefixPattern + "key/" + keyIdPattern
	aliasNamePattern := "alias/[a-zA-Z0-9:/_-]+"
	aliasArnPattern := arnPrefixPattern + aliasNamePattern
	if !regexp.MustCompile(fmt.Sprintf("^%s$", keyIdPattern)).MatchString(value) &&
		!regexp.MustCompile(fmt.Sprintf("^%s$", keyArnPattern)).MatchString(value) &&
		!regexp.MustCompile(fmt.Sprintf("^%s$", aliasNamePattern)).MatchString(value) &&
		!regexp.MustCompile(fmt.Sprintf("^%s$", aliasArnPattern)).MatchString(value) {
		errors = append(errors, fmt.Errorf("%q must be one of the following patterns: %s, %s, %s or %s", k, keyIdPattern, keyArnPattern, aliasNamePattern, aliasArnPattern))
	}
	return
}

func validateAwsElastiCacheReplicationGroupAuthToken(v interface{}, k string) (ws []string, errors []error) {
	value := v.(string)
	if (len(value) < 16) || (len(value) > 128) {
		errors = append(errors, fmt.Errorf(
			"%q must contain from 16 to 128 alphanumeric characters or symbols (excluding @, \", and /)", k))
	}
	if !regexp.MustCompile(`^[^@"\/]+$`).MatchString(value) {
		errors = append(errors, fmt.Errorf(
			"only alphanumeric characters or symbols (excluding @, \", and /) allowed in %q", k))
	}
	return
}

func validateDynamoDbStreamSpec(d *schema.ResourceDiff) error {
	enabled := d.Get("stream_enabled").(bool)
	if enabled {
		if v, ok := d.GetOk("stream_view_type"); ok {
			value := v.(string)
			if len(value) == 0 {
				return errors.New("stream_view_type must be non-empty when stream_enabled = true")
			}
			return nil
		}
		return errors.New("stream_view_type is required when stream_enabled = true")
	}
	return nil
}

func validateAmazonSideAsn(v interface{}, k string) (ws []string, errors []error) {
	value := v.(string)

	// http://docs.aws.amazon.com/AWSEC2/latest/APIReference/API_CreateVpnGateway.html
	asn, err := strconv.ParseInt(value, 10, 64)
	if err != nil {
		errors = append(errors, fmt.Errorf("%q (%q) must be a 64-bit integer", k, v))
		return
	}

	// https://github.com/terraform-providers/terraform-provider-aws/issues/5263
	isLegacyAsn := func(a int64) bool {
		return a == 7224 || a == 9059 || a == 10124 || a == 17493
	}

	if !isLegacyAsn(asn) && ((asn < 64512) || (asn > 65534 && asn < 4200000000) || (asn > 4294967294)) {
		errors = append(errors, fmt.Errorf("%q (%q) must be 7224, 9059, 10124 or 17493 or in the range 64512 to 65534 or 4200000000 to 4294967294", k, v))
	}
	return
}

func validateIotThingTypeName(v interface{}, k string) (ws []string, errors []error) {
	value := v.(string)
	if !regexp.MustCompile(`[a-zA-Z0-9:_-]+`).MatchString(value) {
		errors = append(errors, fmt.Errorf(
			"only alphanumeric characters, colons, underscores and hyphens allowed in %q", k))
	}
	return
}

func validateIotThingTypeDescription(v interface{}, k string) (ws []string, errors []error) {
	value := v.(string)
	if len(value) > 2028 {
		errors = append(errors, fmt.Errorf(
			"%q cannot be longer than 2028 characters", k))
	}
	if !regexp.MustCompile(`[\\p{Graph}\\x20]*`).MatchString(value) {
		errors = append(errors, fmt.Errorf(
			`%q must match pattern [\p{Graph}\x20]*`, k))
	}
	return
}

func validateIotThingTypeSearchableAttribute(v interface{}, k string) (ws []string, errors []error) {
	value := v.(string)
	if len(value) > 128 {
		errors = append(errors, fmt.Errorf(
			"%q cannot be longer than 128 characters", k))
	}
	if !regexp.MustCompile(`[a-zA-Z0-9_.,@/:#-]+`).MatchString(value) {
		errors = append(errors, fmt.Errorf(
			"only alphanumeric characters, underscores, dots, commas, arobases, slashes, colons, hashes and hyphens allowed in %q", k))
	}
	return
}

func validateDynamoDbTableAttributes(d *schema.ResourceDiff) error {
	// Collect all indexed attributes
	primaryHashKey := d.Get("hash_key").(string)
	indexedAttributes := map[string]bool{
		primaryHashKey: true,
	}
	if v, ok := d.GetOk("range_key"); ok {
		indexedAttributes[v.(string)] = true
	}
	if v, ok := d.GetOk("local_secondary_index"); ok {
		indexes := v.(*schema.Set).List()
		for _, idx := range indexes {
			index := idx.(map[string]interface{})
			rangeKey := index["range_key"].(string)
			indexedAttributes[rangeKey] = true
		}
	}
	if v, ok := d.GetOk("global_secondary_index"); ok {
		indexes := v.(*schema.Set).List()
		for _, idx := range indexes {
			index := idx.(map[string]interface{})

			hashKey := index["hash_key"].(string)
			indexedAttributes[hashKey] = true

			if rk, ok := index["range_key"]; ok {
				indexedAttributes[rk.(string)] = true
			}
		}
	}

	// Check if all indexed attributes have an attribute definition
	attributes := d.Get("attribute").(*schema.Set).List()
	missingAttrDefs := []string{}
	for _, attr := range attributes {
		attribute := attr.(map[string]interface{})
		attrName := attribute["name"].(string)

		if _, ok := indexedAttributes[attrName]; !ok {
			missingAttrDefs = append(missingAttrDefs, attrName)
		}
	}

	if len(missingAttrDefs) > 0 {
		return fmt.Errorf("All attributes must be indexed. Unused attributes: %q", missingAttrDefs)
	}

	return nil
}

func validateLaunchTemplateName(v interface{}, k string) (ws []string, errors []error) {
	value := v.(string)
	if len(value) < 3 {
		errors = append(errors, fmt.Errorf("%q cannot be less than 3 characters", k))
	} else if strings.HasSuffix(k, "prefix") && len(value) > 99 {
		errors = append(errors, fmt.Errorf("%q cannot be longer than 99 characters, name is limited to 125", k))
	} else if !strings.HasSuffix(k, "prefix") && len(value) > 125 {
		errors = append(errors, fmt.Errorf("%q cannot be longer than 125 characters", k))
	} else if !regexp.MustCompile(`^[0-9a-zA-Z()./_\-]+$`).MatchString(value) {
		errors = append(errors, fmt.Errorf("%q can only alphanumeric characters and ()./_- symbols", k))
	}
	return
}

func validateLaunchTemplateId(v interface{}, k string) (ws []string, errors []error) {
	value := v.(string)
	if len(value) < 1 {
		errors = append(errors, fmt.Errorf("%q cannot be shorter than 1 character", k))
	} else if len(value) > 255 {
		errors = append(errors, fmt.Errorf("%q cannot be longer than 255 characters", k))
	} else if !regexp.MustCompile(`^lt\-[a-z0-9]+$`).MatchString(value) {
		errors = append(errors, fmt.Errorf(
			"%q must begin with 'lt-' and be comprised of only alphanumeric characters: %v", k, value))
	}
	return
}

func validateNeptuneParamGroupName(v interface{}, k string) (ws []string, errors []error) {
	value := v.(string)
	if !regexp.MustCompile(`^[0-9a-z-]+$`).MatchString(value) {
		errors = append(errors, fmt.Errorf(
			"only lowercase alphanumeric characters and hyphens allowed in %q", k))
	}
	if !regexp.MustCompile(`^[a-z]`).MatchString(value) {
		errors = append(errors, fmt.Errorf(
			"first character of %q must be a letter", k))
	}
	if regexp.MustCompile(`--`).MatchString(value) {
		errors = append(errors, fmt.Errorf(
			"%q cannot contain two consecutive hyphens", k))
	}
	if regexp.MustCompile(`-$`).MatchString(value) {
		errors = append(errors, fmt.Errorf(
			"%q cannot end with a hyphen", k))
	}
	if len(value) > 255 {
		errors = append(errors, fmt.Errorf(
			"%q cannot be greater than 255 characters", k))
	}
	return
}

func validateNeptuneParamGroupNamePrefix(v interface{}, k string) (ws []string, errors []error) {
	value := v.(string)
	if !regexp.MustCompile(`^[0-9a-z-]+$`).MatchString(value) {
		errors = append(errors, fmt.Errorf(
			"only lowercase alphanumeric characters and hyphens allowed in %q", k))
	}
	if !regexp.MustCompile(`^[a-z]`).MatchString(value) {
		errors = append(errors, fmt.Errorf(
			"first character of %q must be a letter", k))
	}
	if regexp.MustCompile(`--`).MatchString(value) {
		errors = append(errors, fmt.Errorf(
			"%q cannot contain two consecutive hyphens", k))
	}
	prefixMaxLength := 255 - resource.UniqueIDSuffixLength
	if len(value) > prefixMaxLength {
		errors = append(errors, fmt.Errorf(
			"%q cannot be greater than %d characters", k, prefixMaxLength))
	}
	return
}

func validateNeptuneEventSubscriptionName(v interface{}, k string) (ws []string, errors []error) {
	value := v.(string)
	if !regexp.MustCompile(`^[0-9A-Za-z-]+$`).MatchString(value) {
		errors = append(errors, fmt.Errorf(
			"only alphanumeric characters and hyphens allowed in %q", k))
	}
	if len(value) > 255 {
		errors = append(errors, fmt.Errorf(
			"%q cannot be greater than 255 characters", k))
	}
	return
}

func validateNeptuneEventSubscriptionNamePrefix(v interface{}, k string) (ws []string, errors []error) {
	value := v.(string)
	if !regexp.MustCompile(`^[0-9A-Za-z-]+$`).MatchString(value) {
		errors = append(errors, fmt.Errorf(
			"only alphanumeric characters and hyphens allowed in %q", k))
	}
	prefixMaxLength := 255 - resource.UniqueIDSuffixLength
	if len(value) > prefixMaxLength {
		errors = append(errors, fmt.Errorf(
			"%q cannot be greater than %d characters", k, prefixMaxLength))
	}
	return
}

func validateCloudFrontPublicKeyName(v interface{}, k string) (ws []string, errors []error) {
	value := v.(string)
	if !regexp.MustCompile(`^[0-9A-Za-z_-]+$`).MatchString(value) {
		errors = append(errors, fmt.Errorf(
			"only alphanumeric characters, underscores and hyphens allowed in %q", k))
	}
	if len(value) > 128 {
		errors = append(errors, fmt.Errorf(
			"%q cannot be greater than 128 characters", k))
	}
	return
}

func validateCloudFrontPublicKeyNamePrefix(v interface{}, k string) (ws []string, errors []error) {
	value := v.(string)
	if !regexp.MustCompile(`^[0-9A-Za-z_-]+$`).MatchString(value) {
		errors = append(errors, fmt.Errorf(
			"only alphanumeric characters, underscores and hyphens allowed in %q", k))
	}
	prefixMaxLength := 128 - resource.UniqueIDSuffixLength
	if len(value) > prefixMaxLength {
		errors = append(errors, fmt.Errorf(
			"%q cannot be greater than %d characters", k, prefixMaxLength))
	}
	return
}

func validateServiceDiscoveryHttpNamespaceName(v interface{}, k string) (ws []string, errors []error) {
	value := v.(string)
	if !regexp.MustCompile(`^[0-9A-Za-z_-]+$`).MatchString(value) {
		errors = append(errors, fmt.Errorf(
			"only alphanumeric characters, underscores and hyphens allowed in %q", k))
	}
	if !regexp.MustCompile(`^[a-zA-Z]`).MatchString(value) {
		errors = append(errors, fmt.Errorf(
			"first character of %q must be a letter", k))
	}
	if !regexp.MustCompile(`[a-zA-Z]$`).MatchString(value) {
		errors = append(errors, fmt.Errorf(
			"last character of %q must be a letter", k))
	}
	if len(value) > 1024 {
		errors = append(errors, fmt.Errorf(
			"%q cannot be greater than 1024 characters", k))
	}
	return
}

func validateLbTargetGroupName(v interface{}, k string) (ws []string, errors []error) {
	value := v.(string)
	if len(value) > 32 {
		errors = append(errors, fmt.Errorf(
			"%q cannot be longer than 32 characters", k))
	}
	if !regexp.MustCompile(`^[0-9A-Za-z-]+$`).MatchString(value) {
		errors = append(errors, fmt.Errorf(
			"only alphanumeric characters and hyphens allowed in %q", k))
	}
	if regexp.MustCompile(`^-`).MatchString(value) {
		errors = append(errors, fmt.Errorf(
			"%q cannot begin with a hyphen", k))
	}
	if regexp.MustCompile(`-$`).MatchString(value) {
		errors = append(errors, fmt.Errorf(
			"%q cannot end with a hyphen", k))
	}
	return
}

func validateSecretManagerSecretName(v interface{}, k string) (ws []string, errors []error) {
	value := v.(string)
	if !regexp.MustCompile(`^[0-9A-Za-z/_+=.@-]+$`).MatchString(value) {
		errors = append(errors, fmt.Errorf(
			"only alphanumeric characters and /_+=.@- special characters are allowed in %q", k))
	}
	if len(value) > 512 {
		errors = append(errors, fmt.Errorf(
			"%q cannot be greater than 512 characters", k))
	}
	return
}

func validateLbTargetGroupNamePrefix(v interface{}, k string) (ws []string, errors []error) {
	value := v.(string)
	prefixMaxLength := 32 - resource.UniqueIDSuffixLength
	if len(value) > prefixMaxLength {
		errors = append(errors, fmt.Errorf(
			"%q cannot be longer than %d characters", k, prefixMaxLength))
	}
	if !regexp.MustCompile(`^[0-9A-Za-z-]+$`).MatchString(value) {
		errors = append(errors, fmt.Errorf(
			"only alphanumeric characters and hyphens allowed in %q", k))
	}
	if regexp.MustCompile(`^-`).MatchString(value) {
		errors = append(errors, fmt.Errorf(
			"%q cannot begin with a hyphen", k))
	}
	return
}

func validateSecretManagerSecretNamePrefix(v interface{}, k string) (ws []string, errors []error) {
	value := v.(string)
	if !regexp.MustCompile(`^[0-9A-Za-z/_+=.@-]+$`).MatchString(value) {
		errors = append(errors, fmt.Errorf(
			"only alphanumeric characters and /_+=.@- special characters are allowed in %q", k))
	}
	prefixMaxLength := 512 - resource.UniqueIDSuffixLength
	if len(value) > prefixMaxLength {
		errors = append(errors, fmt.Errorf(
			"%q cannot be greater than %d characters", k, prefixMaxLength))
	}
	return
}

func validateWorklinkFleetName(v interface{}, k string) (ws []string, errors []error) {
	value := v.(string)
	if !regexp.MustCompile(`^[a-z0-9](?:[a-z0-9\-]{0,46}[a-z0-9])?$`).MatchString(value) {
		errors = append(errors, fmt.Errorf(
			"only alphanumeric characters are allowed in %q", k))
	}
	if len(value) < 1 {
		errors = append(errors, fmt.Errorf("%q cannot be shorter than 1 character", k))
	} else if len(value) > 48 {
		errors = append(errors, fmt.Errorf("%q cannot be longer than 48 characters", k))
	}

	return
}

func validateRoute53ResolverName(v interface{}, k string) (ws []string, errors []error) {
	// Type: String
	// Length Constraints: Maximum length of 64.
	// Pattern: (?!^[0-9]+$)([a-zA-Z0-9-_' ']+)
	value := v.(string)

	// re2 doesn't support negative lookaheads so check for single numeric character explicitly.
	if regexp.MustCompile(`^[0-9]$`).MatchString(value) {
		errors = append(errors, fmt.Errorf(
			"%q cannot be a single digit", k))
	}
	if !regexp.MustCompile(`^[a-zA-Z0-9-_' ']+$`).MatchString(value) {
		errors = append(errors, fmt.Errorf(
			"only alphanumeric characters, '-', '_' and ' ' are allowed in %q", k))
	}
	if len(value) > 64 {
		errors = append(errors, fmt.Errorf(
			"%q cannot be greater than 64 characters", k))
	}

	return
}<|MERGE_RESOLUTION|>--- conflicted
+++ resolved
@@ -220,16 +220,10 @@
 
 func validateASGScheduleTimestamp(v interface{}, k string) (ws []string, errors []error) {
 	value := v.(string)
-<<<<<<< HEAD
-	if (len(value) < 1) || (len(value) > 30) {
-		errors = append(errors, fmt.Errorf(
-			"%q (%q) must contain from 1 to 30 alphanumeric characters or hyphens", k, value))
-=======
 	_, err := time.Parse(awsAutoscalingScheduleTimeLayout, value)
 	if err != nil {
 		errors = append(errors, fmt.Errorf(
 			"%q cannot be parsed as iso8601 Timestamp Format", value))
->>>>>>> 2cd7beee
 	}
 
 	return
@@ -868,14 +862,10 @@
 func validateS3BucketLifecycleTransitionStorageClass() schema.SchemaValidateFunc {
 	return validation.StringInSlice([]string{
 		s3.TransitionStorageClassGlacier,
-<<<<<<< HEAD
-		"INTELLIGENT_TIERING",
-=======
 		s3.TransitionStorageClassStandardIa,
 		s3.TransitionStorageClassOnezoneIa,
 		s3.TransitionStorageClassIntelligentTiering,
 		s3.TransitionStorageClassDeepArchive,
->>>>>>> 2cd7beee
 	}, false)
 }
 
