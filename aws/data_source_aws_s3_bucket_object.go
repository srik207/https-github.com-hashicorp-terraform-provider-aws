--- conflicted
+++ resolved
@@ -62,15 +62,11 @@
 				Type:     schema.TypeString,
 				Computed: true,
 			},
-<<<<<<< HEAD
-			"forced_content_type": &schema.Schema{
+			"forced_content_type": {
 				Type:     schema.TypeString,
 				Optional: true,
 			},
-			"key": &schema.Schema{
-=======
 			"key": {
->>>>>>> eb11f73e
 				Type:     schema.TypeString,
 				Required: true,
 			},
