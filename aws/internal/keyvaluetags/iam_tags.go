--- conflicted
+++ resolved
@@ -81,34 +81,19 @@
 	return nil
 }
 
-<<<<<<< HEAD
 // IamOpenIDConnectProviderUpdateTags updates IAM OpenID Connect Provider tags.
 // The identifier is the OpenID Connect Provider ARN.
 func IamOpenIDConnectProviderUpdateTags(conn *iam.IAM, identifier string, oldTagsMap interface{}, newTagsMap interface{}) error {
-=======
-// IamSAMLProviderUpdateTags updates IAM SAML Provider tags.
-// The identifier is the SAML Provider ARN.
-func IamSAMLProviderUpdateTags(conn *iam.IAM, identifier string, oldTagsMap interface{}, newTagsMap interface{}) error {
->>>>>>> 93658ed9
 	oldTags := New(oldTagsMap)
 	newTags := New(newTagsMap)
 
 	if removedTags := oldTags.Removed(newTags); len(removedTags) > 0 {
-<<<<<<< HEAD
 		input := &iam.UntagOpenIDConnectProviderInput{
 			OpenIDConnectProviderArn: aws.String(identifier),
 			TagKeys:                  aws.StringSlice(removedTags.Keys()),
 		}
 
 		_, err := conn.UntagOpenIDConnectProvider(input)
-=======
-		input := &iam.UntagSAMLProviderInput{
-			SAMLProviderArn: aws.String(identifier),
-			TagKeys:         aws.StringSlice(removedTags.Keys()),
-		}
-
-		_, err := conn.UntagSAMLProvider(input)
->>>>>>> 93658ed9
 
 		if err != nil {
 			return fmt.Errorf("error untagging resource (%s): %w", identifier, err)
@@ -116,14 +101,41 @@
 	}
 
 	if updatedTags := oldTags.Updated(newTags); len(updatedTags) > 0 {
-<<<<<<< HEAD
 		input := &iam.TagOpenIDConnectProviderInput{
 			OpenIDConnectProviderArn: aws.String(identifier),
 			Tags:                     updatedTags.IgnoreAws().IamTags(),
 		}
 
 		_, err := conn.TagOpenIDConnectProvider(input)
-=======
+
+		if err != nil {
+			return fmt.Errorf("error tagging resource (%s): %w", identifier, err)
+		}
+	}
+
+	return nil
+}
+
+// IamSAMLProviderUpdateTags updates IAM SAML Provider tags.
+// The identifier is the SAML Provider ARN.
+func IamSAMLProviderUpdateTags(conn *iam.IAM, identifier string, oldTagsMap interface{}, newTagsMap interface{}) error {
+	oldTags := New(oldTagsMap)
+	newTags := New(newTagsMap)
+
+	if removedTags := oldTags.Removed(newTags); len(removedTags) > 0 {
+		input := &iam.UntagSAMLProviderInput{
+			SAMLProviderArn: aws.String(identifier),
+			TagKeys:         aws.StringSlice(removedTags.Keys()),
+		}
+
+		_, err := conn.UntagSAMLProvider(input)
+
+		if err != nil {
+			return fmt.Errorf("error untagging resource (%s): %w", identifier, err)
+		}
+	}
+
+	if updatedTags := oldTags.Updated(newTags); len(updatedTags) > 0 {
 		input := &iam.TagSAMLProviderInput{
 			SAMLProviderArn: aws.String(identifier),
 			Tags:            updatedTags.IgnoreAws().IamTags(),
@@ -165,7 +177,6 @@
 		}
 
 		_, err := conn.TagServerCertificate(input)
->>>>>>> 93658ed9
 
 		if err != nil {
 			return fmt.Errorf("error tagging resource (%s): %w", identifier, err)
