--- conflicted
+++ resolved
@@ -67,16 +67,9 @@
 	}
 }
 
-<<<<<<< HEAD
-// DBInstanceAutomatedBackupsReplicationStatus fetches the DBInstanceAutomatedBackup and its Status
-func DBInstanceAutomatedBackupsReplicationStatus(ctx context.Context, conn *rds.RDS, dbInstanceAutomatedBackupsArn string) resource.StateRefreshFunc {
-	return func() (interface{}, string, error) {
-		output, err := finder.DBInstanceAutomatedBackup(ctx, conn, dbInstanceAutomatedBackupsArn)
-=======
 func DBInstanceStatus(conn *rds.RDS, id string) resource.StateRefreshFunc {
 	return func() (interface{}, string, error) {
 		output, err := finder.DBInstanceByID(conn, id)
->>>>>>> 57fbca50
 
 		if tfresource.NotFound(err) {
 			return nil, "", nil
@@ -86,10 +79,23 @@
 			return nil, "", err
 		}
 
-<<<<<<< HEAD
+		return output, aws.StringValue(output.DBInstanceStatus), nil
+	}
+}
+
+// DBInstanceAutomatedBackupsReplicationStatus fetches the DBInstanceAutomatedBackup and its Status
+func DBInstanceAutomatedBackupsReplicationStatus(ctx context.Context, conn *rds.RDS, dbInstanceAutomatedBackupsArn string) resource.StateRefreshFunc {
+	return func() (interface{}, string, error) {
+		output, err := finder.DBInstanceAutomatedBackup(ctx, conn, dbInstanceAutomatedBackupsArn)
+
+		if tfresource.NotFound(err) {
+			return nil, "", nil
+		}
+
+		if err != nil {
+			return nil, "", err
+		}
+
 		return output, aws.StringValue(output.Status), nil
-=======
-		return output, aws.StringValue(output.DBInstanceStatus), nil
->>>>>>> 57fbca50
 	}
 }