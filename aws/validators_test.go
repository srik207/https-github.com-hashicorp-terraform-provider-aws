package aws

import (
	"fmt"
	"strings"
	"testing"

	"github.com/aws/aws-sdk-go/service/cognitoidentity"
	"github.com/aws/aws-sdk-go/service/s3"
)

func TestValidateInstanceUserDataSize(t *testing.T) {
	validValues := []string{
		"#!/bin/bash",
		"#!/bin/bash\n" + strings.Repeat("#", 16372), // = 16384
	}

	for _, s := range validValues {
		_, errors := validateInstanceUserDataSize(s, "user_data")
		if len(errors) > 0 {
			t.Fatalf("%q should be valid user data with limited size: %v", s, errors)
		}
	}

	invalidValues := []string{
		"#!/bin/bash\n" + strings.Repeat("#", 16373), // = 16385
	}

	for _, s := range invalidValues {
		_, errors := validateInstanceUserDataSize(s, "user_data")
		if len(errors) == 0 {
			t.Fatalf("%q should not be valid user data with limited size: %v", s, errors)
		}
	}
}
func TestValidateEcrRepositoryName(t *testing.T) {
	validNames := []string{
		"nginx-web-app",
		"project-a/nginx-web-app",
		"domain.ltd/nginx-web-app",
		"3chosome-thing.com/01different-pattern",
		"0123456789/999999999",
		"double/forward/slash",
		"000000000000000",
	}
	for _, v := range validNames {
		_, errors := validateEcrRepositoryName(v, "name")
		if len(errors) != 0 {
			t.Fatalf("%q should be a valid ECR repository name: %q", v, errors)
		}
	}

	invalidNames := []string{
		// length > 256
		"3cho_some-thing.com/01different.-_pattern01different.-_pattern01diff" +
			"erent.-_pattern01different.-_pattern01different.-_pattern01different" +
			".-_pattern01different.-_pattern01different.-_pattern01different.-_pa" +
			"ttern01different.-_pattern01different.-_pattern234567",
		// length < 2
		"i",
		"special@character",
		"different+special=character",
		"double//slash",
		"double..dot",
		"/slash-at-the-beginning",
		"slash-at-the-end/",
	}
	for _, v := range invalidNames {
		_, errors := validateEcrRepositoryName(v, "name")
		if len(errors) == 0 {
			t.Fatalf("%q should be an invalid ECR repository name", v)
		}
	}
}

func TestValidateCloudWatchDashboardName(t *testing.T) {
	validNames := []string{
		"HelloWorl_d",
		"hello-world",
		"hello-world-012345",
	}
	for _, v := range validNames {
		_, errors := validateCloudWatchDashboardName(v, "name")
		if len(errors) != 0 {
			t.Fatalf("%q should be a valid CloudWatch dashboard name: %q", v, errors)
		}
	}

	invalidNames := []string{
		"special@character",
		"slash/in-the-middle",
		"dot.in-the-middle",
		strings.Repeat("W", 256), // > 255
	}
	for _, v := range invalidNames {
		_, errors := validateCloudWatchDashboardName(v, "name")
		if len(errors) == 0 {
			t.Fatalf("%q should be an invalid CloudWatch dashboard name", v)
		}
	}
}

func TestValidateCloudWatchEventRuleName(t *testing.T) {
	validNames := []string{
		"HelloWorl_d",
		"hello-world",
		"hello.World0125",
	}
	for _, v := range validNames {
		_, errors := validateCloudWatchEventRuleName(v, "name")
		if len(errors) != 0 {
			t.Fatalf("%q should be a valid CW event rule name: %q", v, errors)
		}
	}

	invalidNames := []string{
		"special@character",
		"slash/in-the-middle",
		// Length > 64
		"TooLooooooooooooooooooooooooooooooooooooooooooooooooooooooongName",
	}
	for _, v := range invalidNames {
		_, errors := validateCloudWatchEventRuleName(v, "name")
		if len(errors) == 0 {
			t.Fatalf("%q should be an invalid CW event rule name", v)
		}
	}
}

func TestValidateLambdaFunctionName(t *testing.T) {
	validNames := []string{
		"arn:aws:lambda:us-west-2:123456789012:function:ThumbNail",
		"arn:aws-us-gov:lambda:us-west-2:123456789012:function:ThumbNail",
		"arn:aws-us-gov:lambda:us-gov-west-1:123456789012:function:ThumbNail",
		"FunctionName",
		"function-name",
	}
	for _, v := range validNames {
		_, errors := validateLambdaFunctionName(v, "name")
		if len(errors) != 0 {
			t.Fatalf("%q should be a valid Lambda function name: %q", v, errors)
		}
	}

	invalidNames := []string{
		"/FunctionNameWithSlash",
		"function.name.with.dots",
		// length > 140
		"arn:aws:lambda:us-west-2:123456789012:function:TooLoooooo" +
			"ooooooooooooooooooooooooooooooooooooooooooooooooooooooo" +
			"ooooooooooooooooongFunctionName",
	}
	for _, v := range invalidNames {
		_, errors := validateLambdaFunctionName(v, "name")
		if len(errors) == 0 {
			t.Fatalf("%q should be an invalid Lambda function name", v)
		}
	}
}

func TestValidateLambdaQualifier(t *testing.T) {
	validNames := []string{
		"123",
		"prod",
		"PROD",
		"MyTestEnv",
		"contains-dashes",
		"contains_underscores",
		"$LATEST",
	}
	for _, v := range validNames {
		_, errors := validateLambdaQualifier(v, "name")
		if len(errors) != 0 {
			t.Fatalf("%q should be a valid Lambda function qualifier: %q", v, errors)
		}
	}

	invalidNames := []string{
		// No ARNs allowed
		"arn:aws:lambda:us-west-2:123456789012:function:prod",
		// length > 128
		"TooLooooooooooooooooooooooooooooooooooooooooooooooooooo" +
			"ooooooooooooooooooooooooooooooooooooooooooooooooooo" +
			"oooooooooooongQualifier",
	}
	for _, v := range invalidNames {
		_, errors := validateLambdaQualifier(v, "name")
		if len(errors) == 0 {
			t.Fatalf("%q should be an invalid Lambda function qualifier", v)
		}
	}
}

func TestValidateLambdaPermissionAction(t *testing.T) {
	validNames := []string{
		"lambda:*",
		"lambda:InvokeFunction",
		"*",
	}
	for _, v := range validNames {
		_, errors := validateLambdaPermissionAction(v, "action")
		if len(errors) != 0 {
			t.Fatalf("%q should be a valid Lambda permission action: %q", v, errors)
		}
	}

	invalidNames := []string{
		"yada",
		"lambda:123",
		"*:*",
		"lambda:Invoke*",
	}
	for _, v := range invalidNames {
		_, errors := validateLambdaPermissionAction(v, "action")
		if len(errors) == 0 {
			t.Fatalf("%q should be an invalid Lambda permission action", v)
		}
	}
}

func TestValidateAwsAccountId(t *testing.T) {
	validNames := []string{
		"123456789012",
		"999999999999",
	}
	for _, v := range validNames {
		_, errors := validateAwsAccountId(v, "account_id")
		if len(errors) != 0 {
			t.Fatalf("%q should be a valid AWS Account ID: %q", v, errors)
		}
	}

	invalidNames := []string{
		"12345678901",   // too short
		"1234567890123", // too long
		"invalid",
		"x123456789012",
	}
	for _, v := range invalidNames {
		_, errors := validateAwsAccountId(v, "account_id")
		if len(errors) == 0 {
			t.Fatalf("%q should be an invalid AWS Account ID", v)
		}
	}
}

func TestValidateArn(t *testing.T) {
	v := ""
	_, errors := validateArn(v, "arn")
	if len(errors) != 0 {
		t.Fatalf("%q should not be validated as an ARN: %q", v, errors)
	}

	validNames := []string{
		"arn:aws:elasticbeanstalk:us-east-1:123456789012:environment/My App/MyEnvironment", // Beanstalk
		"arn:aws:iam::123456789012:user/David",                                             // IAM User
		"arn:aws:rds:eu-west-1:123456789012:db:mysql-db",                                   // RDS
		"arn:aws:s3:::my_corporate_bucket/exampleobject.png",                               // S3 object
		"arn:aws:events:us-east-1:319201112229:rule/rule_name",                             // CloudWatch Rule
		"arn:aws:lambda:eu-west-1:319201112229:function:myCustomFunction",                  // Lambda function
		"arn:aws:lambda:eu-west-1:319201112229:function:myCustomFunction:Qualifier",        // Lambda func qualifier
		"arn:aws-us-gov:s3:::corp_bucket/object.png",                                       // GovCloud ARN
		"arn:aws-us-gov:kms:us-gov-west-1:123456789012:key/some-uuid-abc123",               // GovCloud KMS ARN
	}
	for _, v := range validNames {
		_, errors := validateArn(v, "arn")
		if len(errors) != 0 {
			t.Fatalf("%q should be a valid ARN: %q", v, errors)
		}
	}

	invalidNames := []string{
		"arn",
		"123456789012",
		"arn:aws",
		"arn:aws:logs",
		"arn:aws:logs:region:*:*",
	}
	for _, v := range invalidNames {
		_, errors := validateArn(v, "arn")
		if len(errors) == 0 {
			t.Fatalf("%q should be an invalid ARN", v)
		}
	}
}

func TestValidatePolicyStatementId(t *testing.T) {
	validNames := []string{
		"YadaHereAndThere",
		"Valid-5tatement_Id",
		"1234",
	}
	for _, v := range validNames {
		_, errors := validatePolicyStatementId(v, "statement_id")
		if len(errors) != 0 {
			t.Fatalf("%q should be a valid Statement ID: %q", v, errors)
		}
	}

	invalidNames := []string{
		"Invalid/StatementId/with/slashes",
		"InvalidStatementId.with.dots",
		// length > 100
		"TooooLoooooooooooooooooooooooooooooooooooooooooooo" +
			"ooooooooooooooooooooooooooooooooooooooooStatementId",
	}
	for _, v := range invalidNames {
		_, errors := validatePolicyStatementId(v, "statement_id")
		if len(errors) == 0 {
			t.Fatalf("%q should be an invalid Statement ID", v)
		}
	}
}

func TestValidateCIDRNetworkAddress(t *testing.T) {
	cases := []struct {
		CIDR              string
		ExpectedErrSubstr string
	}{
		{"notacidr", `must contain a valid CIDR`},
		{"10.0.1.0/16", `must contain a valid network CIDR`},
		{"10.0.1.0/24", ``},
	}

	for i, tc := range cases {
		_, errs := validateCIDRNetworkAddress(tc.CIDR, "foo")
		if tc.ExpectedErrSubstr == "" {
			if len(errs) != 0 {
				t.Fatalf("%d/%d: Expected no error, got errs: %#v",
					i+1, len(cases), errs)
			}
		} else {
			if len(errs) != 1 {
				t.Fatalf("%d/%d: Expected 1 err containing %q, got %d errs",
					i+1, len(cases), tc.ExpectedErrSubstr, len(errs))
			}
			if !strings.Contains(errs[0].Error(), tc.ExpectedErrSubstr) {
				t.Fatalf("%d/%d: Expected err: %q, to include %q",
					i+1, len(cases), errs[0], tc.ExpectedErrSubstr)
			}
		}
	}
}

func TestValidateHTTPMethod(t *testing.T) {
	type testCases struct {
		Value    string
		ErrCount int
	}

	invalidCases := []testCases{
		{
			Value:    "incorrect",
			ErrCount: 1,
		},
		{
			Value:    "delete",
			ErrCount: 1,
		},
	}

	for _, tc := range invalidCases {
		_, errors := validateHTTPMethod(tc.Value, "http_method")
		if len(errors) != tc.ErrCount {
			t.Fatalf("Expected %q to trigger a validation error.", tc.Value)
		}
	}

	validCases := []testCases{
		{
			Value:    "ANY",
			ErrCount: 0,
		},
		{
			Value:    "DELETE",
			ErrCount: 0,
		},
		{
			Value:    "OPTIONS",
			ErrCount: 0,
		},
	}

	for _, tc := range validCases {
		_, errors := validateHTTPMethod(tc.Value, "http_method")
		if len(errors) != tc.ErrCount {
			t.Fatalf("Expected %q not to trigger a validation error.", tc.Value)
		}
	}
}

func TestValidateLogMetricFilterName(t *testing.T) {
	validNames := []string{
		"YadaHereAndThere",
		"Valid-5Metric_Name",
		"This . is also %% valid@!)+(",
		"1234",
		strings.Repeat("W", 512),
	}
	for _, v := range validNames {
		_, errors := validateLogMetricFilterName(v, "name")
		if len(errors) != 0 {
			t.Fatalf("%q should be a valid Log Metric Filter Name: %q", v, errors)
		}
	}

	invalidNames := []string{
		"Here is a name with: colon",
		"and here is another * invalid name",
		"*",
		// length > 512
		strings.Repeat("W", 513),
	}
	for _, v := range invalidNames {
		_, errors := validateLogMetricFilterName(v, "name")
		if len(errors) == 0 {
			t.Fatalf("%q should be an invalid Log Metric Filter Name", v)
		}
	}
}

func TestValidateLogMetricTransformationName(t *testing.T) {
	validNames := []string{
		"YadaHereAndThere",
		"Valid-5Metric_Name",
		"This . is also %% valid@!)+(",
		"1234",
		"",
		strings.Repeat("W", 255),
	}
	for _, v := range validNames {
		_, errors := validateLogMetricFilterTransformationName(v, "name")
		if len(errors) != 0 {
			t.Fatalf("%q should be a valid Log Metric Filter Transformation Name: %q", v, errors)
		}
	}

	invalidNames := []string{
		"Here is a name with: colon",
		"and here is another * invalid name",
		"also $ invalid",
		"*",
		// length > 255
		strings.Repeat("W", 256),
	}
	for _, v := range invalidNames {
		_, errors := validateLogMetricFilterTransformationName(v, "name")
		if len(errors) == 0 {
			t.Fatalf("%q should be an invalid Log Metric Filter Transformation Name", v)
		}
	}
}

func TestValidateLogGroupName(t *testing.T) {
	validNames := []string{
		"ValidLogGroupName",
		"ValidLogGroup.Name",
		"valid/Log-group",
		"1234",
		"YadaValid#0123",
		"Also_valid-name",
		strings.Repeat("W", 512),
	}
	for _, v := range validNames {
		_, errors := validateLogGroupName(v, "name")
		if len(errors) != 0 {
			t.Fatalf("%q should be a valid Log Group name: %q", v, errors)
		}
	}

	invalidNames := []string{
		"Here is a name with: colon",
		"and here is another * invalid name",
		"also $ invalid",
		"This . is also %% invalid@!)+(",
		"*",
		"",
		// length > 512
		strings.Repeat("W", 513),
	}
	for _, v := range invalidNames {
		_, errors := validateLogGroupName(v, "name")
		if len(errors) == 0 {
			t.Fatalf("%q should be an invalid Log Group name", v)
		}
	}
}

func TestValidateLogGroupNamePrefix(t *testing.T) {
	validNames := []string{
		"ValidLogGroupName",
		"ValidLogGroup.Name",
		"valid/Log-group",
		"1234",
		"YadaValid#0123",
		"Also_valid-name",
		strings.Repeat("W", 483),
	}
	for _, v := range validNames {
		_, errors := validateLogGroupNamePrefix(v, "name_prefix")
		if len(errors) != 0 {
			t.Fatalf("%q should be a valid Log Group name prefix: %q", v, errors)
		}
	}

	invalidNames := []string{
		"Here is a name with: colon",
		"and here is another * invalid name",
		"also $ invalid",
		"This . is also %% invalid@!)+(",
		"*",
		"",
		// length > 483
		strings.Repeat("W", 484),
	}
	for _, v := range invalidNames {
		_, errors := validateLogGroupNamePrefix(v, "name_prefix")
		if len(errors) == 0 {
			t.Fatalf("%q should be an invalid Log Group name prefix", v)
		}
	}
}

func TestValidateS3BucketLifecycleTimestamp(t *testing.T) {
	validDates := []string{
		"2016-01-01",
		"2006-01-02",
	}

	for _, v := range validDates {
		_, errors := validateS3BucketLifecycleTimestamp(v, "date")
		if len(errors) != 0 {
			t.Fatalf("%q should be valid date: %q", v, errors)
		}
	}

	invalidDates := []string{
		"Jan 01 2016",
		"20160101",
	}

	for _, v := range invalidDates {
		_, errors := validateS3BucketLifecycleTimestamp(v, "date")
		if len(errors) == 0 {
			t.Fatalf("%q should be invalid date", v)
		}
	}
}

func TestValidateS3BucketLifecycleExpirationDays(t *testing.T) {
	validDays := []int{
		1,
		31,
		1024,
	}

	for _, v := range validDays {
		_, errors := validateS3BucketLifecycleExpirationDays(v, "days")
		if len(errors) != 0 {
			t.Fatalf("%q should be valid days: %q", v, errors)
		}
	}

	invalidDays := []int{
		-1,
		0,
	}

	for _, v := range invalidDays {
		_, errors := validateS3BucketLifecycleExpirationDays(v, "date")
		if len(errors) == 0 {
			t.Fatalf("%q should be invalid days", v)
		}
	}
}

func TestValidateS3BucketLifecycleTransitionDays(t *testing.T) {
	validDays := []int{
		0,
		1,
		31,
		1024,
	}

	for _, v := range validDays {
		_, errors := validateS3BucketLifecycleTransitionDays(v, "days")
		if len(errors) != 0 {
			t.Fatalf("%q should be valid days: %q", v, errors)
		}
	}

	invalidDays := []int{
		-1,
	}

	for _, v := range invalidDays {
		_, errors := validateS3BucketLifecycleTransitionDays(v, "date")
		if len(errors) == 0 {
			t.Fatalf("%q should be invalid days", v)
		}
	}
}

func TestValidateS3BucketLifecycleStorageClass(t *testing.T) {
	validStorageClass := []string{
		"STANDARD_IA",
		"GLACIER",
	}

	for _, v := range validStorageClass {
		_, errors := validateS3BucketLifecycleStorageClass(v, "storage_class")
		if len(errors) != 0 {
			t.Fatalf("%q should be valid storage class: %q", v, errors)
		}
	}

	invalidStorageClass := []string{
		"STANDARD",
		"1234",
	}
	for _, v := range invalidStorageClass {
		_, errors := validateS3BucketLifecycleStorageClass(v, "storage_class")
		if len(errors) == 0 {
			t.Fatalf("%q should be invalid storage class", v)
		}
	}
}

func TestValidateS3BucketReplicationRuleId(t *testing.T) {
	validId := []string{
		"YadaHereAndThere",
		"Valid-5Rule_ID",
		"This . is also %% valid@!)+*(:ID",
		"1234",
		strings.Repeat("W", 255),
	}
	for _, v := range validId {
		_, errors := validateS3BucketReplicationRuleId(v, "id")
		if len(errors) != 0 {
			t.Fatalf("%q should be a valid lifecycle rule id: %q", v, errors)
		}
	}

	invalidId := []string{
		// length > 255
		strings.Repeat("W", 256),
	}
	for _, v := range invalidId {
		_, errors := validateS3BucketReplicationRuleId(v, "id")
		if len(errors) == 0 {
			t.Fatalf("%q should be an invalid replication configuration rule id", v)
		}
	}
}

func TestValidateS3BucketReplicationRulePrefix(t *testing.T) {
	validId := []string{
		"YadaHereAndThere",
		"Valid-5Rule_ID",
		"This . is also %% valid@!)+*(:ID",
		"1234",
		strings.Repeat("W", 1024),
	}
	for _, v := range validId {
		_, errors := validateS3BucketReplicationRulePrefix(v, "id")
		if len(errors) != 0 {
			t.Fatalf("%q should be a valid lifecycle rule id: %q", v, errors)
		}
	}

	invalidId := []string{
		// length > 1024
		strings.Repeat("W", 1025),
	}
	for _, v := range invalidId {
		_, errors := validateS3BucketReplicationRulePrefix(v, "id")
		if len(errors) == 0 {
			t.Fatalf("%q should be an invalid replication configuration rule id", v)
		}
	}
}

func TestValidateS3BucketReplicationDestinationStorageClass(t *testing.T) {
	validStorageClass := []string{
		s3.StorageClassStandard,
		s3.StorageClassStandardIa,
		s3.StorageClassReducedRedundancy,
	}

	for _, v := range validStorageClass {
		_, errors := validateS3BucketReplicationDestinationStorageClass(v, "storage_class")
		if len(errors) != 0 {
			t.Fatalf("%q should be valid storage class: %q", v, errors)
		}
	}

	invalidStorageClass := []string{
		"FOO",
		"1234",
	}
	for _, v := range invalidStorageClass {
		_, errors := validateS3BucketReplicationDestinationStorageClass(v, "storage_class")
		if len(errors) == 0 {
			t.Fatalf("%q should be invalid storage class", v)
		}
	}
}

func TestValidateS3BucketReplicationRuleStatus(t *testing.T) {
	validRuleStatuses := []string{
		s3.ReplicationRuleStatusEnabled,
		s3.ReplicationRuleStatusDisabled,
	}

	for _, v := range validRuleStatuses {
		_, errors := validateS3BucketReplicationRuleStatus(v, "status")
		if len(errors) != 0 {
			t.Fatalf("%q should be valid rule status: %q", v, errors)
		}
	}

	invalidRuleStatuses := []string{
		"FOO",
		"1234",
	}
	for _, v := range invalidRuleStatuses {
		_, errors := validateS3BucketReplicationRuleStatus(v, "status")
		if len(errors) == 0 {
			t.Fatalf("%q should be invalid rule status", v)
		}
	}
}

func TestValidateS3BucketLifecycleRuleId(t *testing.T) {
	validId := []string{
		"YadaHereAndThere",
		"Valid-5Rule_ID",
		"This . is also %% valid@!)+*(:ID",
		"1234",
		strings.Repeat("W", 255),
	}
	for _, v := range validId {
		_, errors := validateS3BucketLifecycleRuleId(v, "id")
		if len(errors) != 0 {
			t.Fatalf("%q should be a valid lifecycle rule id: %q", v, errors)
		}
	}

	invalidId := []string{
		// length > 255
		strings.Repeat("W", 256),
	}
	for _, v := range invalidId {
		_, errors := validateS3BucketLifecycleRuleId(v, "id")
		if len(errors) == 0 {
			t.Fatalf("%q should be an invalid lifecycle rule id", v)
		}
	}
}

func TestValidateIntegerInRange(t *testing.T) {
	validIntegers := []int{-259, 0, 1, 5, 999}
	min := -259
	max := 999
	for _, v := range validIntegers {
		_, errors := validateIntegerInRange(min, max)(v, "name")
		if len(errors) != 0 {
			t.Fatalf("%q should be an integer in range (%d, %d): %q", v, min, max, errors)
		}
	}

	invalidIntegers := []int{-260, -99999, 1000, 25678}
	for _, v := range invalidIntegers {
		_, errors := validateIntegerInRange(min, max)(v, "name")
		if len(errors) == 0 {
			t.Fatalf("%q should be an integer outside range (%d, %d)", v, min, max)
		}
	}
}

func TestResourceAWSElastiCacheClusterIdValidation(t *testing.T) {
	cases := []struct {
		Value    string
		ErrCount int
	}{
		{
			Value:    "tEsting",
			ErrCount: 1,
		},
		{
			Value:    "t.sting",
			ErrCount: 1,
		},
		{
			Value:    "t--sting",
			ErrCount: 1,
		},
		{
			Value:    "1testing",
			ErrCount: 1,
		},
		{
			Value:    "testing-",
			ErrCount: 1,
		},
		{
			Value:    randomString(65),
			ErrCount: 1,
		},
	}

	for _, tc := range cases {
		_, errors := validateElastiCacheClusterId(tc.Value, "aws_elasticache_cluster_cluster_id")

		if len(errors) != tc.ErrCount {
			t.Fatalf("Expected the ElastiCache Cluster cluster_id to trigger a validation error")
		}
	}
}

func TestValidateDbEventSubscriptionName(t *testing.T) {
	validNames := []string{
		"valid-name",
		"valid02-name",
		"Valid-Name1",
	}
	for _, v := range validNames {
		_, errors := validateDbEventSubscriptionName(v, "name")
		if len(errors) != 0 {
			t.Fatalf("%q should be a valid RDS Event Subscription Name: %q", v, errors)
		}
	}

	invalidNames := []string{
		"Here is a name with: colon",
		"and here is another * invalid name",
		"also $ invalid",
		"This . is also %% invalid@!)+(",
		"*",
		"",
		" ",
		"_",
		// length > 255
		strings.Repeat("W", 256),
	}
	for _, v := range invalidNames {
		_, errors := validateDbEventSubscriptionName(v, "name")
		if len(errors) == 0 {
			t.Fatalf("%q should be an invalid RDS Event Subscription Name", v)
		}
	}
}

func TestValidateJsonString(t *testing.T) {
	type testCases struct {
		Value    string
		ErrCount int
	}

	invalidCases := []testCases{
		{
			Value:    `{0:"1"}`,
			ErrCount: 1,
		},
		{
			Value:    `{'abc':1}`,
			ErrCount: 1,
		},
		{
			Value:    `{"def":}`,
			ErrCount: 1,
		},
		{
			Value:    `{"xyz":[}}`,
			ErrCount: 1,
		},
	}

	for _, tc := range invalidCases {
		_, errors := validateJsonString(tc.Value, "json")
		if len(errors) != tc.ErrCount {
			t.Fatalf("Expected %q to trigger a validation error.", tc.Value)
		}
	}

	validCases := []testCases{
		{
			Value:    ``,
			ErrCount: 0,
		},
		{
			Value:    `{}`,
			ErrCount: 0,
		},
		{
			Value:    `{"abc":["1","2"]}`,
			ErrCount: 0,
		},
	}

	for _, tc := range validCases {
		_, errors := validateJsonString(tc.Value, "json")
		if len(errors) != tc.ErrCount {
			t.Fatalf("Expected %q not to trigger a validation error.", tc.Value)
		}
	}
}

func TestValidateIAMPolicyJsonString(t *testing.T) {
	type testCases struct {
		Value    string
		ErrCount int
	}

	invalidCases := []testCases{
		{
			Value:    `{0:"1"}`,
			ErrCount: 1,
		},
		{
			Value:    `{'abc':1}`,
			ErrCount: 1,
		},
		{
			Value:    `{"def":}`,
			ErrCount: 1,
		},
		{
			Value:    `{"xyz":[}}`,
			ErrCount: 1,
		},
		{
			Value:    ``,
			ErrCount: 1,
		},
		{
			Value:    `    {"xyz": "foo"}`,
			ErrCount: 1,
		},
	}

	for _, tc := range invalidCases {
		_, errors := validateIAMPolicyJson(tc.Value, "json")
		if len(errors) != tc.ErrCount {
			t.Fatalf("Expected %q to trigger a validation error.", tc.Value)
		}
	}

	validCases := []testCases{
		{
			Value:    `{}`,
			ErrCount: 0,
		},
		{
			Value:    `{"abc":["1","2"]}`,
			ErrCount: 0,
		},
	}

	for _, tc := range validCases {
		_, errors := validateIAMPolicyJson(tc.Value, "json")
		if len(errors) != tc.ErrCount {
			t.Fatalf("Expected %q not to trigger a validation error.", tc.Value)
		}
	}
}

func TestValidateCloudFormationTemplate(t *testing.T) {
	type testCases struct {
		Value    string
		ErrCount int
	}

	invalidCases := []testCases{
		{
			Value:    `{"abc":"`,
			ErrCount: 1,
		},
		{
			Value:    "abc: [",
			ErrCount: 1,
		},
	}

	for _, tc := range invalidCases {
		_, errors := validateCloudFormationTemplate(tc.Value, "template")
		if len(errors) != tc.ErrCount {
			t.Fatalf("Expected %q to trigger a validation error.", tc.Value)
		}
	}

	validCases := []testCases{
		{
			Value:    `{"abc":"1"}`,
			ErrCount: 0,
		},
		{
			Value:    `abc: 1`,
			ErrCount: 0,
		},
	}

	for _, tc := range validCases {
		_, errors := validateCloudFormationTemplate(tc.Value, "template")
		if len(errors) != tc.ErrCount {
			t.Fatalf("Expected %q not to trigger a validation error.", tc.Value)
		}
	}
}

func TestValidateApiGatewayIntegrationType(t *testing.T) {
	type testCases struct {
		Value    string
		ErrCount int
	}

	invalidCases := []testCases{
		{
			Value:    "incorrect",
			ErrCount: 1,
		},
		{
			Value:    "aws_proxy",
			ErrCount: 1,
		},
	}

	for _, tc := range invalidCases {
		_, errors := validateApiGatewayIntegrationType(tc.Value, "types")
		if len(errors) != tc.ErrCount {
			t.Fatalf("Expected %q to trigger a validation error.", tc.Value)
		}
	}

	validCases := []testCases{
		{
			Value:    "MOCK",
			ErrCount: 0,
		},
		{
			Value:    "AWS_PROXY",
			ErrCount: 0,
		},
	}

	for _, tc := range validCases {
		_, errors := validateApiGatewayIntegrationType(tc.Value, "types")
		if len(errors) != tc.ErrCount {
			t.Fatalf("Expected %q not to trigger a validation error.", tc.Value)
		}
	}
}

func TestValidateSQSQueueName(t *testing.T) {
	validNames := []string{
		"valid-name",
		"valid02-name",
		"Valid-Name1",
		"_",
		"-",
		strings.Repeat("W", 80),
	}
	for _, v := range validNames {
		if errors := validateSQSQueueName(v, "name"); len(errors) > 0 {
			t.Fatalf("%q should be a valid SQS queue Name", v)
		}
	}

	invalidNames := []string{
		"Here is a name with: colon",
		"another * invalid name",
		"also $ invalid",
		"This . is also %% invalid@!)+(",
		"*",
		"",
		" ",
		".",
		strings.Repeat("W", 81), // length > 80
	}
	for _, v := range invalidNames {
		if errors := validateSQSQueueName(v, "name"); len(errors) == 0 {
			t.Fatalf("%q should be an invalid SQS queue Name", v)
		}
	}
}

func TestValidateSQSFifoQueueName(t *testing.T) {
	validNames := []string{
		"valid-name.fifo",
		"valid02-name.fifo",
		"Valid-Name1.fifo",
		"_.fifo",
		"a.fifo",
		"A.fifo",
		"9.fifo",
		"-.fifo",
		fmt.Sprintf("%s.fifo", strings.Repeat("W", 75)),
	}
	for _, v := range validNames {
		if errors := validateSQSFifoQueueName(v, "name"); len(errors) > 0 {
			t.Fatalf("%q should be a valid SQS FIFO queue Name: %v", v, errors)
		}
	}

	invalidNames := []string{
		"Here is a name with: colon",
		"another * invalid name",
		"also $ invalid",
		"This . is also %% invalid@!)+(",
		".fifo",
		"*",
		"",
		" ",
		".",
		strings.Repeat("W", 81), // length > 80
	}
	for _, v := range invalidNames {
		if errors := validateSQSFifoQueueName(v, "name"); len(errors) == 0 {
			t.Fatalf("%q should be an invalid SQS FIFO queue Name: %v", v, errors)
		}
	}
}

func TestValidateSNSSubscriptionProtocol(t *testing.T) {
	validProtocols := []string{
		"lambda",
		"sqs",
		"sqs",
		"application",
		"http",
		"https",
		"sms",
	}
	for _, v := range validProtocols {
		if _, errors := validateSNSSubscriptionProtocol(v, "protocol"); len(errors) > 0 {
			t.Fatalf("%q should be a valid SNS Subscription protocol: %v", v, errors)
		}
	}

	invalidProtocols := []string{
		"Email",
		"email",
		"Email-JSON",
		"email-json",
	}
	for _, v := range invalidProtocols {
		if _, errors := validateSNSSubscriptionProtocol(v, "protocol"); len(errors) == 0 {
			t.Fatalf("%q should be an invalid SNS Subscription protocol: %v", v, errors)
		}
	}
}

func TestValidateSecurityRuleType(t *testing.T) {
	validTypes := []string{
		"ingress",
		"egress",
	}
	for _, v := range validTypes {
		if _, errors := validateSecurityRuleType(v, "type"); len(errors) > 0 {
			t.Fatalf("%q should be a valid Security Group Rule type: %v", v, errors)
		}
	}

	invalidTypes := []string{
		"foo",
		"ingresss",
	}
	for _, v := range invalidTypes {
		if _, errors := validateSecurityRuleType(v, "type"); len(errors) == 0 {
			t.Fatalf("%q should be an invalid Security Group Rule type: %v", v, errors)
		}
	}
}

func TestValidateOnceAWeekWindowFormat(t *testing.T) {
	cases := []struct {
		Value    string
		ErrCount int
	}{
		{
			// once a day window format
			Value:    "04:00-05:00",
			ErrCount: 1,
		},
		{
			// invalid day of week
			Value:    "san:04:00-san:05:00",
			ErrCount: 1,
		},
		{
			// invalid hour
			Value:    "sun:24:00-san:25:00",
			ErrCount: 1,
		},
		{
			// invalid min
			Value:    "sun:04:00-sun:04:60",
			ErrCount: 1,
		},
		{
			// valid format
			Value:    "sun:04:00-sun:05:00",
			ErrCount: 0,
		},
		{
			// "Sun" can also be used
			Value:    "Sun:04:00-Sun:05:00",
			ErrCount: 0,
		},
		{
			// valid format
			Value:    "",
			ErrCount: 0,
		},
	}

	for _, tc := range cases {
		_, errors := validateOnceAWeekWindowFormat(tc.Value, "maintenance_window")

		if len(errors) != tc.ErrCount {
			t.Fatalf("Expected %d validation errors, But got %d errors for \"%s\"", tc.ErrCount, len(errors), tc.Value)
		}
	}
}

func TestValidateOnceADayWindowFormat(t *testing.T) {
	cases := []struct {
		Value    string
		ErrCount int
	}{
		{
			// once a week window format
			Value:    "sun:04:00-sun:05:00",
			ErrCount: 1,
		},
		{
			// invalid hour
			Value:    "24:00-25:00",
			ErrCount: 1,
		},
		{
			// invalid min
			Value:    "04:00-04:60",
			ErrCount: 1,
		},
		{
			// valid format
			Value:    "04:00-05:00",
			ErrCount: 0,
		},
		{
			// valid format
			Value:    "",
			ErrCount: 0,
		},
	}

	for _, tc := range cases {
		_, errors := validateOnceADayWindowFormat(tc.Value, "backup_window")

		if len(errors) != tc.ErrCount {
			t.Fatalf("Expected %d validation errors, But got %d errors for \"%s\"", tc.ErrCount, len(errors), tc.Value)
		}
	}
}

func TestValidateRoute53RecordType(t *testing.T) {
	validTypes := []string{
		"AAAA",
		"SOA",
		"A",
		"TXT",
		"CNAME",
		"MX",
		"NAPTR",
		"PTR",
		"SPF",
		"SRV",
		"NS",
		"CAA",
	}

	invalidTypes := []string{
		"a",
		"alias",
		"SpF",
		"Txt",
		"AaAA",
	}

	for _, v := range validTypes {
		_, errors := validateRoute53RecordType(v, "route53_record")
		if len(errors) != 0 {
			t.Fatalf("%q should be a valid Route53 record type: %v", v, errors)
		}
	}

	for _, v := range invalidTypes {
		_, errors := validateRoute53RecordType(v, "route53_record")
		if len(errors) == 0 {
			t.Fatalf("%q should not be a valid Route53 record type", v)
		}
	}
}

func TestValidateEcsPlacementConstraint(t *testing.T) {
	cases := []struct {
		constType string
		constExpr string
		Err       bool
	}{
		{
			constType: "distinctInstance",
			constExpr: "",
			Err:       false,
		},
		{
			constType: "memberOf",
			constExpr: "",
			Err:       true,
		},
		{
			constType: "distinctInstance",
			constExpr: "expression",
			Err:       false,
		},
		{
			constType: "memberOf",
			constExpr: "expression",
			Err:       false,
		},
	}

	for _, tc := range cases {
		if err := validateAwsEcsPlacementConstraint(tc.constType, tc.constExpr); err != nil && !tc.Err {
			t.Fatalf("Unexpected validation error for \"%s:%s\": %s",
				tc.constType, tc.constExpr, err)
		}

	}
}

func TestValidateEcsPlacementStrategy(t *testing.T) {
	cases := []struct {
		stratType  string
		stratField string
		Err        bool
	}{
		{
			stratType:  "random",
			stratField: "",
			Err:        false,
		},
		{
			stratType:  "spread",
			stratField: "instanceID",
			Err:        false,
		},
		{
			stratType:  "binpack",
			stratField: "cpu",
			Err:        false,
		},
		{
			stratType:  "binpack",
			stratField: "memory",
			Err:        false,
		},
		{
			stratType:  "binpack",
			stratField: "disk",
			Err:        true,
		},
		{
			stratType:  "fakeType",
			stratField: "",
			Err:        true,
		},
	}

	for _, tc := range cases {
		if err := validateAwsEcsPlacementStrategy(tc.stratType, tc.stratField); err != nil && !tc.Err {
			t.Fatalf("Unexpected validation error for \"%s:%s\": %s",
				tc.stratType, tc.stratField, err)
		}
	}
}

func TestValidateStepFunctionActivityName(t *testing.T) {
	validTypes := []string{
		"foo",
		"FooBar123",
	}

	invalidTypes := []string{
		strings.Repeat("W", 81), // length > 80
	}

	for _, v := range validTypes {
		_, errors := validateSfnActivityName(v, "name")
		if len(errors) != 0 {
			t.Fatalf("%q should be a valid Step Function Activity name: %v", v, errors)
		}
	}

	for _, v := range invalidTypes {
		_, errors := validateSfnActivityName(v, "name")
		if len(errors) == 0 {
			t.Fatalf("%q should not be a valid Step Function Activity name", v)
		}
	}
}

func TestValidateStepFunctionStateMachineDefinition(t *testing.T) {
	validDefinitions := []string{
		"foobar",
		strings.Repeat("W", 1048576),
	}

	invalidDefinitions := []string{
		strings.Repeat("W", 1048577), // length > 1048576
	}

	for _, v := range validDefinitions {
		_, errors := validateSfnStateMachineDefinition(v, "definition")
		if len(errors) != 0 {
			t.Fatalf("%q should be a valid Step Function State Machine definition: %v", v, errors)
		}
	}

	for _, v := range invalidDefinitions {
		_, errors := validateSfnStateMachineDefinition(v, "definition")
		if len(errors) == 0 {
			t.Fatalf("%q should not be a valid Step Function State Machine definition", v)
		}
	}
}

func TestValidateStepFunctionStateMachineName(t *testing.T) {
	validTypes := []string{
		"foo",
		"BAR",
		"FooBar123",
		"FooBar123Baz-_",
	}

	invalidTypes := []string{
		"foo bar",
		"foo<bar>",
		"foo{bar}",
		"foo[bar]",
		"foo*bar",
		"foo?bar",
		"foo#bar",
		"foo%bar",
		"foo\bar",
		"foo^bar",
		"foo|bar",
		"foo~bar",
		"foo$bar",
		"foo&bar",
		"foo,bar",
		"foo:bar",
		"foo;bar",
		"foo/bar",
		strings.Repeat("W", 81), // length > 80
	}

	for _, v := range validTypes {
		_, errors := validateSfnStateMachineName(v, "name")
		if len(errors) != 0 {
			t.Fatalf("%q should be a valid Step Function State Machine name: %v", v, errors)
		}
	}

	for _, v := range invalidTypes {
		_, errors := validateSfnStateMachineName(v, "name")
		if len(errors) == 0 {
			t.Fatalf("%q should not be a valid Step Function State Machine name", v)
		}
	}
}

func TestValidateEmrEbsVolumeType(t *testing.T) {
	cases := []struct {
		VolType  string
		ErrCount int
	}{
		{
			VolType:  "gp2",
			ErrCount: 0,
		},
		{
			VolType:  "io1",
			ErrCount: 0,
		},
		{
			VolType:  "standard",
			ErrCount: 0,
		},
		{
			VolType:  "stand",
			ErrCount: 1,
		},
		{
			VolType:  "io",
			ErrCount: 1,
		},
		{
			VolType:  "gp1",
			ErrCount: 1,
		},
		{
			VolType:  "fast-disk",
			ErrCount: 1,
		},
	}

	for _, tc := range cases {
		_, errors := validateAwsEmrEbsVolumeType(tc.VolType, "volume")

		if len(errors) != tc.ErrCount {
			t.Fatalf("Expected %d errors, got %d: %s", tc.ErrCount, len(errors), errors)
		}
	}
}

func TestValidateEmrCustomAmiId(t *testing.T) {
	cases := []struct {
		Value    string
		ErrCount int
	}{
		{
			Value:    "ami-dbcf88b1",
			ErrCount: 0,
		},
		{
			Value:    "vol-as7d65ash",
			ErrCount: 1,
		},
	}

	for _, tc := range cases {
		_, errors := validateAwsEmrCustomAmiId(tc.Value, "custom_ami_id")

		if len(errors) != tc.ErrCount {
			t.Fatalf("Expected %d errors, got %d: %s", tc.ErrCount, len(errors), errors)
		}
	}
}

func TestValidateDmsEndpointId(t *testing.T) {
	validIds := []string{
		"tf-test-endpoint-1",
		"tfTestEndpoint",
	}

	for _, s := range validIds {
		_, errors := validateDmsEndpointId(s, "endpoint_id")
		if len(errors) > 0 {
			t.Fatalf("%q should be a valid endpoint id: %v", s, errors)
		}
	}

	invalidIds := []string{
		"tf_test_endpoint_1",
		"tf.test.endpoint.1",
		"tf test endpoint 1",
		"tf-test-endpoint-1!",
		"tf-test-endpoint-1-",
		"tf-test-endpoint--1",
		"tf-test-endpoint-1tf-test-endpoint-1tf-test-endpoint-1tf-test-endpoint-1tf-test-endpoint-1tf-test-endpoint-1tf-test-endpoint-1tf-test-endpoint-1tf-test-endpoint-1tf-test-endpoint-1tf-test-endpoint-1tf-test-endpoint-1tf-test-endpoint-1tf-test-endpoint-1tf-test-endpoint-1",
	}

	for _, s := range invalidIds {
		_, errors := validateDmsEndpointId(s, "endpoint_id")
		if len(errors) == 0 {
			t.Fatalf("%q should not be a valid endpoint id: %v", s, errors)
		}
	}
}

func TestValidateDmsCertificateId(t *testing.T) {
	validIds := []string{
		"tf-test-certificate-1",
		"tfTestEndpoint",
	}

	for _, s := range validIds {
		_, errors := validateDmsCertificateId(s, "certificate_id")
		if len(errors) > 0 {
			t.Fatalf("%q should be a valid certificate id: %v", s, errors)
		}
	}

	invalidIds := []string{
		"tf_test_certificate_1",
		"tf.test.certificate.1",
		"tf test certificate 1",
		"tf-test-certificate-1!",
		"tf-test-certificate-1-",
		"tf-test-certificate--1",
		"tf-test-certificate-1tf-test-certificate-1tf-test-certificate-1tf-test-certificate-1tf-test-certificate-1tf-test-certificate-1tf-test-certificate-1tf-test-certificate-1tf-test-certificate-1tf-test-certificate-1tf-test-certificate-1tf-test-certificate-1tf-test-certificate-1tf-test-certificate-1tf-test-certificate-1",
	}

	for _, s := range invalidIds {
		_, errors := validateDmsEndpointId(s, "certificate_id")
		if len(errors) == 0 {
			t.Fatalf("%q should not be a valid certificate id: %v", s, errors)
		}
	}
}

func TestValidateDmsReplicationInstanceId(t *testing.T) {
	validIds := []string{
		"tf-test-replication-instance-1",
		"tfTestReplicaitonInstance",
	}

	for _, s := range validIds {
		_, errors := validateDmsReplicationInstanceId(s, "replicaiton_instance_id")
		if len(errors) > 0 {
			t.Fatalf("%q should be a valid replication instance id: %v", s, errors)
		}
	}

	invalidIds := []string{
		"tf_test_replication-instance_1",
		"tf.test.replication.instance.1",
		"tf test replication instance 1",
		"tf-test-replication-instance-1!",
		"tf-test-replication-instance-1-",
		"tf-test-replication-instance--1",
		"tf-test-replication-instance-1tf-test-replication-instance-1tf-test-replication-instance-1",
	}

	for _, s := range invalidIds {
		_, errors := validateDmsReplicationInstanceId(s, "replication_instance_id")
		if len(errors) == 0 {
			t.Fatalf("%q should not be a valid replication instance id: %v", s, errors)
		}
	}
}

func TestValidateDmsReplicationSubnetGroupId(t *testing.T) {
	validIds := []string{
		"tf-test-replication-subnet-group-1",
		"tf_test_replication_subnet_group_1",
		"tf.test.replication.subnet.group.1",
		"tf test replication subnet group 1",
		"tfTestReplicationSubnetGroup",
	}

	for _, s := range validIds {
		_, errors := validateDmsReplicationSubnetGroupId(s, "replication_subnet_group_id")
		if len(errors) > 0 {
			t.Fatalf("%q should be a valid replication subnet group id: %v", s, errors)
		}
	}

	invalidIds := []string{
		"default",
		"tf-test-replication-subnet-group-1!",
		"tf-test-replication-subnet-group-1tf-test-replication-subnet-group-1tf-test-replication-subnet-group-1tf-test-replication-subnet-group-1tf-test-replication-subnet-group-1tf-test-replication-subnet-group-1tf-test-replication-subnet-group-1tf-test-replication-subnet-group-1",
	}

	for _, s := range invalidIds {
		_, errors := validateDmsReplicationSubnetGroupId(s, "replication_subnet_group_id")
		if len(errors) == 0 {
			t.Fatalf("%q should not be a valid replication subnet group id: %v", s, errors)
		}
	}
}

func TestValidateDmsReplicationTaskId(t *testing.T) {
	validIds := []string{
		"tf-test-replication-task-1",
		"tfTestReplicationTask",
	}

	for _, s := range validIds {
		_, errors := validateDmsReplicationTaskId(s, "replication_task_id")
		if len(errors) > 0 {
			t.Fatalf("%q should be a valid replication task id: %v", s, errors)
		}
	}

	invalidIds := []string{
		"tf_test_replication_task_1",
		"tf.test.replication.task.1",
		"tf test replication task 1",
		"tf-test-replication-task-1!",
		"tf-test-replication-task-1-",
		"tf-test-replication-task--1",
		"tf-test-replication-task-1tf-test-replication-task-1tf-test-replication-task-1tf-test-replication-task-1tf-test-replication-task-1tf-test-replication-task-1tf-test-replication-task-1tf-test-replication-task-1tf-test-replication-task-1tf-test-replication-task-1",
	}

	for _, s := range invalidIds {
		_, errors := validateDmsReplicationTaskId(s, "replication_task_id")
		if len(errors) == 0 {
			t.Fatalf("%q should not be a valid replication task id: %v", s, errors)
		}
	}
}

func TestValidateAccountAlias(t *testing.T) {
	validAliases := []string{
		"tf-alias",
		"0tf-alias1",
	}

	for _, s := range validAliases {
		_, errors := validateAccountAlias(s, "account_alias")
		if len(errors) > 0 {
			t.Fatalf("%q should be a valid account alias: %v", s, errors)
		}
	}

	invalidAliases := []string{
		"tf",
		"-tf",
		"tf-",
		"TF-Alias",
		"tf-alias-tf-alias-tf-alias-tf-alias-tf-alias-tf-alias-tf-alias-tf-alias",
	}

	for _, s := range invalidAliases {
		_, errors := validateAccountAlias(s, "account_alias")
		if len(errors) == 0 {
			t.Fatalf("%q should not be a valid account alias: %v", s, errors)
		}
	}
}

func TestValidateIamRoleProfileName(t *testing.T) {
	validNames := []string{
		"tf-test-role-profile-1",
	}

	for _, s := range validNames {
		_, errors := validateIamRolePolicyName(s, "name")
		if len(errors) > 0 {
			t.Fatalf("%q should be a valid IAM role policy name: %v", s, errors)
		}
	}

	invalidNames := []string{
		"invalid#name",
		"this-is-a-very-long-role-policy-name-this-is-a-very-long-role-policy-name-this-is-a-very-long-role-policy-name-this-is-a-very-long",
	}

	for _, s := range invalidNames {
		_, errors := validateIamRolePolicyName(s, "name")
		if len(errors) == 0 {
			t.Fatalf("%q should not be a valid IAM role policy name: %v", s, errors)
		}
	}
}

func TestValidateIamRoleProfileNamePrefix(t *testing.T) {
	validNamePrefixes := []string{
		"tf-test-role-profile-",
	}

	for _, s := range validNamePrefixes {
		_, errors := validateIamRolePolicyNamePrefix(s, "name_prefix")
		if len(errors) > 0 {
			t.Fatalf("%q should be a valid IAM role policy name prefix: %v", s, errors)
		}
	}

	invalidNamePrefixes := []string{
		"invalid#name_prefix",
		"this-is-a-very-long-role-policy-name-prefix-this-is-a-very-long-role-policy-name-prefix-this-is-a-very-",
	}

	for _, s := range invalidNamePrefixes {
		_, errors := validateIamRolePolicyNamePrefix(s, "name_prefix")
		if len(errors) == 0 {
			t.Fatalf("%q should not be a valid IAM role policy name prefix: %v", s, errors)
		}
	}
}

func TestValidateApiGatewayUsagePlanQuotaSettingsPeriod(t *testing.T) {
	validEntries := []string{
		"DAY",
		"WEEK",
		"MONTH",
	}

	invalidEntries := []string{
		"fooBAR",
		"foobar45Baz",
		"foobar45Baz@!",
	}

	for _, v := range validEntries {
		_, errors := validateApiGatewayUsagePlanQuotaSettingsPeriod(v, "name")
		if len(errors) != 0 {
			t.Fatalf("%q should be a valid API Gateway Quota Settings Period: %v", v, errors)
		}
	}

	for _, v := range invalidEntries {
		_, errors := validateApiGatewayUsagePlanQuotaSettingsPeriod(v, "name")
		if len(errors) == 0 {
			t.Fatalf("%q should not be a API Gateway Quota Settings Period", v)
		}
	}
}

func TestValidateApiGatewayUsagePlanQuotaSettings(t *testing.T) {
	cases := []struct {
		Offset   int
		Period   string
		ErrCount int
	}{
		{
			Offset:   0,
			Period:   "DAY",
			ErrCount: 0,
		},
		{
			Offset:   -1,
			Period:   "DAY",
			ErrCount: 1,
		},
		{
			Offset:   1,
			Period:   "DAY",
			ErrCount: 1,
		},
		{
			Offset:   0,
			Period:   "WEEK",
			ErrCount: 0,
		},
		{
			Offset:   6,
			Period:   "WEEK",
			ErrCount: 0,
		},
		{
			Offset:   -1,
			Period:   "WEEK",
			ErrCount: 1,
		},
		{
			Offset:   7,
			Period:   "WEEK",
			ErrCount: 1,
		},
		{
			Offset:   0,
			Period:   "MONTH",
			ErrCount: 0,
		},
		{
			Offset:   27,
			Period:   "MONTH",
			ErrCount: 0,
		},
		{
			Offset:   -1,
			Period:   "MONTH",
			ErrCount: 1,
		},
		{
			Offset:   28,
			Period:   "MONTH",
			ErrCount: 1,
		},
	}

	for _, tc := range cases {
		m := make(map[string]interface{})
		m["offset"] = tc.Offset
		m["period"] = tc.Period

		errors := validateApiGatewayUsagePlanQuotaSettings(m)
		if len(errors) != tc.ErrCount {
			t.Fatalf("API Gateway Usage Plan Quota Settings validation failed: %v", errors)
		}
	}
}

func TestValidateDynamoAttributeType(t *testing.T) {
	validTypes := []string{"B", "N", "S"}

	for _, s := range validTypes {
		_, errors := validateDynamoAttributeType(s, "attribute")
		if len(errors) > 0 {
			t.Fatalf("%q should be a valid DynamoDB Attribute Type: %v", s, errors)
		}
	}

	invalidTypes := []string{"A", "0", "DERP", "SO"}
	for _, s := range invalidTypes {
		_, errors := validateDynamoAttributeType(s, "attribute")
		if len(errors) == 0 {
			t.Fatalf("%q should not be a valid DynamoDB Attribute Type", s)
		}
	}
}

func TestValidateElbName(t *testing.T) {
	validNames := []string{
		"tf-test-elb",
	}

	for _, s := range validNames {
		_, errors := validateElbName(s, "name")
		if len(errors) > 0 {
			t.Fatalf("%q should be a valid ELB name: %v", s, errors)
		}
	}

	invalidNames := []string{
		"tf.test.elb.1",
		"tf-test-elb-tf-test-elb-tf-test-elb",
		"-tf-test-elb",
		"tf-test-elb-",
	}

	for _, s := range invalidNames {
		_, errors := validateElbName(s, "name")
		if len(errors) == 0 {
			t.Fatalf("%q should not be a valid ELB name: %v", s, errors)
		}
	}
}

func TestValidateElbNamePrefix(t *testing.T) {
	validNamePrefixes := []string{
		"test-",
	}

	for _, s := range validNamePrefixes {
		_, errors := validateElbNamePrefix(s, "name_prefix")
		if len(errors) > 0 {
			t.Fatalf("%q should be a valid ELB name prefix: %v", s, errors)
		}
	}

	invalidNamePrefixes := []string{
		"tf.test.elb.",
		"tf-test",
		"-test",
	}

	for _, s := range invalidNamePrefixes {
		_, errors := validateElbNamePrefix(s, "name_prefix")
		if len(errors) == 0 {
			t.Fatalf("%q should not be a valid ELB name prefix: %v", s, errors)
		}
	}
}

func TestValidateDbSubnetGroupName(t *testing.T) {
	cases := []struct {
		Value    string
		ErrCount int
	}{
		{
			Value:    "tEsting",
			ErrCount: 1,
		},
		{
			Value:    "testing?",
			ErrCount: 1,
		},
		{
			Value:    "default",
			ErrCount: 1,
		},
		{
			Value:    randomString(300),
			ErrCount: 1,
		},
	}

	for _, tc := range cases {
		_, errors := validateDbSubnetGroupName(tc.Value, "aws_db_subnet_group")

		if len(errors) != tc.ErrCount {
			t.Fatalf("Expected the DB Subnet Group name to trigger a validation error")
		}
	}
}

func TestValidateDbSubnetGroupNamePrefix(t *testing.T) {
	cases := []struct {
		Value    string
		ErrCount int
	}{
		{
			Value:    "tEsting",
			ErrCount: 1,
		},
		{
			Value:    "testing?",
			ErrCount: 1,
		},
		{
			Value:    randomString(230),
			ErrCount: 1,
		},
	}

	for _, tc := range cases {
		_, errors := validateDbSubnetGroupNamePrefix(tc.Value, "aws_db_subnet_group")

		if len(errors) != tc.ErrCount {
			t.Fatalf("Expected the DB Subnet Group name prefix to trigger a validation error")
		}
	}
}

func TestValidateDbOptionGroupName(t *testing.T) {
	cases := []struct {
		Value    string
		ErrCount int
	}{
		{
			Value:    "testing123!",
			ErrCount: 1,
		},
		{
			Value:    "1testing123",
			ErrCount: 1,
		},
		{
			Value:    "testing--123",
			ErrCount: 1,
		},
		{
			Value:    "testing123-",
			ErrCount: 1,
		},
		{
			Value:    randomString(256),
			ErrCount: 1,
		},
	}

	for _, tc := range cases {
		_, errors := validateDbOptionGroupName(tc.Value, "aws_db_option_group_name")

		if len(errors) != tc.ErrCount {
			t.Fatalf("Expected the DB Option Group Name to trigger a validation error")
		}
	}
}

func TestValidateDbOptionGroupNamePrefix(t *testing.T) {
	cases := []struct {
		Value    string
		ErrCount int
	}{
		{
			Value:    "testing123!",
			ErrCount: 1,
		},
		{
			Value:    "1testing123",
			ErrCount: 1,
		},
		{
			Value:    "testing--123",
			ErrCount: 1,
		},
		{
			Value:    randomString(230),
			ErrCount: 1,
		},
	}

	for _, tc := range cases {
		_, errors := validateDbOptionGroupNamePrefix(tc.Value, "aws_db_option_group_name")

		if len(errors) != tc.ErrCount {
			t.Fatalf("Expected the DB Option Group name prefix to trigger a validation error")
		}
	}
}

func TestValidateOpenIdURL(t *testing.T) {
	cases := []struct {
		Value    string
		ErrCount int
	}{
		{
			Value:    "http://wrong.scheme.com",
			ErrCount: 1,
		},
		{
			Value:    "ftp://wrong.scheme.co.uk",
			ErrCount: 1,
		},
		{
			Value:    "%@invalidUrl",
			ErrCount: 1,
		},
		{
			Value:    "https://example.com/?query=param",
			ErrCount: 1,
		},
	}

	for _, tc := range cases {
		_, errors := validateOpenIdURL(tc.Value, "url")

		if len(errors) != tc.ErrCount {
			t.Fatalf("Expected %d of OpenID URL validation errors, got %d", tc.ErrCount, len(errors))
		}
	}
}

func TestValidateAwsKmsName(t *testing.T) {
	cases := []struct {
		Value    string
		ErrCount int
	}{
		{
			Value:    "alias/aws/s3",
			ErrCount: 0,
		},
		{
			Value:    "alias/hashicorp",
			ErrCount: 0,
		},
		{
			Value:    "hashicorp",
			ErrCount: 1,
		},
		{
			Value:    "hashicorp/terraform",
			ErrCount: 1,
		},
	}

	for _, tc := range cases {
		_, errors := validateAwsKmsName(tc.Value, "name")
		if len(errors) != tc.ErrCount {
			t.Fatalf("AWS KMS Alias Name validation failed: %v", errors)
		}
	}
}

func TestValidateCognitoIdentityPoolName(t *testing.T) {
	validValues := []string{
		"123",
		"1 2 3",
		"foo",
		"foo bar",
		"foo_bar",
		"1foo 2bar 3",
	}

	for _, s := range validValues {
		_, errors := validateCognitoIdentityPoolName(s, "identity_pool_name")
		if len(errors) > 0 {
			t.Fatalf("%q should be a valid Cognito Identity Pool Name: %v", s, errors)
		}
	}

	invalidValues := []string{
		"1-2-3",
		"foo!",
		"foo-bar",
		"foo-bar",
		"foo1-bar2",
	}

	for _, s := range invalidValues {
		_, errors := validateCognitoIdentityPoolName(s, "identity_pool_name")
		if len(errors) == 0 {
			t.Fatalf("%q should not be a valid Cognito Identity Pool Name: %v", s, errors)
		}
	}
}

func TestValidateCognitoProviderDeveloperName(t *testing.T) {
	validValues := []string{
		"1",
		"foo",
		"1.2",
		"foo1-bar2-baz3",
		"foo_bar",
	}

	for _, s := range validValues {
		_, errors := validateCognitoProviderDeveloperName(s, "developer_provider_name")
		if len(errors) > 0 {
			t.Fatalf("%q should be a valid Cognito Provider Developer Name: %v", s, errors)
		}
	}

	invalidValues := []string{
		"foo!",
		"foo:bar",
		"foo/bar",
		"foo;bar",
	}

	for _, s := range invalidValues {
		_, errors := validateCognitoProviderDeveloperName(s, "developer_provider_name")
		if len(errors) == 0 {
			t.Fatalf("%q should not be a valid Cognito Provider Developer Name: %v", s, errors)
		}
	}
}

func TestValidateCognitoSupportedLoginProviders(t *testing.T) {
	validValues := []string{
		"foo",
		"7346241598935552",
		"123456789012.apps.googleusercontent.com",
		"foo_bar",
		"foo;bar",
		"foo/bar",
		"foo-bar",
		"xvz1evFS4wEEPTGEFPHBog;kAcSOqF21Fu85e7zjz7ZN2U4ZRhfV3WpwPAoE3Z7kBw",
		strings.Repeat("W", 128),
	}

	for _, s := range validValues {
		_, errors := validateCognitoSupportedLoginProviders(s, "supported_login_providers")
		if len(errors) > 0 {
			t.Fatalf("%q should be a valid Cognito Supported Login Providers: %v", s, errors)
		}
	}

	invalidValues := []string{
		"",
		strings.Repeat("W", 129), // > 128
		"foo:bar_baz",
		"foobar,foobaz",
		"foobar=foobaz",
	}

	for _, s := range invalidValues {
		_, errors := validateCognitoSupportedLoginProviders(s, "supported_login_providers")
		if len(errors) == 0 {
			t.Fatalf("%q should not be a valid Cognito Supported Login Providers: %v", s, errors)
		}
	}
}

func TestValidateCognitoIdentityProvidersClientId(t *testing.T) {
	validValues := []string{
		"7lhlkkfbfb4q5kpp90urffao",
		"12345678",
		"foo_123",
		strings.Repeat("W", 128),
	}

	for _, s := range validValues {
		_, errors := validateCognitoIdentityProvidersClientId(s, "client_id")
		if len(errors) > 0 {
			t.Fatalf("%q should be a valid Cognito Identity Provider Client ID: %v", s, errors)
		}
	}

	invalidValues := []string{
		"",
		strings.Repeat("W", 129), // > 128
		"foo-bar",
		"foo:bar",
		"foo;bar",
	}

	for _, s := range invalidValues {
		_, errors := validateCognitoIdentityProvidersClientId(s, "client_id")
		if len(errors) == 0 {
			t.Fatalf("%q should not be a valid Cognito Identity Provider Client ID: %v", s, errors)
		}
	}
}

func TestValidateCognitoIdentityProvidersProviderName(t *testing.T) {
	validValues := []string{
		"foo",
		"7346241598935552",
		"foo_bar",
		"foo:bar",
		"foo/bar",
		"foo-bar",
		"cognito-idp.us-east-1.amazonaws.com/us-east-1_Zr231apJu",
		strings.Repeat("W", 128),
	}

	for _, s := range validValues {
		_, errors := validateCognitoIdentityProvidersProviderName(s, "provider_name")
		if len(errors) > 0 {
			t.Fatalf("%q should be a valid Cognito Identity Provider Name: %v", s, errors)
		}
	}

	invalidValues := []string{
		"",
		strings.Repeat("W", 129), // > 128
		"foo;bar_baz",
		"foobar,foobaz",
		"foobar=foobaz",
	}

	for _, s := range invalidValues {
		_, errors := validateCognitoIdentityProvidersProviderName(s, "provider_name")
		if len(errors) == 0 {
			t.Fatalf("%q should not be a valid Cognito Identity Provider Name: %v", s, errors)
		}
	}
}

func TestValidateCognitoUserPoolEmailVerificationMessage(t *testing.T) {
	validValues := []string{
		"{####}",
		"Foo {####}",
		"{####} Bar",
		"AZERTYUIOPQSDFGHJKLMWXCVBN?./+%£*¨°0987654321&é\"'(§è!çà)-@^'{####},=ù`$|´”’[å»ÛÁØ]–Ô¥#‰±•",
		"{####}" + strings.Repeat("W", 19994), // = 20000
	}

	for _, s := range validValues {
		_, errors := validateCognitoUserPoolEmailVerificationMessage(s, "email_verification_message")
		if len(errors) > 0 {
			t.Fatalf("%q should be a valid Cognito User Pool email verification message: %v", s, errors)
		}
	}

	invalidValues := []string{
		"Foo",
		"{###}",
		"{####}" + strings.Repeat("W", 19995), // > 20000
	}

	for _, s := range invalidValues {
		_, errors := validateCognitoUserPoolEmailVerificationMessage(s, "email_verification_message")
		if len(errors) == 0 {
			t.Fatalf("%q should not be a valid Cognito User Pool email verification message: %v", s, errors)
		}
	}
}

func TestValidateCognitoUserPoolEmailVerificationSubject(t *testing.T) {
	validValues := []string{
		"FooBar",
		"AZERTYUIOPQSDFGHJKLMWXCVBN?./+%£*¨°0987654321&é\" '(§è!çà)-@^'{####},=ù`$|´”’[å»ÛÁØ]–Ô¥#‰±•",
		"Foo Bar", // special whitespace character
		strings.Repeat("W", 140),
	}

	for _, s := range validValues {
		_, errors := validateCognitoUserPoolEmailVerificationSubject(s, "email_verification_subject")
		if len(errors) > 0 {
			t.Fatalf("%q should be a valid Cognito User Pool email verification subject: %v", s, errors)
		}
	}

	invalidValues := []string{
		"Foo",
		strings.Repeat("W", 141),
	}

	for _, s := range invalidValues {
		_, errors := validateCognitoUserPoolEmailVerificationSubject(s, "email_verification_subject")
		if len(errors) == 0 {
			t.Fatalf("%q should not be a valid Cognito User Pool email verification subject: %v", s, errors)
		}
	}
}

func TestValidateCognitoUserPoolSmsAuthenticationMessage(t *testing.T) {
	validValues := []string{
		"{####}",
		"Foo {####}",
		"{####} Bar",
		"AZERTYUIOPQSDFGHJKLMWXCVBN?./+%£*¨°0987654321&é\"'(§è!çà)-@^'{####},=ù`$|´”’[å»ÛÁØ]–Ô¥#‰±•",
		"{####}" + strings.Repeat("W", 134), // = 140
	}

	for _, s := range validValues {
		_, errors := validateCognitoUserPoolSmsAuthenticationMessage(s, "sms_authentication_message")
		if len(errors) > 0 {
			t.Fatalf("%q should be a valid Cognito User Pool sms authentication message: %v", s, errors)
		}
	}

	invalidValues := []string{
		"Foo",
		"{####}" + strings.Repeat("W", 135),
	}

	for _, s := range invalidValues {
		_, errors := validateCognitoUserPoolSmsAuthenticationMessage(s, "sms_authentication_message")
		if len(errors) == 0 {
			t.Fatalf("%q should not be a valid Cognito User Pool sms authentication message: %v", s, errors)
		}
	}
}

func TestValidateCognitoUserPoolSmsVerificationMessage(t *testing.T) {
	validValues := []string{
		"{####}",
		"Foo {####}",
		"{####} Bar",
		"AZERTYUIOPQSDFGHJKLMWXCVBN?./+%£*¨°0987654321&é\"'(§è!çà)-@^'{####},=ù`$|´”’[å»ÛÁØ]–Ô¥#‰±•",
		"{####}" + strings.Repeat("W", 134), // = 140
	}

	for _, s := range validValues {
		_, errors := validateCognitoUserPoolSmsVerificationMessage(s, "sms_verification_message")
		if len(errors) > 0 {
			t.Fatalf("%q should be a valid Cognito User Pool sms authentication message: %v", s, errors)
		}
	}

	invalidValues := []string{
		"Foo",
		"{####}" + strings.Repeat("W", 135),
	}

	for _, s := range invalidValues {
		_, errors := validateCognitoUserPoolSmsVerificationMessage(s, "sms_verification_message")
		if len(errors) == 0 {
			t.Fatalf("%q should not be a valid Cognito User Pool sms authentication message: %v", s, errors)
		}
	}
}

func TestValidateWafMetricName(t *testing.T) {
	validNames := []string{
		"testrule",
		"testRule",
		"testRule123",
	}
	for _, v := range validNames {
		_, errors := validateWafMetricName(v, "name")
		if len(errors) != 0 {
			t.Fatalf("%q should be a valid WAF metric name: %q", v, errors)
		}
	}

	invalidNames := []string{
		"!",
		"/",
		" ",
		":",
		";",
		"white space",
		"/slash-at-the-beginning",
		"slash-at-the-end/",
	}
	for _, v := range invalidNames {
		_, errors := validateWafMetricName(v, "name")
		if len(errors) == 0 {
			t.Fatalf("%q should be an invalid WAF metric name", v)
		}
	}
}

func TestValidateIamRoleDescription(t *testing.T) {
	validNames := []string{
		"This 1s a D3scr!pti0n with weird content: @ #^ù£ê®æ ø]ŒîÏî~ÈÙ£÷=,ë",
		strings.Repeat("W", 1000),
	}
	for _, v := range validNames {
		_, errors := validateIamRoleDescription(v, "description")
		if len(errors) != 0 {
			t.Fatalf("%q should be a valid IAM Role Description: %q", v, errors)
		}
	}

	invalidNames := []string{
		strings.Repeat("W", 1001), // > 1000
	}
	for _, v := range invalidNames {
		_, errors := validateIamRoleDescription(v, "description")
		if len(errors) == 0 {
			t.Fatalf("%q should be an invalid IAM Role Description", v)
		}
	}
}

func TestValidateAwsSSMName(t *testing.T) {
	validNames := []string{
		".foo-bar_123",
		strings.Repeat("W", 128),
	}
	for _, v := range validNames {
		_, errors := validateAwsSSMName(v, "name")
		if len(errors) != 0 {
			t.Fatalf("%q should be a valid SSM Name: %q", v, errors)
		}
	}

	invalidNames := []string{
		"foo+bar",
		"tf",
		strings.Repeat("W", 129), // > 128
	}
	for _, v := range invalidNames {
		_, errors := validateAwsSSMName(v, "name")
		if len(errors) == 0 {
			t.Fatalf("%q should be an invalid SSM Name: %q", v, errors)
		}
	}
}

func TestValidateSsmParameterType(t *testing.T) {
	validTypes := []string{
		"String",
		"StringList",
		"SecureString",
	}
	for _, v := range validTypes {
		_, errors := validateSsmParameterType(v, "name")
		if len(errors) != 0 {
			t.Fatalf("%q should be a valid SSM parameter type: %q", v, errors)
		}
	}

	invalidTypes := []string{
		"foo",
		"string",
		"Securestring",
	}
	for _, v := range invalidTypes {
		_, errors := validateSsmParameterType(v, "name")
		if len(errors) == 0 {
			t.Fatalf("%q should be an invalid SSM parameter type", v)
		}
	}
}

func TestValidateBatchName(t *testing.T) {
	validNames := []string{
		strings.Repeat("W", 128), // <= 128
	}
	for _, v := range validNames {
		_, errors := validateBatchName(v, "name")
		if len(errors) != 0 {
			t.Fatalf("%q should be a valid Batch name: %q", v, errors)
		}
	}

	invalidNames := []string{
		"s@mple",
		strings.Repeat("W", 129), // >= 129
	}
	for _, v := range invalidNames {
		_, errors := validateBatchName(v, "name")
		if len(errors) == 0 {
			t.Fatalf("%q should be a invalid Batch name: %q", v, errors)
		}
	}
}

func TestValidateCognitoRoleMappingsAmbiguousRoleResolutionAgainstType(t *testing.T) {
	cases := []struct {
		AmbiguousRoleResolution interface{}
		Type                    string
		ErrCount                int
	}{
		{
			AmbiguousRoleResolution: nil,
			Type:     cognitoidentity.RoleMappingTypeToken,
			ErrCount: 1,
		},
		{
			AmbiguousRoleResolution: "foo",
			Type:     cognitoidentity.RoleMappingTypeToken,
			ErrCount: 0, // 0 as it should be defined, the value isn't validated here
		},
		{
			AmbiguousRoleResolution: cognitoidentity.AmbiguousRoleResolutionTypeAuthenticatedRole,
			Type:     cognitoidentity.RoleMappingTypeToken,
			ErrCount: 0,
		},
		{
			AmbiguousRoleResolution: cognitoidentity.AmbiguousRoleResolutionTypeDeny,
			Type:     cognitoidentity.RoleMappingTypeToken,
			ErrCount: 0,
		},
	}

	for _, tc := range cases {
		m := make(map[string]interface{})
		// Reproducing the undefined ambiguous_role_resolution
		if tc.AmbiguousRoleResolution != nil {
			m["ambiguous_role_resolution"] = tc.AmbiguousRoleResolution
		}
		m["type"] = tc.Type

		errors := validateCognitoRoleMappingsAmbiguousRoleResolutionAgainstType(m)
		if len(errors) != tc.ErrCount {
			t.Fatalf("Cognito Role Mappings validation failed: %v, expected err count %d, got %d, for config %#v", errors, tc.ErrCount, len(errors), m)
		}
	}
}

func TestValidateCognitoRoleMappingsAmbiguousRoleResolution(t *testing.T) {
	validValues := []string{
		cognitoidentity.AmbiguousRoleResolutionTypeAuthenticatedRole,
		cognitoidentity.AmbiguousRoleResolutionTypeDeny,
	}

	for _, s := range validValues {
		_, errors := validateCognitoRoleMappingsAmbiguousRoleResolution(s, "ambiguous_role_resolution")
		if len(errors) > 0 {
			t.Fatalf("%q should be a valid Cognito Ambiguous Role Resolution type: %v", s, errors)
		}
	}

	invalidValues := []string{
		"foo",
		"123",
		"foo-bar",
		"foo_bar123",
	}

	for _, s := range invalidValues {
		_, errors := validateCognitoRoleMappingsAmbiguousRoleResolution(s, "ambiguous_role_resolution")
		if len(errors) == 0 {
			t.Fatalf("%q should not be a valid Cognito Ambiguous Role Resolution type: %v", s, errors)
		}
	}
}

func TestValidateCognitoRoleMappingsRulesMatchType(t *testing.T) {
	validValues := []string{
		cognitoidentity.MappingRuleMatchTypeEquals,
		cognitoidentity.MappingRuleMatchTypeContains,
		cognitoidentity.MappingRuleMatchTypeStartsWith,
		cognitoidentity.MappingRuleMatchTypeNotEqual,
	}

	for _, s := range validValues {
		_, errors := validateCognitoRoleMappingsRulesMatchType(s, "match_type")
		if len(errors) > 0 {
			t.Fatalf("%q should be a valid Cognito Role Mappings Rules Match Type: %v", s, errors)
		}
	}

	invalidValues := []string{
		"foo",
		"123",
		"foo-bar",
		"foo_bar123",
	}

	for _, s := range invalidValues {
		_, errors := validateCognitoRoleMappingsRulesMatchType(s, "match_type")
		if len(errors) == 0 {
			t.Fatalf("%q should not be a valid Cognito Role Mappings Rules Match Type: %v", s, errors)
		}
	}
}

func TestValidateSecurityGroupRuleDescription(t *testing.T) {
	validDescriptions := []string{
		"testrule",
		"testRule",
		"testRule 123",
		`testRule 123 ._-:/()#,@[]+=;{}!$*`,
	}
	for _, v := range validDescriptions {
		_, errors := validateSecurityGroupRuleDescription(v, "description")
		if len(errors) != 0 {
			t.Fatalf("%q should be a valid security group rule description: %q", v, errors)
		}
	}

	invalidDescriptions := []string{
		"`",
		"%%",
	}
	for _, v := range invalidDescriptions {
		_, errors := validateSecurityGroupRuleDescription(v, "description")
		if len(errors) == 0 {
			t.Fatalf("%q should be an invalid security group rule description", v)
		}
	}
}

func TestValidateCognitoRoleMappingsType(t *testing.T) {
	validValues := []string{
		cognitoidentity.RoleMappingTypeToken,
		cognitoidentity.RoleMappingTypeRules,
	}

	for _, s := range validValues {
		_, errors := validateCognitoRoleMappingsType(s, "match_type")
		if len(errors) > 0 {
			t.Fatalf("%q should be a valid Cognito Role Mappings Type: %v", s, errors)
		}
	}

	invalidValues := []string{
		"foo",
		"123",
		"foo-bar",
		"foo_bar123",
	}

	for _, s := range invalidValues {
		_, errors := validateCognitoRoleMappingsType(s, "match_type")
		if len(errors) == 0 {
			t.Fatalf("%q should not be a valid Cognito Role Mappings Type: %v", s, errors)
		}
	}
}

func TestValidateCognitoRoles(t *testing.T) {
	validValues := []map[string]interface{}{
		map[string]interface{}{"authenticated": "hoge"},
		map[string]interface{}{"unauthenticated": "hoge"},
		map[string]interface{}{"authenticated": "hoge", "unauthenticated": "hoge"},
	}

	for _, s := range validValues {
		errors := validateCognitoRoles(s, "roles")
		if len(errors) > 0 {
			t.Fatalf("%q should be a valid Cognito Roles: %v", s, errors)
		}
	}

	invalidValues := []map[string]interface{}{
		map[string]interface{}{},
		map[string]interface{}{"invalid": "hoge"},
	}

	for _, s := range invalidValues {
		errors := validateCognitoRoles(s, "roles")
		if len(errors) == 0 {
			t.Fatalf("%q should not be a valid Cognito Roles: %v", s, errors)
		}
	}
}

func TestValidateDxConnectionBandWidth(t *testing.T) {
	validValues := []string{
		"1Gbps",
		"10Gbps",
	}

	for _, s := range validValues {
		_, errors := validateDxConnectionBandWidth(s, "match_type")
		if len(errors) > 0 {
			t.Fatalf("%s should be a valid Direct Connect Connection Bandwidth: %v", s, errors)
		}
	}

	invalidValues := []string{
		"1gbps",
		"10GBPS",
		"invalid character",
	}

	for _, s := range invalidValues {
		_, errors := validateDxConnectionBandWidth(s, "match_type")
		if len(errors) == 0 {
			t.Fatalf("%s should not be a valid Direct Connect Connection Bandwidth: %v", s, errors)
		}
	}
}

func TestValidateCognitoUserPoolReplyEmailAddress(t *testing.T) {
	validTypes := []string{
		"foo@gmail.com",
		"foo@bar",
		"foo bar@gmail.com",
		"foo+bar.baz@gmail.com",
	}
	for _, v := range validTypes {
		_, errors := validateCognitoUserPoolReplyEmailAddress(v, "name")
		if len(errors) != 0 {
			t.Fatalf("%q should be a valid Cognito User Pool Reply Email Address: %q", v, errors)
		}
	}

	invalidTypes := []string{
		"foo",
		"@bar.baz",
	}
	for _, v := range invalidTypes {
		_, errors := validateCognitoUserPoolReplyEmailAddress(v, "name")
		if len(errors) == 0 {
			t.Fatalf("%q should be an invalid Cognito User Pool Reply Email Address", v)
		}
	}
}

func TestResourceAWSElastiCacheReplicationGroupAuthTokenValidation(t *testing.T) {
	cases := []struct {
		Value    string
		ErrCount int
	}{
		{
			Value:    "this-is-valid!#%()^",
			ErrCount: 0,
		},
		{
			Value:    "this-is-not",
			ErrCount: 1,
		},
		{
			Value:    "this-is-not-valid\"",
			ErrCount: 1,
		},
		{
			Value:    "this-is-not-valid@",
			ErrCount: 1,
		},
		{
			Value:    "this-is-not-valid/",
			ErrCount: 1,
		},
		{
			Value:    randomString(129),
			ErrCount: 1,
		},
	}

	for _, tc := range cases {
		_, errors := validateAwsElastiCacheReplicationGroupAuthToken(tc.Value, "aws_elasticache_replication_group_auth_token")

		if len(errors) != tc.ErrCount {
			t.Fatalf("Expected the ElastiCache Replication Group AuthToken to trigger a validation error")
		}
	}
}

func TestValidateCognitoUserPoolDomain(t *testing.T) {
	validTypes := []string{
		"valid-domain",
		"validdomain",
		"val1d-d0main",
	}
	for _, v := range validTypes {
		_, errors := validateCognitoUserPoolDomain(v, "name")
		if len(errors) != 0 {
			t.Fatalf("%q should be a valid Cognito User Pool Domain: %q", v, errors)
		}
	}

	invalidTypes := []string{
		"UpperCase",
		"-invalid",
		"invalid-",
		strings.Repeat("i", 64), // > 63
	}
	for _, v := range invalidTypes {
		_, errors := validateCognitoUserPoolDomain(v, "name")
		if len(errors) == 0 {
			t.Fatalf("%q should be an invalid Cognito User Pool Domain", v)
		}
	}
}

<<<<<<< HEAD
func TestValidateCognitoUserGroupName(t *testing.T) {
	validValues := []string{
		"foo",
		"7346241598935552",
		"foo_bar",
		"foo:bar",
		"foo/bar",
		"foo-bar",
		"$foobar",
		strings.Repeat("W", 128),
	}

	for _, s := range validValues {
		_, errors := validateCognitoUserGroupName(s, "name")
		if len(errors) > 0 {
			t.Fatalf("%q should be a valid Cognito User Pool Group Name: %v", s, errors)
		}
	}

	invalidValues := []string{
		"",
		strings.Repeat("W", 129), // > 128
	}

	for _, s := range invalidValues {
		_, errors := validateCognitoUserGroupName(s, "name")
		if len(errors) == 0 {
			t.Fatalf("%q should not be a valid Cognito User Pool Group Name: %v", s, errors)
		}
	}
}

func TestValidateCognitoUserPoolId(t *testing.T) {
	validValues := []string{
		"eu-west-1_Foo123",
		"ap-southeast-2_BaRBaz987",
	}

	for _, s := range validValues {
		_, errors := validateCognitoUserPoolId(s, "user_pool_id")
		if len(errors) > 0 {
			t.Fatalf("%q should be a valid Cognito User Pool Id: %v", s, errors)
		}
	}

	invalidValues := []string{
		"",
		"foo",
		"us-east-1-Foo123",
		"eu-central-2_Bar+4",
	}

	for _, s := range invalidValues {
		_, errors := validateCognitoUserPoolId(s, "user_pool_id")
		if len(errors) == 0 {
			t.Fatalf("%q should not be a valid Cognito User Pool Id: %v", s, errors)
=======
func TestValidateServiceDiscoveryServiceDnsRecordsType(t *testing.T) {
	validTypes := []string{
		"SRV",
		"A",
		"AAAA",
	}
	for _, v := range validTypes {
		_, errors := validateServiceDiscoveryServiceDnsRecordsType(v, "")
		if len(errors) != 0 {
			t.Fatalf("%q should be a valid Service Discovery DNS Records Type: %q", v, errors)
		}
	}

	invalidTypes := []string{
		"hoge",
		"srv",
	}
	for _, v := range invalidTypes {
		_, errors := validateServiceDiscoveryServiceDnsRecordsType(v, "")
		if len(errors) == 0 {
			t.Fatalf("%q should be an invalid Service Discovery DNS Records Type", v)
		}
	}
}

func TestValidateServiceDiscoveryServiceHealthCheckConfigType(t *testing.T) {
	validTypes := []string{
		"HTTP",
		"HTTPS",
		"TCP",
	}
	for _, v := range validTypes {
		_, errors := validateServiceDiscoveryServiceHealthCheckConfigType(v, "")
		if len(errors) != 0 {
			t.Fatalf("%q should be a valid Service Discovery Health Check Config Type: %q", v, errors)
		}
	}

	invalidTypes := []string{
		"hoge",
		"tcp",
	}
	for _, v := range invalidTypes {
		_, errors := validateServiceDiscoveryServiceHealthCheckConfigType(v, "")
		if len(errors) == 0 {
			t.Fatalf("%q should be an invalid Service Discovery Health Check Config Type", v)
		}
	}
}

func TestValidateGuardDutyIpsetFormat(t *testing.T) {
	validTypes := []string{"TXT", "STIX", "OTX_CSV", "ALIEN_VAULT", "PROOF_POINT", "FIRE_EYE"}
	for _, v := range validTypes {
		_, errors := validateGuardDutyIpsetFormat(v, "")
		if len(errors) != 0 {
			t.Fatalf("%q should be a valid GuardDuty IPSet Format: %q", v, errors)
		}
	}

	invalidTypes := []string{
		"hoge",
		"txt",
	}
	for _, v := range invalidTypes {
		_, errors := validateGuardDutyIpsetFormat(v, "")
		if len(errors) == 0 {
			t.Fatalf("%q should be an invalid GuardDuty IPSet Format", v)
		}
	}
}

func TestValidateGuardDutyThreatIntelSetFormat(t *testing.T) {
	validTypes := []string{"TXT", "STIX", "OTX_CSV", "ALIEN_VAULT", "PROOF_POINT", "FIRE_EYE"}
	for _, v := range validTypes {
		_, errors := validateGuardDutyThreatIntelSetFormat(v, "")
		if len(errors) != 0 {
			t.Fatalf("%q should be a valid GuardDuty ThreatIntelSet Format: %q", v, errors)
		}
	}

	invalidTypes := []string{
		"hoge",
		"txt",
	}
	for _, v := range invalidTypes {
		_, errors := validateGuardDutyThreatIntelSetFormat(v, "")
		if len(errors) == 0 {
			t.Fatalf("%q should be an invalid GuardDuty ThreatIntelSet Format", v)
>>>>>>> d84b3e50
		}
	}
}<|MERGE_RESOLUTION|>--- conflicted
+++ resolved
@@ -2860,7 +2860,6 @@
 	}
 }
 
-<<<<<<< HEAD
 func TestValidateCognitoUserGroupName(t *testing.T) {
 	validValues := []string{
 		"foo",
@@ -2893,6 +2892,56 @@
 	}
 }
 
+func TestValidateServiceDiscoveryServiceDnsRecordsType(t *testing.T) {
+	validTypes := []string{
+		"SRV",
+		"A",
+		"AAAA",
+	}
+	for _, v := range validTypes {
+		_, errors := validateServiceDiscoveryServiceDnsRecordsType(v, "")
+		if len(errors) != 0 {
+			t.Fatalf("%q should be a valid Service Discovery DNS Records Type: %q", v, errors)
+		}
+	}
+
+	invalidTypes := []string{
+		"hoge",
+		"srv",
+	}
+	for _, v := range invalidTypes {
+		_, errors := validateServiceDiscoveryServiceDnsRecordsType(v, "")
+		if len(errors) == 0 {
+			t.Fatalf("%q should be an invalid Service Discovery DNS Records Type", v)
+		}
+	}
+}
+
+func TestValidateServiceDiscoveryServiceHealthCheckConfigType(t *testing.T) {
+	validTypes := []string{
+		"HTTP",
+		"HTTPS",
+		"TCP",
+	}
+	for _, v := range validTypes {
+		_, errors := validateServiceDiscoveryServiceHealthCheckConfigType(v, "")
+		if len(errors) != 0 {
+			t.Fatalf("%q should be a valid Service Discovery Health Check Config Type: %q", v, errors)
+		}
+	}
+
+	invalidTypes := []string{
+		"hoge",
+		"tcp",
+	}
+	for _, v := range invalidTypes {
+		_, errors := validateServiceDiscoveryServiceHealthCheckConfigType(v, "")
+		if len(errors) == 0 {
+			t.Fatalf("%q should be an invalid Service Discovery Health Check Config Type", v)
+		}
+	}
+}
+
 func TestValidateCognitoUserPoolId(t *testing.T) {
 	validValues := []string{
 		"eu-west-1_Foo123",
@@ -2917,53 +2966,6 @@
 		_, errors := validateCognitoUserPoolId(s, "user_pool_id")
 		if len(errors) == 0 {
 			t.Fatalf("%q should not be a valid Cognito User Pool Id: %v", s, errors)
-=======
-func TestValidateServiceDiscoveryServiceDnsRecordsType(t *testing.T) {
-	validTypes := []string{
-		"SRV",
-		"A",
-		"AAAA",
-	}
-	for _, v := range validTypes {
-		_, errors := validateServiceDiscoveryServiceDnsRecordsType(v, "")
-		if len(errors) != 0 {
-			t.Fatalf("%q should be a valid Service Discovery DNS Records Type: %q", v, errors)
-		}
-	}
-
-	invalidTypes := []string{
-		"hoge",
-		"srv",
-	}
-	for _, v := range invalidTypes {
-		_, errors := validateServiceDiscoveryServiceDnsRecordsType(v, "")
-		if len(errors) == 0 {
-			t.Fatalf("%q should be an invalid Service Discovery DNS Records Type", v)
-		}
-	}
-}
-
-func TestValidateServiceDiscoveryServiceHealthCheckConfigType(t *testing.T) {
-	validTypes := []string{
-		"HTTP",
-		"HTTPS",
-		"TCP",
-	}
-	for _, v := range validTypes {
-		_, errors := validateServiceDiscoveryServiceHealthCheckConfigType(v, "")
-		if len(errors) != 0 {
-			t.Fatalf("%q should be a valid Service Discovery Health Check Config Type: %q", v, errors)
-		}
-	}
-
-	invalidTypes := []string{
-		"hoge",
-		"tcp",
-	}
-	for _, v := range invalidTypes {
-		_, errors := validateServiceDiscoveryServiceHealthCheckConfigType(v, "")
-		if len(errors) == 0 {
-			t.Fatalf("%q should be an invalid Service Discovery Health Check Config Type", v)
 		}
 	}
 }
@@ -3006,7 +3008,6 @@
 		_, errors := validateGuardDutyThreatIntelSetFormat(v, "")
 		if len(errors) == 0 {
 			t.Fatalf("%q should be an invalid GuardDuty ThreatIntelSet Format", v)
->>>>>>> d84b3e50
 		}
 	}
 }