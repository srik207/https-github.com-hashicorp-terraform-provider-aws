package aws

import (
	"bytes"
	"fmt"
	"log"
	"strings"

	"github.com/aws/aws-sdk-go/aws"
	"github.com/aws/aws-sdk-go/aws/arn"
	"github.com/aws/aws-sdk-go/service/ecs"
	"github.com/hashicorp/terraform-plugin-sdk/v2/helper/schema"
	"github.com/hashicorp/terraform-plugin-sdk/v2/helper/structure"
	"github.com/hashicorp/terraform-plugin-sdk/v2/helper/validation"
	"github.com/terraform-providers/terraform-provider-aws/aws/internal/hashcode"
	"github.com/terraform-providers/terraform-provider-aws/aws/internal/keyvaluetags"
)

func resourceAwsEcsTaskDefinition() *schema.Resource {
	//lintignore:R011
	return &schema.Resource{
		Create: resourceAwsEcsTaskDefinitionCreate,
		Read:   resourceAwsEcsTaskDefinitionRead,
		Update: resourceAwsEcsTaskDefinitionUpdate,
		Delete: resourceAwsEcsTaskDefinitionDelete,
		Importer: &schema.ResourceImporter{
			State: func(d *schema.ResourceData, meta interface{}) ([]*schema.ResourceData, error) {

				var familyRevision string

				resARN, err := arn.Parse(d.Id())
				if err == nil {
					log.Printf("[DEBUG] import aws_ecs_task_definition resource by arn: %s", d.Id())
					d.Set("arn", d.Id())
					familyRevision = strings.TrimPrefix(resARN.Resource, "task-definition/")
				} else {
					log.Printf("[DEBUG] import aws_ecs_task_definition resource by FAMILY[:REVISION]: %s", d.Id())
					familyRevision = d.Id()
				}
				idErr := fmt.Errorf("Expected ID in format of either arn:PARTITION:ecs:REGION:ACCOUNTID:task-definition/FAMILY:REVISION, FAMILY:REVISION, or FAMILY, and provided: %s", d.Id())
				familyRevisionParts := strings.Split(familyRevision, ":")
				if len(familyRevisionParts) > 2 {
					return nil, idErr
				} else if len(familyRevisionParts) == 2 {
					// import resource by either ARN or FAMILY:REVISION
					d.Set("revision", familyRevisionParts[1])
				}
				d.SetId(familyRevisionParts[0])
				d.Set("family", familyRevisionParts[0])

				return []*schema.ResourceData{d}, nil
			},
		},

		CustomizeDiff: SetTagsDiff,

		SchemaVersion: 1,
		MigrateState:  resourceAwsEcsTaskDefinitionMigrateState,

		Schema: map[string]*schema.Schema{
			"arn": {
				Type:     schema.TypeString,
				Computed: true,
			},

			"cpu": {
				Type:     schema.TypeString,
				Optional: true,
			},

			"family": {
				Type:     schema.TypeString,
				Required: true,
				ForceNew: true,
			},

			"revision": {
				Type:     schema.TypeInt,
				Computed: true,
			},

			"container_definitions": {
				Type:     schema.TypeString,
				Required: true,
				StateFunc: func(v interface{}) string {
					// Sort the lists of environment variables as they are serialized to state, so we won't get
					// spurious reorderings in plans (diff is suppressed if the environment variables haven't changed,
					// but they still show in the plan if some other property changes).
					orderedCDs, _ := expandEcsContainerDefinitions(v.(string))
					containerDefinitions(orderedCDs).OrderEnvironmentVariables()
					unnormalizedJson, _ := flattenEcsContainerDefinitions(orderedCDs)
					json, _ := structure.NormalizeJsonString(unnormalizedJson)
					return json
				},
				DiffSuppressFunc: func(k, old, new string, d *schema.ResourceData) bool {
					networkMode, ok := d.GetOk("network_mode")
					isAWSVPC := ok && networkMode.(string) == ecs.NetworkModeAwsvpc
					equal, _ := EcsContainerDefinitionsAreEquivalent(old, new, isAWSVPC)
					return equal
				},
				ValidateFunc: validateAwsEcsTaskDefinitionContainerDefinitions,
			},

			"task_role_arn": {
				Type:         schema.TypeString,
				Optional:     true,
				ValidateFunc: validateArn,
			},

			"execution_role_arn": {
				Type:         schema.TypeString,
				Optional:     true,
				ValidateFunc: validateArn,
			},

			"memory": {
				Type:     schema.TypeString,
				Optional: true,
			},

			"network_mode": {
				Type:     schema.TypeString,
				Optional: true,
				Computed: true,
				ValidateFunc: validation.StringInSlice([]string{
					ecs.NetworkModeBridge,
					ecs.NetworkModeHost,
					ecs.NetworkModeAwsvpc,
					ecs.NetworkModeNone,
				}, false),
			},

			"volume": {
				Type:     schema.TypeSet,
				Optional: true,
				Elem: &schema.Resource{
					Schema: map[string]*schema.Schema{
						"name": {
							Type:     schema.TypeString,
							Required: true,
						},

						"host_path": {
							Type:     schema.TypeString,
							Optional: true,
						},

						"docker_volume_configuration": {
							Type:     schema.TypeList,
							Optional: true,
							MaxItems: 1,
							Elem: &schema.Resource{
								Schema: map[string]*schema.Schema{
									"scope": {
										Type:     schema.TypeString,
										Optional: true,
										ValidateFunc: validation.StringInSlice([]string{
											ecs.ScopeShared,
											ecs.ScopeTask,
										}, false),
										Default: ecs.ScopeTask,
									},
									"autoprovision": {
										Type:     schema.TypeBool,
										Optional: true,
										Default:  false,
									},
									"driver": {
										Type:     schema.TypeString,
										Optional: true,
										Default:  "local",
									},
									"driver_opts": {
										Type:     schema.TypeMap,
										Elem:     &schema.Schema{Type: schema.TypeString},
										Optional: true,
									},
									"labels": {
										Type:     schema.TypeMap,
										Elem:     &schema.Schema{Type: schema.TypeString},
										Optional: true,
									},
								},
							},
						},
						"efs_volume_configuration": {
							Type:     schema.TypeList,
							Optional: true,
							ForceNew: true,
							MaxItems: 1,
							Elem: &schema.Resource{
								Schema: map[string]*schema.Schema{
									"file_system_id": {
										Type:     schema.TypeString,
										ForceNew: true,
										Required: true,
									},
									"root_directory": {
										Type:     schema.TypeString,
										ForceNew: true,
										Optional: true,
										Default:  "/",
									},
									"transit_encryption": {
										Type:     schema.TypeString,
										ForceNew: true,
										Optional: true,
										ValidateFunc: validation.StringInSlice([]string{
											ecs.EFSTransitEncryptionEnabled,
											ecs.EFSTransitEncryptionDisabled,
										}, false),
									},
									"transit_encryption_port": {
										Type:         schema.TypeInt,
										ForceNew:     true,
										Optional:     true,
										ValidateFunc: validation.IsPortNumber,
									},
									"authorization_config": {
										Type:     schema.TypeList,
										Optional: true,
										ForceNew: true,
										MaxItems: 1,
										Elem: &schema.Resource{
											Schema: map[string]*schema.Schema{
												"access_point_id": {
													Type:     schema.TypeString,
													ForceNew: true,
													Optional: true,
												},
												"iam": {
													Type:     schema.TypeString,
													ForceNew: true,
													Optional: true,
													ValidateFunc: validation.StringInSlice([]string{
														ecs.EFSAuthorizationConfigIAMEnabled,
														ecs.EFSAuthorizationConfigIAMDisabled,
													}, false),
												},
											},
										},
									},
								},
							},
						},
					},
				},
				Set: resourceAwsEcsTaskDefinitionVolumeHash,
			},

			"placement_constraints": {
				Type:     schema.TypeSet,
				Optional: true,
				MaxItems: 10,
				Elem: &schema.Resource{
					Schema: map[string]*schema.Schema{
						"type": {
							Type:     schema.TypeString,
							Required: true,
							ValidateFunc: validation.StringInSlice([]string{
								ecs.TaskDefinitionPlacementConstraintTypeMemberOf,
							}, false),
						},
						"expression": {
							Type:     schema.TypeString,
							Optional: true,
						},
					},
				},
			},

			"requires_compatibilities": {
				Type:     schema.TypeSet,
				Optional: true,
				Elem:     &schema.Schema{Type: schema.TypeString},
			},

			"ipc_mode": {
				Type:     schema.TypeString,
				Optional: true,
				ValidateFunc: validation.StringInSlice([]string{
					ecs.IpcModeHost,
					ecs.IpcModeNone,
					ecs.IpcModeTask,
				}, false),
			},

			"pid_mode": {
				Type:     schema.TypeString,
				Optional: true,
				ValidateFunc: validation.StringInSlice([]string{
					ecs.PidModeHost,
					ecs.PidModeTask,
				}, false),
			},

			"proxy_configuration": {
				Type:     schema.TypeList,
				MaxItems: 1,
				Optional: true,
				Elem: &schema.Resource{
					Schema: map[string]*schema.Schema{
						"container_name": {
							Type:     schema.TypeString,
							Required: true,
						},
						"properties": {
							Type:     schema.TypeMap,
							Elem:     &schema.Schema{Type: schema.TypeString},
							Optional: true,
						},
						"type": {
							Type:     schema.TypeString,
							Default:  ecs.ProxyConfigurationTypeAppmesh,
							Optional: true,
							ValidateFunc: validation.StringInSlice([]string{
								ecs.ProxyConfigurationTypeAppmesh,
							}, false),
						},
					},
				},
			},

			"tags":     tagsSchema(),
			"tags_all": tagsSchemaComputed(),
			"inference_accelerator": {
				Type:     schema.TypeSet,
				Optional: true,
				ForceNew: true,
				Elem: &schema.Resource{
					Schema: map[string]*schema.Schema{
						"device_name": {
							Type:     schema.TypeString,
							Required: true,
							ForceNew: true,
						},
						"device_type": {
							Type:     schema.TypeString,
							Required: true,
							ForceNew: true,
						},
					},
				},
			},
		},
		CustomizeDiff: resourceAwsEcsTaskDefinitionCustomDiff,
	}
}

func resourceAwsEcsTaskDefinitionCustomDiff(d *schema.ResourceDiff, meta interface{}) error {
	for _, key := range [...]string{
		"cpu",
		"task_role_arn",
		"execution_role_arn",
		"memory",
		"network_mode",
		"volume",
		"placement_constraints",
		"requires_compatibilities",
		"ipc_mode",
		"pid_mode",
		"proxy_configuration",
	} {
		if d.HasChange(key) {
			log.Printf("[DEBUG] change to %s will trigger new revision/arn for resource %s", key, d.Id())
			err := d.SetNewComputed("arn")
			if err != nil {
				return err
			}
			return d.SetNewComputed("revision")
		}
	}

	// check for ECS container definitions changes
	networkMode, ok := d.GetOk("network_mode")
	isAWSVPC := ok && networkMode.(string) == ecs.NetworkModeAwsvpc
	old, new := d.GetChange("container_definitions")
	equal, _ := EcsContainerDefinitionsAreEquivalent(old.(string), new.(string), isAWSVPC)
	if !equal {
		log.Printf("[DEBUG] change to container_definitions will trigger new revision/arn for resource %s", d.Id())
		err := d.SetNewComputed("arn")
		if err != nil {
			return err
		}
		return d.SetNewComputed("revision")
	}
	return nil
}

func validateAwsEcsTaskDefinitionContainerDefinitions(v interface{}, k string) (ws []string, errors []error) {
	value := v.(string)
	_, err := expandEcsContainerDefinitions(value)
	if err != nil {
		errors = append(errors, fmt.Errorf("ECS Task Definition container_definitions is invalid: %s", err))
	}
	return
}

func resourceAwsEcsTaskDefinitionCreate(d *schema.ResourceData, meta interface{}) error {
	conn := meta.(*AWSClient).ecsconn
	defaultTagsConfig := meta.(*AWSClient).DefaultTagsConfig
	tags := defaultTagsConfig.MergeTags(keyvaluetags.New(d.Get("tags").(map[string]interface{})))

	rawDefinitions := d.Get("container_definitions").(string)
	definitions, err := expandEcsContainerDefinitions(rawDefinitions)
	if err != nil {
		return err
	}

	input := ecs.RegisterTaskDefinitionInput{
		ContainerDefinitions: definitions,
		Family:               aws.String(d.Get("family").(string)),
	}

	// ClientException: Tags can not be empty.
	if len(tags) > 0 {
		input.Tags = tags.IgnoreAws().EcsTags()
	}

	if v, ok := d.GetOk("task_role_arn"); ok {
		input.TaskRoleArn = aws.String(v.(string))
	}

	if v, ok := d.GetOk("execution_role_arn"); ok {
		input.ExecutionRoleArn = aws.String(v.(string))
	}

	if v, ok := d.GetOk("cpu"); ok {
		input.Cpu = aws.String(v.(string))
	}

	if v, ok := d.GetOk("memory"); ok {
		input.Memory = aws.String(v.(string))
	}

	if v, ok := d.GetOk("network_mode"); ok {
		input.NetworkMode = aws.String(v.(string))
	}

	if v, ok := d.GetOk("ipc_mode"); ok {
		input.IpcMode = aws.String(v.(string))
	}

	if v, ok := d.GetOk("pid_mode"); ok {
		input.PidMode = aws.String(v.(string))
	}

	if v, ok := d.GetOk("volume"); ok {
		volumes := expandEcsVolumes(v.(*schema.Set).List())
		input.Volumes = volumes
	}

	if v, ok := d.GetOk("inference_accelerator"); ok {
		input.InferenceAccelerators = expandEcsInferenceAccelerators(v.(*schema.Set).List())
	}

	constraints := d.Get("placement_constraints").(*schema.Set).List()
	if len(constraints) > 0 {
		var pc []*ecs.TaskDefinitionPlacementConstraint
		for _, raw := range constraints {
			p := raw.(map[string]interface{})
			t := p["type"].(string)
			e := p["expression"].(string)
			if err := validateAwsEcsPlacementConstraint(t, e); err != nil {
				return err
			}
			pc = append(pc, &ecs.TaskDefinitionPlacementConstraint{
				Type:       aws.String(t),
				Expression: aws.String(e),
			})
		}
		input.PlacementConstraints = pc
	}

	if v, ok := d.GetOk("requires_compatibilities"); ok && v.(*schema.Set).Len() > 0 {
		input.RequiresCompatibilities = expandStringSet(v.(*schema.Set))
	}

	proxyConfigs := d.Get("proxy_configuration").([]interface{})
	if len(proxyConfigs) > 0 {
		proxyConfig := proxyConfigs[0]
		configMap := proxyConfig.(map[string]interface{})

		containerName := configMap["container_name"].(string)
		proxyType := configMap["type"].(string)

		rawProperties := configMap["properties"].(map[string]interface{})

		properties := make([]*ecs.KeyValuePair, len(rawProperties))
		i := 0
		for name, value := range rawProperties {
			properties[i] = &ecs.KeyValuePair{
				Name:  aws.String(name),
				Value: aws.String(value.(string)),
			}
			i++
		}

		var ecsProxyConfig ecs.ProxyConfiguration
		ecsProxyConfig.ContainerName = aws.String(containerName)
		ecsProxyConfig.Type = aws.String(proxyType)
		ecsProxyConfig.Properties = properties

		input.ProxyConfiguration = &ecsProxyConfig
	}

	log.Printf("[DEBUG] Registering ECS task definition: %s", input)
	out, err := conn.RegisterTaskDefinition(&input)
	if err != nil {
		return err
	}

	taskDefinition := *out.TaskDefinition

	log.Printf("[DEBUG] ECS task definition registered: %q (rev. %d)",
		aws.StringValue(taskDefinition.TaskDefinitionArn), aws.Int64Value(taskDefinition.Revision))

	d.SetId(aws.StringValue(taskDefinition.Family))
	d.Set("arn", taskDefinition.TaskDefinitionArn)

	return resourceAwsEcsTaskDefinitionRead(d, meta)
}

func resourceAwsEcsTaskDefinitionRead(d *schema.ResourceData, meta interface{}) error {
	conn := meta.(*AWSClient).ecsconn
	defaultTagsConfig := meta.(*AWSClient).DefaultTagsConfig
	ignoreTagsConfig := meta.(*AWSClient).IgnoreTagsConfig

	log.Printf("[DEBUG] Reading task definition %s", d.Id())
	out, err := conn.DescribeTaskDefinition(&ecs.DescribeTaskDefinitionInput{
		TaskDefinition: aws.String(d.Get("family").(string)),
		Include:        []*string{aws.String(ecs.TaskDefinitionFieldTags)},
	})
	if err != nil {
		// If the task definition only has INACTIVE revisions, we will get a ClientException with a message "Unable to describe task definition."
		// This is the same response we would get if there was no task definition at all.
		if !isAWSErr(err, ecs.ErrCodeClientException, "Unable to describe task definition.") {
			return err
		}
		log.Printf("[DEBUG] Removing ECS task definition %s because it has no ACTIVE revisions", d.Get("family"))
		d.SetId("")
		return nil
	}
	log.Printf("[DEBUG] Received task definition %s, status:%s\n %s", aws.StringValue(out.TaskDefinition.Family),
		aws.StringValue(out.TaskDefinition.Status), out)

	taskDefinition := out.TaskDefinition

	if aws.StringValue(taskDefinition.Status) == ecs.TaskDefinitionStatusInactive {
		log.Printf("[DEBUG] Removing ECS task definition %s because it's INACTIVE", aws.StringValue(out.TaskDefinition.Family))
		d.SetId("")
		return nil
	}

	d.SetId(aws.StringValue(taskDefinition.Family))
	d.Set("arn", taskDefinition.TaskDefinitionArn)
	d.Set("family", taskDefinition.Family)
	d.Set("revision", taskDefinition.Revision)

	// Sort the lists of environment variables as they come in, so we won't get spurious reorderings in plans
	// (diff is suppressed if the environment variables haven't changed, but they still show in the plan if
	// some other property changes).
	containerDefinitions(taskDefinition.ContainerDefinitions).OrderEnvironmentVariables()

	defs, err := flattenEcsContainerDefinitions(taskDefinition.ContainerDefinitions)
	if err != nil {
		return err
	}
	err = d.Set("container_definitions", defs)
	if err != nil {
		return err
	}

	d.Set("task_role_arn", taskDefinition.TaskRoleArn)
	d.Set("execution_role_arn", taskDefinition.ExecutionRoleArn)
	d.Set("cpu", taskDefinition.Cpu)
	d.Set("memory", taskDefinition.Memory)
	d.Set("network_mode", taskDefinition.NetworkMode)
	d.Set("ipc_mode", taskDefinition.IpcMode)
	d.Set("pid_mode", taskDefinition.PidMode)

	tags := keyvaluetags.EcsKeyValueTags(out.Tags).IgnoreAws().IgnoreConfig(ignoreTagsConfig)

	//lintignore:AWSR002
	if err := d.Set("tags", tags.RemoveDefaultConfig(defaultTagsConfig).Map()); err != nil {
		return fmt.Errorf("error setting tags: %w", err)
	}

	if err := d.Set("tags_all", tags.Map()); err != nil {
		return fmt.Errorf("error setting tags_all: %w", err)
	}

	if err := d.Set("volume", flattenEcsVolumes(taskDefinition.Volumes)); err != nil {
		return fmt.Errorf("error setting volume: %s", err)
	}

	if err := d.Set("inference_accelerator", flattenEcsInferenceAccelerators(taskDefinition.InferenceAccelerators)); err != nil {
		return fmt.Errorf("error setting inference accelerators: %s", err)
	}

	if err := d.Set("placement_constraints", flattenPlacementConstraints(taskDefinition.PlacementConstraints)); err != nil {
		log.Printf("[ERR] Error setting placement_constraints for (%s): %s", d.Id(), err)
	}

	if err := d.Set("requires_compatibilities", flattenStringList(taskDefinition.RequiresCompatibilities)); err != nil {
		return fmt.Errorf("error setting requires_compatibilities: %s", err)
	}

	if err := d.Set("proxy_configuration", flattenProxyConfiguration(taskDefinition.ProxyConfiguration)); err != nil {
		return fmt.Errorf("error setting proxy_configuration: %s", err)
	}

	return nil
}

func flattenPlacementConstraints(pcs []*ecs.TaskDefinitionPlacementConstraint) []map[string]interface{} {
	if len(pcs) == 0 {
		return nil
	}
	results := make([]map[string]interface{}, 0)
	for _, pc := range pcs {
		c := make(map[string]interface{})
		c["type"] = *pc.Type
		c["expression"] = *pc.Expression
		results = append(results, c)
	}
	return results
}

func flattenProxyConfiguration(pc *ecs.ProxyConfiguration) []map[string]interface{} {
	if pc == nil {
		return nil
	}

	meshProperties := make(map[string]string)
	if pc.Properties != nil {
		for _, prop := range pc.Properties {
			meshProperties[aws.StringValue(prop.Name)] = aws.StringValue(prop.Value)
		}
	}

	config := make(map[string]interface{})
	config["container_name"] = aws.StringValue(pc.ContainerName)
	config["type"] = aws.StringValue(pc.Type)
	config["properties"] = meshProperties

	return []map[string]interface{}{
		config,
	}
}

func resourceAwsEcsTaskDefinitionUpdate(d *schema.ResourceData, meta interface{}) error {
	conn := meta.(*AWSClient).ecsconn

<<<<<<< HEAD
	if d.HasChanges(
		"cpu",
		"task_role_arn",
		"execution_role_arn",
		"memory",
		"network_mode",
		"volume",
		"placement_constraints",
		"requires_compatibilities",
		"ipc_mode",
		"pid_mode",
		"proxy_configuration",
	) {
		return resourceAwsEcsTaskDefinitionCreate(d, meta)
	}

	// check for ECS container definitions changes
	networkMode, ok := d.GetOk("network_mode")
	isAWSVPC := ok && networkMode.(string) == ecs.NetworkModeAwsvpc
	old, new := d.GetChange("container_definitions")
	equal, _ := EcsContainerDefinitionsAreEquivalent(old.(string), new.(string), isAWSVPC)
	if !equal {
		return resourceAwsEcsTaskDefinitionCreate(d, meta)
	}

	if d.HasChange("tags") {
		o, n := d.GetChange("tags")
=======
	if d.HasChange("tags_all") {
		o, n := d.GetChange("tags_all")
>>>>>>> a84a854c

		if err := keyvaluetags.EcsUpdateTags(conn, d.Get("arn").(string), o, n); err != nil {
			return fmt.Errorf("error updating ECS Task Definition (%s) tags: %s", d.Id(), err)
		}
	}

	return nil
}

func resourceAwsEcsTaskDefinitionDelete(d *schema.ResourceData, meta interface{}) error {
	conn := meta.(*AWSClient).ecsconn

	_, err := conn.DeregisterTaskDefinition(&ecs.DeregisterTaskDefinitionInput{
		TaskDefinition: aws.String(d.Get("arn").(string)),
	})
	if err != nil {
		return err
	}

	log.Printf("[DEBUG] Task definition %q deregistered.", d.Get("arn").(string))

	return nil
}

func resourceAwsEcsTaskDefinitionVolumeHash(v interface{}) int {
	var buf bytes.Buffer
	m := v.(map[string]interface{})
	buf.WriteString(fmt.Sprintf("%s-", m["name"].(string)))
	buf.WriteString(fmt.Sprintf("%s-", m["host_path"].(string)))

	if v, ok := m["efs_volume_configuration"]; ok && len(v.([]interface{})) > 0 && v.([]interface{})[0] != nil {
		m := v.([]interface{})[0].(map[string]interface{})

		if v, ok := m["file_system_id"]; ok && v.(string) != "" {
			buf.WriteString(fmt.Sprintf("%s-", v.(string)))
		}

		if v, ok := m["root_directory"]; ok && v.(string) != "" {
			buf.WriteString(fmt.Sprintf("%s-", v.(string)))
		}

		if v, ok := m["transit_encryption"]; ok && v.(string) != "" {
			buf.WriteString(fmt.Sprintf("%s-", v.(string)))
		}
		if v, ok := m["transit_encryption_port"]; ok && v.(int) > 0 {
			buf.WriteString(fmt.Sprintf("%d-", v.(int)))
		}
		if v, ok := m["authorization_config"]; ok && len(v.([]interface{})) > 0 && v.([]interface{})[0] != nil {
			m := v.([]interface{})[0].(map[string]interface{})
			if v, ok := m["access_point_id"]; ok && v.(string) != "" {
				buf.WriteString(fmt.Sprintf("%s-", v.(string)))
			}
			if v, ok := m["iam"]; ok && v.(string) != "" {
				buf.WriteString(fmt.Sprintf("%s-", v.(string)))
			}
		}

	}

	return hashcode.String(buf.String())
}

func flattenEcsInferenceAccelerators(list []*ecs.InferenceAccelerator) []map[string]interface{} {
	result := make([]map[string]interface{}, 0, len(list))
	for _, iAcc := range list {
		l := map[string]interface{}{
			"device_name": *iAcc.DeviceName,
			"device_type": *iAcc.DeviceType,
		}

		result = append(result, l)
	}
	return result
}

func expandEcsInferenceAccelerators(configured []interface{}) []*ecs.InferenceAccelerator {
	iAccs := make([]*ecs.InferenceAccelerator, 0, len(configured))
	for _, lRaw := range configured {
		data := lRaw.(map[string]interface{})
		l := &ecs.InferenceAccelerator{
			DeviceName: aws.String(data["device_name"].(string)),
			DeviceType: aws.String(data["device_type"].(string)),
		}
		iAccs = append(iAccs, l)
	}

	return iAccs
}<|MERGE_RESOLUTION|>--- conflicted
+++ resolved
@@ -652,7 +652,6 @@
 func resourceAwsEcsTaskDefinitionUpdate(d *schema.ResourceData, meta interface{}) error {
 	conn := meta.(*AWSClient).ecsconn
 
-<<<<<<< HEAD
 	if d.HasChanges(
 		"cpu",
 		"task_role_arn",
@@ -678,12 +677,8 @@
 		return resourceAwsEcsTaskDefinitionCreate(d, meta)
 	}
 
-	if d.HasChange("tags") {
-		o, n := d.GetChange("tags")
-=======
 	if d.HasChange("tags_all") {
 		o, n := d.GetChange("tags_all")
->>>>>>> a84a854c
 
 		if err := keyvaluetags.EcsUpdateTags(conn, d.Get("arn").(string), o, n); err != nil {
 			return fmt.Errorf("error updating ECS Task Definition (%s) tags: %s", d.Id(), err)
