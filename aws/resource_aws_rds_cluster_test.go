package aws

import (
	"errors"
	"fmt"
	"log"
	"regexp"
	"testing"
	"time"

	"github.com/hashicorp/terraform/helper/acctest"
	"github.com/hashicorp/terraform/helper/resource"
	"github.com/hashicorp/terraform/helper/schema"
	"github.com/hashicorp/terraform/terraform"

	"github.com/aws/aws-sdk-go/aws"
	"github.com/aws/aws-sdk-go/aws/awserr"
	"github.com/aws/aws-sdk-go/service/rds"
)

func init() {
	resource.AddTestSweepers("aws_rds_cluster", &resource.Sweeper{
		Name: "aws_rds_cluster",
		F:    testSweepRdsClusters,
		Dependencies: []string{
			"aws_db_instance",
		},
	})
}

func testSweepRdsClusters(region string) error {
	client, err := sharedClientForRegion(region)

	if err != nil {
		return fmt.Errorf("error getting client: %s", err)
	}

	conn := client.(*AWSClient).rdsconn
	input := &rds.DescribeDBClustersInput{}

	err = conn.DescribeDBClustersPages(input, func(out *rds.DescribeDBClustersOutput, lastPage bool) bool {
		for _, cluster := range out.DBClusters {
			id := aws.StringValue(cluster.DBClusterIdentifier)

			// Automatically remove from global cluster to bypass this error on deletion:
			// InvalidDBClusterStateFault: This cluster is a part of a global cluster, please remove it from globalcluster first
			if aws.StringValue(cluster.EngineMode) == "global" {
				globalCluster, err := rdsDescribeGlobalClusterFromDbClusterARN(conn, aws.StringValue(cluster.DBClusterArn))

				if err != nil {
					log.Printf("[ERROR] Failure reading RDS Global Cluster information for DB Cluster (%s): %s", id, err)
				}

				if globalCluster != nil {
					globalClusterID := aws.StringValue(globalCluster.GlobalClusterIdentifier)
					input := &rds.RemoveFromGlobalClusterInput{
						DbClusterIdentifier:     cluster.DBClusterArn,
						GlobalClusterIdentifier: globalCluster.GlobalClusterIdentifier,
					}

					log.Printf("[INFO] Removing RDS Cluster (%s) from RDS Global Cluster: %s", id, globalClusterID)
					_, err = conn.RemoveFromGlobalCluster(input)

					if err != nil {
						log.Printf("[ERROR] Failure removing RDS Cluster (%s) from RDS Global Cluster (%s): %s", id, globalClusterID, err)
					}
				}
			}

			input := &rds.DeleteDBClusterInput{
				DBClusterIdentifier: cluster.DBClusterIdentifier,
				SkipFinalSnapshot:   aws.Bool(true),
			}

			log.Printf("[INFO] Deleting RDS DB Cluster: %s", id)

			_, err := conn.DeleteDBCluster(input)

			if err != nil {
				log.Printf("[ERROR] Failed to delete RDS DB Cluster (%s): %s", id, err)
				continue
			}

			if err := waitForRDSClusterDeletion(conn, id, 40*time.Minute); err != nil {
				log.Printf("[ERROR] Failure while waiting for RDS DB Cluster (%s) to be deleted: %s", id, err)
			}
		}
		return !lastPage
	})

	if testSweepSkipSweepError(err) {
		log.Printf("[WARN] Skipping RDS DB Cluster sweep for %s: %s", region, err)
		return nil
	}

	if err != nil {
		return fmt.Errorf("error retrieving RDS DB Clusters: %s", err)
	}

	return nil
}

func TestAccAWSRDSCluster_importBasic(t *testing.T) {
	resourceName := "aws_rds_cluster.default"
	ri := acctest.RandInt()

	resource.ParallelTest(t, resource.TestCase{
		PreCheck:     func() { testAccPreCheck(t) },
		Providers:    testAccProviders,
		CheckDestroy: testAccCheckAWSClusterDestroy,
		Steps: []resource.TestStep{
			{
				Config: testAccAWSClusterConfig(ri),
			},

			{
				ResourceName:      resourceName,
				ImportState:       true,
				ImportStateVerify: true,
				ImportStateVerifyIgnore: []string{
					"apply_immediately",
					"cluster_identifier_prefix",
					"master_password",
					"skip_final_snapshot",
					"snapshot_identifier",
				},
			},
		},
	})
}

func TestAccAWSRDSCluster_basic(t *testing.T) {
	var dbCluster rds.DBCluster
	rInt := acctest.RandInt()
	resourceName := "aws_rds_cluster.default"

	resource.ParallelTest(t, resource.TestCase{
		PreCheck:     func() { testAccPreCheck(t) },
		Providers:    testAccProviders,
		CheckDestroy: testAccCheckAWSClusterDestroy,
		Steps: []resource.TestStep{
			{
				Config: testAccAWSClusterConfig(rInt),
				Check: resource.ComposeTestCheckFunc(
					testAccCheckAWSClusterExists(resourceName, &dbCluster),
					resource.TestMatchResourceAttr(resourceName, "arn", regexp.MustCompile(`^arn:[^:]+:rds:[^:]+:\d{12}:cluster:.+`)),
					resource.TestCheckResourceAttr(resourceName, "backtrack_window", "0"),
					resource.TestCheckResourceAttr(resourceName, "copy_tags_to_snapshot", "false"),
					resource.TestCheckResourceAttr(resourceName, "storage_encrypted", "false"),
					resource.TestCheckResourceAttr(resourceName, "db_cluster_parameter_group_name", "default.aurora5.6"),
					resource.TestCheckResourceAttrSet(resourceName, "reader_endpoint"),
					resource.TestCheckResourceAttrSet(resourceName, "cluster_resource_id"),
					resource.TestCheckResourceAttr(resourceName, "engine", "aurora"),
					resource.TestCheckResourceAttrSet(resourceName, "engine_version"),
					resource.TestCheckResourceAttr(resourceName, "global_cluster_identifier", ""),
					resource.TestCheckResourceAttrSet(resourceName, "hosted_zone_id"),
					resource.TestCheckResourceAttr(resourceName,
						"enabled_cloudwatch_logs_exports.0", "audit"),
					resource.TestCheckResourceAttr(resourceName,
						"enabled_cloudwatch_logs_exports.1", "error"),
					resource.TestCheckResourceAttr(resourceName, "scaling_configuration.#", "0"),
					resource.TestCheckResourceAttr(resourceName, "point_in_time_restore.#", "0"),
				),
			},
		},
	})
}

func TestAccAWSRDSCluster_BacktrackWindow(t *testing.T) {
	var dbCluster rds.DBCluster
	resourceName := "aws_rds_cluster.test"

	resource.ParallelTest(t, resource.TestCase{
		PreCheck:     func() { testAccPreCheck(t) },
		Providers:    testAccProviders,
		CheckDestroy: testAccCheckAWSClusterDestroy,
		Steps: []resource.TestStep{
			{
				Config: testAccAWSClusterConfig_BacktrackWindow(43200),
				Check: resource.ComposeTestCheckFunc(
					testAccCheckAWSClusterExists(resourceName, &dbCluster),
					resource.TestCheckResourceAttr(resourceName, "backtrack_window", "43200"),
				),
			},
			{
				Config: testAccAWSClusterConfig_BacktrackWindow(86400),
				Check: resource.ComposeTestCheckFunc(
					testAccCheckAWSClusterExists(resourceName, &dbCluster),
					resource.TestCheckResourceAttr(resourceName, "backtrack_window", "86400"),
				),
			},
			{
				ResourceName:      resourceName,
				ImportState:       true,
				ImportStateVerify: true,
				ImportStateVerifyIgnore: []string{
					"apply_immediately",
					"cluster_identifier_prefix",
					"master_password",
					"skip_final_snapshot",
				},
			},
		},
	})
}

func TestAccAWSRDSCluster_namePrefix(t *testing.T) {
	var v rds.DBCluster

	resource.ParallelTest(t, resource.TestCase{
		PreCheck:     func() { testAccPreCheck(t) },
		Providers:    testAccProviders,
		CheckDestroy: testAccCheckAWSClusterDestroy,
		Steps: []resource.TestStep{
			{
				Config: testAccAWSClusterConfig_namePrefix(acctest.RandInt()),
				Check: resource.ComposeTestCheckFunc(
					testAccCheckAWSClusterExists("aws_rds_cluster.test", &v),
					resource.TestMatchResourceAttr(
						"aws_rds_cluster.test", "cluster_identifier", regexp.MustCompile("^tf-test-")),
				),
			},
		},
	})
}

func TestAccAWSRDSCluster_s3Restore(t *testing.T) {
	var v rds.DBCluster
	resourceName := "aws_rds_cluster.test"
	bucket := acctest.RandomWithPrefix("tf-acc-test")
	uniqueId := acctest.RandomWithPrefix("tf-acc-s3-import-test")
	bucketPrefix := acctest.RandString(5)

	resource.ParallelTest(t, resource.TestCase{
		PreCheck:     func() { testAccPreCheck(t) },
		Providers:    testAccProviders,
		CheckDestroy: testAccCheckAWSClusterDestroy,
		Steps: []resource.TestStep{
			{
				Config: testAccAWSClusterConfig_s3Restore(bucket, bucketPrefix, uniqueId),
				Check: resource.ComposeTestCheckFunc(
					testAccCheckAWSClusterExists("aws_rds_cluster.test", &v),
					resource.TestCheckResourceAttr(resourceName, "engine", "aurora"),
				),
			},
		},
	})
}

func TestAccAWSRDSCluster_generatedName(t *testing.T) {
	var v rds.DBCluster

	resource.ParallelTest(t, resource.TestCase{
		PreCheck:     func() { testAccPreCheck(t) },
		Providers:    testAccProviders,
		CheckDestroy: testAccCheckAWSClusterDestroy,
		Steps: []resource.TestStep{
			{
				Config: testAccAWSClusterConfig_generatedName(acctest.RandInt()),
				Check: resource.ComposeTestCheckFunc(
					testAccCheckAWSClusterExists("aws_rds_cluster.test", &v),
					resource.TestMatchResourceAttr(
						"aws_rds_cluster.test", "cluster_identifier", regexp.MustCompile("^tf-")),
				),
			},
		},
	})
}

func TestAccAWSRDSCluster_takeFinalSnapshot(t *testing.T) {
	var v rds.DBCluster
	rInt := acctest.RandInt()

	resource.ParallelTest(t, resource.TestCase{
		PreCheck:     func() { testAccPreCheck(t) },
		Providers:    testAccProviders,
		CheckDestroy: testAccCheckAWSClusterSnapshot(rInt),
		Steps: []resource.TestStep{
			{
				Config: testAccAWSClusterConfigWithFinalSnapshot(rInt),
				Check: resource.ComposeTestCheckFunc(
					testAccCheckAWSClusterExists("aws_rds_cluster.default", &v),
				),
			},
		},
	})
}

/// This is a regression test to make sure that we always cover the scenario as hightlighted in
/// https://github.com/hashicorp/terraform/issues/11568
func TestAccAWSRDSCluster_missingUserNameCausesError(t *testing.T) {
	resource.ParallelTest(t, resource.TestCase{
		PreCheck:     func() { testAccPreCheck(t) },
		Providers:    testAccProviders,
		CheckDestroy: testAccCheckAWSClusterDestroy,
		Steps: []resource.TestStep{
			{
				Config:      testAccAWSClusterConfigWithoutUserNameAndPassword(acctest.RandInt()),
				ExpectError: regexp.MustCompile(`required field is not set`),
			},
		},
	})
}

func TestAccAWSRDSCluster_updateTags(t *testing.T) {
	var v rds.DBCluster
	ri := acctest.RandInt()

	resource.ParallelTest(t, resource.TestCase{
		PreCheck:     func() { testAccPreCheck(t) },
		Providers:    testAccProviders,
		CheckDestroy: testAccCheckAWSClusterDestroy,
		Steps: []resource.TestStep{
			{
				Config: testAccAWSClusterConfig(ri),
				Check: resource.ComposeTestCheckFunc(
					testAccCheckAWSClusterExists("aws_rds_cluster.default", &v),
					resource.TestCheckResourceAttr(
						"aws_rds_cluster.default", "tags.%", "1"),
				),
			},
			{
				Config: testAccAWSClusterConfigUpdatedTags(ri),
				Check: resource.ComposeTestCheckFunc(
					testAccCheckAWSClusterExists("aws_rds_cluster.default", &v),
					resource.TestCheckResourceAttr(
						"aws_rds_cluster.default", "tags.%", "2"),
				),
			},
		},
	})
}

func TestAccAWSRDSCluster_updateCloudwatchLogsExports(t *testing.T) {
	var v rds.DBCluster
	ri := acctest.RandInt()

	resource.ParallelTest(t, resource.TestCase{
		PreCheck:     func() { testAccPreCheck(t) },
		Providers:    testAccProviders,
		CheckDestroy: testAccCheckAWSClusterDestroy,
		Steps: []resource.TestStep{
			{
				Config: testAccAWSClusterConfig(ri),
				Check: resource.ComposeTestCheckFunc(
					testAccCheckAWSClusterExists("aws_rds_cluster.default", &v),
					resource.TestCheckResourceAttr("aws_rds_cluster.default",
						"enabled_cloudwatch_logs_exports.0", "audit"),
					resource.TestCheckResourceAttr("aws_rds_cluster.default",
						"enabled_cloudwatch_logs_exports.1", "error"),
				),
			},
			{
				Config: testAccAWSClusterConfigUpdatedCloudwatchLogsExports(ri),
				Check: resource.ComposeTestCheckFunc(
					testAccCheckAWSClusterExists("aws_rds_cluster.default", &v),
					resource.TestCheckResourceAttr("aws_rds_cluster.default",
						"enabled_cloudwatch_logs_exports.0", "error"),
					resource.TestCheckResourceAttr("aws_rds_cluster.default",
						"enabled_cloudwatch_logs_exports.1", "slowquery"),
				),
			},
		},
	})
}

func TestAccAWSRDSCluster_updateIamRoles(t *testing.T) {
	var v rds.DBCluster
	ri := acctest.RandInt()

	resource.ParallelTest(t, resource.TestCase{
		PreCheck:     func() { testAccPreCheck(t) },
		Providers:    testAccProviders,
		CheckDestroy: testAccCheckAWSClusterDestroy,
		Steps: []resource.TestStep{
			{
				Config: testAccAWSClusterConfigIncludingIamRoles(ri),
				Check: resource.ComposeTestCheckFunc(
					testAccCheckAWSClusterExists("aws_rds_cluster.default", &v),
				),
			},
			{
				Config: testAccAWSClusterConfigAddIamRoles(ri),
				Check: resource.ComposeTestCheckFunc(
					testAccCheckAWSClusterExists("aws_rds_cluster.default", &v),
					resource.TestCheckResourceAttr(
						"aws_rds_cluster.default", "iam_roles.#", "2"),
				),
			},
			{
				Config: testAccAWSClusterConfigRemoveIamRoles(ri),
				Check: resource.ComposeTestCheckFunc(
					testAccCheckAWSClusterExists("aws_rds_cluster.default", &v),
					resource.TestCheckResourceAttr(
						"aws_rds_cluster.default", "iam_roles.#", "1"),
				),
			},
		},
	})
}

func TestAccAWSRDSCluster_kmsKey(t *testing.T) {
	var v rds.DBCluster
	keyRegex := regexp.MustCompile("^arn:aws:kms:")

	resource.ParallelTest(t, resource.TestCase{
		PreCheck:     func() { testAccPreCheck(t) },
		Providers:    testAccProviders,
		CheckDestroy: testAccCheckAWSClusterDestroy,
		Steps: []resource.TestStep{
			{
				Config: testAccAWSClusterConfig_kmsKey(acctest.RandInt()),
				Check: resource.ComposeTestCheckFunc(
					testAccCheckAWSClusterExists("aws_rds_cluster.default", &v),
					resource.TestMatchResourceAttr(
						"aws_rds_cluster.default", "kms_key_id", keyRegex),
				),
			},
		},
	})
}

func TestAccAWSRDSCluster_encrypted(t *testing.T) {
	var v rds.DBCluster

	resource.ParallelTest(t, resource.TestCase{
		PreCheck:     func() { testAccPreCheck(t) },
		Providers:    testAccProviders,
		CheckDestroy: testAccCheckAWSClusterDestroy,
		Steps: []resource.TestStep{
			{
				Config: testAccAWSClusterConfig_encrypted(acctest.RandInt()),
				Check: resource.ComposeTestCheckFunc(
					testAccCheckAWSClusterExists("aws_rds_cluster.default", &v),
					resource.TestCheckResourceAttr(
						"aws_rds_cluster.default", "storage_encrypted", "true"),
					resource.TestCheckResourceAttr(
						"aws_rds_cluster.default", "db_cluster_parameter_group_name", "default.aurora5.6"),
				),
			},
		},
	})
}

func TestAccAWSRDSCluster_copyTagsToSnapshot(t *testing.T) {
	var v rds.DBCluster
	rInt := acctest.RandInt()
	resourceName := "aws_rds_cluster.default"

	resource.ParallelTest(t, resource.TestCase{
		PreCheck:     func() { testAccPreCheck(t) },
		Providers:    testAccProviders,
		CheckDestroy: testAccCheckAWSClusterDestroy,
		Steps: []resource.TestStep{
			{
				Config: testAccAWSClusterConfigWithCopyTagsToSnapshot(rInt, true),
				Check: resource.ComposeTestCheckFunc(
					testAccCheckAWSClusterExists(resourceName, &v),
					resource.TestCheckResourceAttr(resourceName, "copy_tags_to_snapshot", "true"),
				),
			},
			{
				Config: testAccAWSClusterConfigWithCopyTagsToSnapshot(rInt, false),
				Check: resource.ComposeTestCheckFunc(
					testAccCheckAWSClusterExists(resourceName, &v),
					resource.TestCheckResourceAttr(resourceName, "copy_tags_to_snapshot", "false"),
				),
			},
			{
				Config: testAccAWSClusterConfigWithCopyTagsToSnapshot(rInt, true),
				Check: resource.ComposeTestCheckFunc(
					testAccCheckAWSClusterExists(resourceName, &v),
					resource.TestCheckResourceAttr(resourceName, "copy_tags_to_snapshot", "true"),
				),
			},
		},
	})
}

func TestAccAWSRDSCluster_EncryptedCrossRegionReplication(t *testing.T) {
	var primaryCluster rds.DBCluster
	var replicaCluster rds.DBCluster

	// record the initialized providers so that we can use them to
	// check for the cluster in each region
	var providers []*schema.Provider

	resource.ParallelTest(t, resource.TestCase{
		PreCheck:          func() { testAccPreCheck(t) },
		ProviderFactories: testAccProviderFactories(&providers),
		CheckDestroy:      testAccCheckWithProviders(testAccCheckAWSClusterDestroyWithProvider, &providers),
		Steps: []resource.TestStep{
			{
				Config: testAccAWSClusterConfigEncryptedCrossRegionReplica(acctest.RandInt()),
				Check: resource.ComposeTestCheckFunc(
					testAccCheckAWSClusterExistsWithProvider("aws_rds_cluster.test_primary",
						&primaryCluster, testAccAwsRegionProviderFunc("us-west-2", &providers)),
					testAccCheckAWSClusterExistsWithProvider("aws_rds_cluster.test_replica",
						&replicaCluster, testAccAwsRegionProviderFunc("us-east-1", &providers)),
				),
			},
		},
	})
}

func TestAccAWSRDSCluster_backupsUpdate(t *testing.T) {
	var v rds.DBCluster

	ri := acctest.RandInt()
	resource.ParallelTest(t, resource.TestCase{
		PreCheck:     func() { testAccPreCheck(t) },
		Providers:    testAccProviders,
		CheckDestroy: testAccCheckAWSClusterDestroy,
		Steps: []resource.TestStep{
			{
				Config: testAccAWSClusterConfig_backups(ri),
				Check: resource.ComposeTestCheckFunc(
					testAccCheckAWSClusterExists("aws_rds_cluster.default", &v),
					resource.TestCheckResourceAttr(
						"aws_rds_cluster.default", "preferred_backup_window", "07:00-09:00"),
					resource.TestCheckResourceAttr(
						"aws_rds_cluster.default", "backup_retention_period", "5"),
					resource.TestCheckResourceAttr(
						"aws_rds_cluster.default", "preferred_maintenance_window", "tue:04:00-tue:04:30"),
				),
			},

			{
				Config: testAccAWSClusterConfig_backupsUpdate(ri),
				Check: resource.ComposeTestCheckFunc(
					testAccCheckAWSClusterExists("aws_rds_cluster.default", &v),
					resource.TestCheckResourceAttr(
						"aws_rds_cluster.default", "preferred_backup_window", "03:00-09:00"),
					resource.TestCheckResourceAttr(
						"aws_rds_cluster.default", "backup_retention_period", "10"),
					resource.TestCheckResourceAttr(
						"aws_rds_cluster.default", "preferred_maintenance_window", "wed:01:00-wed:01:30"),
				),
			},
		},
	})
}

func TestAccAWSRDSCluster_iamAuth(t *testing.T) {
	var v rds.DBCluster

	resource.ParallelTest(t, resource.TestCase{
		PreCheck:     func() { testAccPreCheck(t) },
		Providers:    testAccProviders,
		CheckDestroy: testAccCheckAWSClusterDestroy,
		Steps: []resource.TestStep{
			{
				Config: testAccAWSClusterConfig_iamAuth(acctest.RandInt()),
				Check: resource.ComposeTestCheckFunc(
					testAccCheckAWSClusterExists("aws_rds_cluster.default", &v),
					resource.TestCheckResourceAttr(
						"aws_rds_cluster.default", "iam_database_authentication_enabled", "true"),
				),
			},
		},
	})
}

func TestAccAWSRDSCluster_DeletionProtection(t *testing.T) {
	var dbCluster1 rds.DBCluster
	rName := acctest.RandomWithPrefix("tf-acc-test")
	resourceName := "aws_rds_cluster.test"

	resource.ParallelTest(t, resource.TestCase{
		PreCheck:     func() { testAccPreCheck(t) },
		Providers:    testAccProviders,
		CheckDestroy: testAccCheckAWSClusterDestroy,
		Steps: []resource.TestStep{
			{
				Config: testAccAWSRDSClusterConfig_DeletionProtection(rName, true),
				Check: resource.ComposeTestCheckFunc(
					testAccCheckAWSClusterExists(resourceName, &dbCluster1),
					resource.TestCheckResourceAttr(resourceName, "deletion_protection", "true"),
				),
			},
			{
				ResourceName:      resourceName,
				ImportState:       true,
				ImportStateVerify: true,
				ImportStateVerifyIgnore: []string{
					"apply_immediately",
					"cluster_identifier_prefix",
					"master_password",
					"skip_final_snapshot",
					"snapshot_identifier",
				},
			},
			{
				Config: testAccAWSRDSClusterConfig_DeletionProtection(rName, false),
				Check: resource.ComposeTestCheckFunc(
					testAccCheckAWSClusterExists(resourceName, &dbCluster1),
					resource.TestCheckResourceAttr(resourceName, "deletion_protection", "false"),
				),
			},
		},
	})
}

func TestAccAWSRDSCluster_EngineMode(t *testing.T) {
	var dbCluster1, dbCluster2 rds.DBCluster

	rName := acctest.RandomWithPrefix("tf-acc-test")
	resourceName := "aws_rds_cluster.test"

	resource.ParallelTest(t, resource.TestCase{
		PreCheck:     func() { testAccPreCheck(t) },
		Providers:    testAccProviders,
		CheckDestroy: testAccCheckAWSClusterDestroy,
		Steps: []resource.TestStep{
			{
				Config: testAccAWSRDSClusterConfig_EngineMode(rName, "serverless"),
				Check: resource.ComposeTestCheckFunc(
					testAccCheckAWSClusterExists(resourceName, &dbCluster1),
					resource.TestCheckResourceAttr(resourceName, "engine_mode", "serverless"),
				),
			},
			{
				ResourceName:      resourceName,
				ImportState:       true,
				ImportStateVerify: true,
				ImportStateVerifyIgnore: []string{
					"apply_immediately",
					"cluster_identifier_prefix",
					"master_password",
					"skip_final_snapshot",
					"snapshot_identifier",
				},
			},
			{
				Config: testAccAWSRDSClusterConfig_EngineMode(rName, "provisioned"),
				Check: resource.ComposeTestCheckFunc(
					testAccCheckAWSClusterExists(resourceName, &dbCluster2),
					testAccCheckAWSClusterRecreated(&dbCluster1, &dbCluster2),
					resource.TestCheckResourceAttr(resourceName, "engine_mode", "provisioned"),
				),
			},
			{
				ResourceName:      resourceName,
				ImportState:       true,
				ImportStateVerify: true,
				ImportStateVerifyIgnore: []string{
					"apply_immediately",
					"cluster_identifier_prefix",
					"master_password",
					"skip_final_snapshot",
					"snapshot_identifier",
				},
			},
		},
	})
}

func TestAccAWSRDSCluster_EngineMode_Global(t *testing.T) {
	var dbCluster1 rds.DBCluster

	rName := acctest.RandomWithPrefix("tf-acc-test")
	resourceName := "aws_rds_cluster.test"

	resource.ParallelTest(t, resource.TestCase{
		PreCheck:     func() { testAccPreCheck(t) },
		Providers:    testAccProviders,
		CheckDestroy: testAccCheckAWSClusterDestroy,
		Steps: []resource.TestStep{
			{
				Config: testAccAWSRDSClusterConfig_EngineMode(rName, "global"),
				Check: resource.ComposeTestCheckFunc(
					testAccCheckAWSClusterExists(resourceName, &dbCluster1),
					resource.TestCheckResourceAttr(resourceName, "engine_mode", "global"),
				),
			},
			{
				ResourceName:      resourceName,
				ImportState:       true,
				ImportStateVerify: true,
				ImportStateVerifyIgnore: []string{
					"apply_immediately",
					"cluster_identifier_prefix",
					"master_password",
					"skip_final_snapshot",
					"snapshot_identifier",
				},
			},
		},
	})
}

func TestAccAWSRDSCluster_EngineMode_ParallelQuery(t *testing.T) {
	var dbCluster1 rds.DBCluster

	rName := acctest.RandomWithPrefix("tf-acc-test")
	resourceName := "aws_rds_cluster.test"

	resource.ParallelTest(t, resource.TestCase{
		PreCheck:     func() { testAccPreCheck(t) },
		Providers:    testAccProviders,
		CheckDestroy: testAccCheckAWSClusterDestroy,
		Steps: []resource.TestStep{
			{
				Config: testAccAWSRDSClusterConfig_EngineMode(rName, "parallelquery"),
				Check: resource.ComposeTestCheckFunc(
					testAccCheckAWSClusterExists(resourceName, &dbCluster1),
					resource.TestCheckResourceAttr(resourceName, "engine_mode", "parallelquery"),
				),
			},
			{
				ResourceName:      resourceName,
				ImportState:       true,
				ImportStateVerify: true,
				ImportStateVerifyIgnore: []string{
					"apply_immediately",
					"cluster_identifier_prefix",
					"master_password",
					"skip_final_snapshot",
					"snapshot_identifier",
				},
			},
		},
	})
}

func TestAccAWSRDSCluster_EngineVersion(t *testing.T) {
	var dbCluster rds.DBCluster
	rInt := acctest.RandInt()
	resourceName := "aws_rds_cluster.test"

	resource.ParallelTest(t, resource.TestCase{
		PreCheck:     func() { testAccPreCheck(t) },
		Providers:    testAccProviders,
		CheckDestroy: testAccCheckAWSClusterDestroy,
		Steps: []resource.TestStep{
			{
				Config: testAccAWSClusterConfig_EngineVersion(rInt, "aurora-postgresql", "9.6.3"),
				Check: resource.ComposeTestCheckFunc(
					testAccCheckAWSClusterExists(resourceName, &dbCluster),
					resource.TestCheckResourceAttr(resourceName, "engine", "aurora-postgresql"),
					resource.TestCheckResourceAttr(resourceName, "engine_version", "9.6.3"),
				),
			},
			{
				Config:      testAccAWSClusterConfig_EngineVersion(rInt, "aurora-postgresql", "9.6.6"),
				ExpectError: regexp.MustCompile(`Cannot modify engine version without a primary instance in DB cluster`),
			},
		},
	})
}

func TestAccAWSRDSCluster_EngineVersionWithPrimaryInstance(t *testing.T) {
	var dbCluster rds.DBCluster
	rInt := acctest.RandInt()
	resourceName := "aws_rds_cluster.test"

	resource.ParallelTest(t, resource.TestCase{
		PreCheck:     func() { testAccPreCheck(t) },
		Providers:    testAccProviders,
		CheckDestroy: testAccCheckAWSClusterDestroy,
		Steps: []resource.TestStep{
			{
				Config: testAccAWSClusterConfig_EngineVersionWithPrimaryInstance(rInt, "aurora-postgresql", "9.6.3"),
				Check: resource.ComposeTestCheckFunc(
					testAccCheckAWSClusterExists(resourceName, &dbCluster),
					resource.TestCheckResourceAttr(resourceName, "engine", "aurora-postgresql"),
					resource.TestCheckResourceAttr(resourceName, "engine_version", "9.6.3"),
				),
			},
			{
				Config: testAccAWSClusterConfig_EngineVersionWithPrimaryInstance(rInt, "aurora-postgresql", "9.6.6"),
				Check: resource.ComposeTestCheckFunc(
					testAccCheckAWSClusterExists(resourceName, &dbCluster),
					resource.TestCheckResourceAttr(resourceName, "engine", "aurora-postgresql"),
					resource.TestCheckResourceAttr(resourceName, "engine_version", "9.6.6"),
				),
			},
		},
	})
}

func TestAccAWSRDSCluster_GlobalClusterIdentifier(t *testing.T) {
	var dbCluster1 rds.DBCluster

	rName := acctest.RandomWithPrefix("tf-acc-test")
	globalClusterResourceName := "aws_rds_global_cluster.test"
	resourceName := "aws_rds_cluster.test"

	resource.ParallelTest(t, resource.TestCase{
		PreCheck:     func() { testAccPreCheck(t) },
		Providers:    testAccProviders,
		CheckDestroy: testAccCheckAWSClusterDestroy,
		Steps: []resource.TestStep{
			{
				Config: testAccAWSRDSClusterConfig_GlobalClusterIdentifier(rName),
				Check: resource.ComposeTestCheckFunc(
					testAccCheckAWSClusterExists(resourceName, &dbCluster1),
					resource.TestCheckResourceAttrPair(resourceName, "global_cluster_identifier", globalClusterResourceName, "id"),
				),
			},
			{
				ResourceName:      resourceName,
				ImportState:       true,
				ImportStateVerify: true,
				ImportStateVerifyIgnore: []string{
					"apply_immediately",
					"cluster_identifier_prefix",
					"master_password",
					"skip_final_snapshot",
					"snapshot_identifier",
				},
			},
		},
	})
}

func TestAccAWSRDSCluster_GlobalClusterIdentifier_Add(t *testing.T) {
	var dbCluster1 rds.DBCluster

	rName := acctest.RandomWithPrefix("tf-acc-test")
	resourceName := "aws_rds_cluster.test"

	resource.ParallelTest(t, resource.TestCase{
		PreCheck:     func() { testAccPreCheck(t) },
		Providers:    testAccProviders,
		CheckDestroy: testAccCheckAWSClusterDestroy,
		Steps: []resource.TestStep{
			{
				Config: testAccAWSRDSClusterConfig_EngineMode(rName, "global"),
				Check: resource.ComposeTestCheckFunc(
					testAccCheckAWSClusterExists(resourceName, &dbCluster1),
					resource.TestCheckResourceAttr(resourceName, "global_cluster_identifier", ""),
				),
			},
			{
				Config:      testAccAWSRDSClusterConfig_GlobalClusterIdentifier(rName),
				ExpectError: regexp.MustCompile(`Existing RDS Clusters cannot be added to an existing RDS Global Cluster`),
			},
		},
	})
}

func TestAccAWSRDSCluster_GlobalClusterIdentifier_Remove(t *testing.T) {
	var dbCluster1 rds.DBCluster

	rName := acctest.RandomWithPrefix("tf-acc-test")
	globalClusterResourceName := "aws_rds_global_cluster.test"
	resourceName := "aws_rds_cluster.test"

	resource.ParallelTest(t, resource.TestCase{
		PreCheck:     func() { testAccPreCheck(t) },
		Providers:    testAccProviders,
		CheckDestroy: testAccCheckAWSClusterDestroy,
		Steps: []resource.TestStep{
			{
				Config: testAccAWSRDSClusterConfig_GlobalClusterIdentifier(rName),
				Check: resource.ComposeTestCheckFunc(
					testAccCheckAWSClusterExists(resourceName, &dbCluster1),
					resource.TestCheckResourceAttrPair(resourceName, "global_cluster_identifier", globalClusterResourceName, "id"),
				),
			},
			{
				Config: testAccAWSRDSClusterConfig_EngineMode(rName, "global"),
				Check: resource.ComposeTestCheckFunc(
					testAccCheckAWSClusterExists(resourceName, &dbCluster1),
					resource.TestCheckResourceAttr(resourceName, "global_cluster_identifier", ""),
				),
			},
		},
	})
}

func TestAccAWSRDSCluster_GlobalClusterIdentifier_Update(t *testing.T) {
	var dbCluster1 rds.DBCluster

	rName := acctest.RandomWithPrefix("tf-acc-test")
	globalClusterResourceName1 := "aws_rds_global_cluster.test.0"
	globalClusterResourceName2 := "aws_rds_global_cluster.test.1"
	resourceName := "aws_rds_cluster.test"

	resource.ParallelTest(t, resource.TestCase{
		PreCheck:     func() { testAccPreCheck(t) },
		Providers:    testAccProviders,
		CheckDestroy: testAccCheckAWSClusterDestroy,
		Steps: []resource.TestStep{
			{
				Config: testAccAWSRDSClusterConfig_GlobalClusterIdentifier_Update(rName, globalClusterResourceName1),
				Check: resource.ComposeTestCheckFunc(
					testAccCheckAWSClusterExists(resourceName, &dbCluster1),
					resource.TestCheckResourceAttrPair(resourceName, "global_cluster_identifier", globalClusterResourceName1, "id"),
				),
			},
			{
				Config:      testAccAWSRDSClusterConfig_GlobalClusterIdentifier_Update(rName, globalClusterResourceName2),
				ExpectError: regexp.MustCompile(`Existing RDS Clusters cannot be migrated between existing RDS Global Clusters`),
			},
		},
	})
}

func TestAccAWSRDSCluster_Port(t *testing.T) {
	var dbCluster1, dbCluster2 rds.DBCluster
	rInt := acctest.RandInt()
	resourceName := "aws_rds_cluster.test"

	resource.ParallelTest(t, resource.TestCase{
		PreCheck:     func() { testAccPreCheck(t) },
		Providers:    testAccProviders,
		CheckDestroy: testAccCheckAWSClusterDestroy,
		Steps: []resource.TestStep{
			{
				Config: testAccAWSClusterConfig_Port(rInt, 5432),
				Check: resource.ComposeTestCheckFunc(
					testAccCheckAWSClusterExists(resourceName, &dbCluster1),
					resource.TestCheckResourceAttr(resourceName, "port", "5432"),
				),
			},
			{
				Config: testAccAWSClusterConfig_Port(rInt, 2345),
				Check: resource.ComposeTestCheckFunc(
					testAccCheckAWSClusterExists(resourceName, &dbCluster2),
					testAccCheckAWSClusterRecreated(&dbCluster1, &dbCluster2),
					resource.TestCheckResourceAttr(resourceName, "port", "2345"),
				),
			},
		},
	})
}

func TestAccAWSRDSCluster_ScalingConfiguration(t *testing.T) {
	var dbCluster rds.DBCluster

	rName := acctest.RandomWithPrefix("tf-acc-test")
	resourceName := "aws_rds_cluster.test"

	resource.ParallelTest(t, resource.TestCase{
		PreCheck:     func() { testAccPreCheck(t) },
		Providers:    testAccProviders,
		CheckDestroy: testAccCheckAWSClusterDestroy,
		Steps: []resource.TestStep{
			{
				Config: testAccAWSRDSClusterConfig_ScalingConfiguration(rName, false, 128, 4, 301),
				Check: resource.ComposeTestCheckFunc(
					testAccCheckAWSClusterExists(resourceName, &dbCluster),
					resource.TestCheckResourceAttr(resourceName, "scaling_configuration.#", "1"),
					resource.TestCheckResourceAttr(resourceName, "scaling_configuration.0.auto_pause", "false"),
					resource.TestCheckResourceAttr(resourceName, "scaling_configuration.0.max_capacity", "128"),
					resource.TestCheckResourceAttr(resourceName, "scaling_configuration.0.min_capacity", "4"),
					resource.TestCheckResourceAttr(resourceName, "scaling_configuration.0.seconds_until_auto_pause", "301"),
				),
			},
			{
				Config: testAccAWSRDSClusterConfig_ScalingConfiguration(rName, true, 256, 8, 86400),
				Check: resource.ComposeTestCheckFunc(
					testAccCheckAWSClusterExists(resourceName, &dbCluster),
					resource.TestCheckResourceAttr(resourceName, "scaling_configuration.#", "1"),
					resource.TestCheckResourceAttr(resourceName, "scaling_configuration.0.auto_pause", "true"),
					resource.TestCheckResourceAttr(resourceName, "scaling_configuration.0.max_capacity", "256"),
					resource.TestCheckResourceAttr(resourceName, "scaling_configuration.0.min_capacity", "8"),
					resource.TestCheckResourceAttr(resourceName, "scaling_configuration.0.seconds_until_auto_pause", "86400"),
				),
			},
			{
				ResourceName:      resourceName,
				ImportState:       true,
				ImportStateVerify: true,
				ImportStateVerifyIgnore: []string{
					"apply_immediately",
					"cluster_identifier_prefix",
					"master_password",
					"skip_final_snapshot",
					"snapshot_identifier",
				},
			},
		},
	})
}

func TestAccAWSRDSCluster_SnapshotIdentifier(t *testing.T) {
	var dbCluster, sourceDbCluster rds.DBCluster
	var dbClusterSnapshot rds.DBClusterSnapshot

	rName := acctest.RandomWithPrefix("tf-acc-test")
	sourceDbResourceName := "aws_rds_cluster.source"
	snapshotResourceName := "aws_db_cluster_snapshot.test"
	resourceName := "aws_rds_cluster.test"

	resource.ParallelTest(t, resource.TestCase{
		PreCheck:     func() { testAccPreCheck(t) },
		Providers:    testAccProviders,
		CheckDestroy: testAccCheckAWSDBInstanceDestroy,
		Steps: []resource.TestStep{
			{
				Config: testAccAWSRDSClusterConfig_SnapshotIdentifier(rName),
				Check: resource.ComposeTestCheckFunc(
					testAccCheckAWSClusterExists(sourceDbResourceName, &sourceDbCluster),
					testAccCheckDbClusterSnapshotExists(snapshotResourceName, &dbClusterSnapshot),
					testAccCheckAWSClusterExists(resourceName, &dbCluster),
				),
			},
		},
	})
}

func TestAccAWSRDSCluster_SnapshotIdentifier_DeletionProtection(t *testing.T) {
	var dbCluster, sourceDbCluster rds.DBCluster
	var dbClusterSnapshot rds.DBClusterSnapshot

	rName := acctest.RandomWithPrefix("tf-acc-test")
	sourceDbResourceName := "aws_rds_cluster.source"
	snapshotResourceName := "aws_db_cluster_snapshot.test"
	resourceName := "aws_rds_cluster.test"

	resource.ParallelTest(t, resource.TestCase{
		PreCheck:     func() { testAccPreCheck(t) },
		Providers:    testAccProviders,
		CheckDestroy: testAccCheckAWSDBInstanceDestroy,
		Steps: []resource.TestStep{
			{
				Config: testAccAWSRDSClusterConfig_SnapshotIdentifier_DeletionProtection(rName, true),
				Check: resource.ComposeTestCheckFunc(
					testAccCheckAWSClusterExists(sourceDbResourceName, &sourceDbCluster),
					testAccCheckDbClusterSnapshotExists(snapshotResourceName, &dbClusterSnapshot),
					testAccCheckAWSClusterExists(resourceName, &dbCluster),
					resource.TestCheckResourceAttr(resourceName, "deletion_protection", "true"),
				),
			},
			{
				ResourceName:      resourceName,
				ImportState:       true,
				ImportStateVerify: true,
				ImportStateVerifyIgnore: []string{
					"apply_immediately",
					"cluster_identifier_prefix",
					"master_password",
					"skip_final_snapshot",
					"snapshot_identifier",
				},
			},
			// Ensure we disable deletion protection before attempting to delete :)
			{
				Config: testAccAWSRDSClusterConfig_SnapshotIdentifier_DeletionProtection(rName, false),
				Check: resource.ComposeTestCheckFunc(
					testAccCheckAWSClusterExists(sourceDbResourceName, &sourceDbCluster),
					testAccCheckDbClusterSnapshotExists(snapshotResourceName, &dbClusterSnapshot),
					testAccCheckAWSClusterExists(resourceName, &dbCluster),
					resource.TestCheckResourceAttr(resourceName, "deletion_protection", "false"),
				),
			},
		},
	})
}

func TestAccAWSRDSCluster_SnapshotIdentifier_EngineMode_ParallelQuery(t *testing.T) {
	var dbCluster, sourceDbCluster rds.DBCluster
	var dbClusterSnapshot rds.DBClusterSnapshot

	rName := acctest.RandomWithPrefix("tf-acc-test")
	sourceDbResourceName := "aws_rds_cluster.source"
	snapshotResourceName := "aws_db_cluster_snapshot.test"
	resourceName := "aws_rds_cluster.test"

	resource.ParallelTest(t, resource.TestCase{
		PreCheck:     func() { testAccPreCheck(t) },
		Providers:    testAccProviders,
		CheckDestroy: testAccCheckAWSDBInstanceDestroy,
		Steps: []resource.TestStep{
			{
				Config: testAccAWSRDSClusterConfig_SnapshotIdentifier_EngineMode(rName, "parallelquery"),
				Check: resource.ComposeTestCheckFunc(
					testAccCheckAWSClusterExists(sourceDbResourceName, &sourceDbCluster),
					testAccCheckDbClusterSnapshotExists(snapshotResourceName, &dbClusterSnapshot),
					testAccCheckAWSClusterExists(resourceName, &dbCluster),
					resource.TestCheckResourceAttr(resourceName, "engine_mode", "parallelquery"),
				),
			},
			{
				ResourceName:      resourceName,
				ImportState:       true,
				ImportStateVerify: true,
				ImportStateVerifyIgnore: []string{
					"apply_immediately",
					"cluster_identifier_prefix",
					"master_password",
					"skip_final_snapshot",
					"snapshot_identifier",
				},
			},
		},
	})
}

func TestAccAWSRDSCluster_SnapshotIdentifier_EngineMode_Provisioned(t *testing.T) {
	var dbCluster, sourceDbCluster rds.DBCluster
	var dbClusterSnapshot rds.DBClusterSnapshot

	rName := acctest.RandomWithPrefix("tf-acc-test")
	sourceDbResourceName := "aws_rds_cluster.source"
	snapshotResourceName := "aws_db_cluster_snapshot.test"
	resourceName := "aws_rds_cluster.test"

	resource.ParallelTest(t, resource.TestCase{
		PreCheck:     func() { testAccPreCheck(t) },
		Providers:    testAccProviders,
		CheckDestroy: testAccCheckAWSDBInstanceDestroy,
		Steps: []resource.TestStep{
			{
				Config: testAccAWSRDSClusterConfig_SnapshotIdentifier_EngineMode(rName, "provisioned"),
				Check: resource.ComposeTestCheckFunc(
					testAccCheckAWSClusterExists(sourceDbResourceName, &sourceDbCluster),
					testAccCheckDbClusterSnapshotExists(snapshotResourceName, &dbClusterSnapshot),
					testAccCheckAWSClusterExists(resourceName, &dbCluster),
					resource.TestCheckResourceAttr(resourceName, "engine_mode", "provisioned"),
				),
			},
			{
				ResourceName:      resourceName,
				ImportState:       true,
				ImportStateVerify: true,
				ImportStateVerifyIgnore: []string{
					"apply_immediately",
					"cluster_identifier_prefix",
					"master_password",
					"skip_final_snapshot",
					"snapshot_identifier",
				},
			},
		},
	})
}

func TestAccAWSRDSCluster_SnapshotIdentifier_EngineMode_Serverless(t *testing.T) {
	// The below is according to AWS Support. This test can be updated in the future
	// to initialize some data.
	t.Skip("serverless does not support snapshot restore on an empty volume")

	var dbCluster, sourceDbCluster rds.DBCluster
	var dbClusterSnapshot rds.DBClusterSnapshot

	rName := acctest.RandomWithPrefix("tf-acc-test")
	sourceDbResourceName := "aws_rds_cluster.source"
	snapshotResourceName := "aws_db_cluster_snapshot.test"
	resourceName := "aws_rds_cluster.test"

	resource.ParallelTest(t, resource.TestCase{
		PreCheck:     func() { testAccPreCheck(t) },
		Providers:    testAccProviders,
		CheckDestroy: testAccCheckAWSDBInstanceDestroy,
		Steps: []resource.TestStep{
			{
				Config: testAccAWSRDSClusterConfig_SnapshotIdentifier_EngineMode(rName, "serverless"),
				Check: resource.ComposeTestCheckFunc(
					testAccCheckAWSClusterExists(sourceDbResourceName, &sourceDbCluster),
					testAccCheckDbClusterSnapshotExists(snapshotResourceName, &dbClusterSnapshot),
					testAccCheckAWSClusterExists(resourceName, &dbCluster),
					resource.TestCheckResourceAttr(resourceName, "engine_mode", "serverless"),
				),
			},
			{
				ResourceName:      resourceName,
				ImportState:       true,
				ImportStateVerify: true,
				ImportStateVerifyIgnore: []string{
					"apply_immediately",
					"cluster_identifier_prefix",
					"master_password",
					"skip_final_snapshot",
					"snapshot_identifier",
				},
			},
		},
	})
}

// Reference: https://github.com/terraform-providers/terraform-provider-aws/issues/6157
func TestAccAWSRDSCluster_SnapshotIdentifier_EngineVersion_Different(t *testing.T) {
	var dbCluster, sourceDbCluster rds.DBCluster
	var dbClusterSnapshot rds.DBClusterSnapshot

	rName := acctest.RandomWithPrefix("tf-acc-test")
	sourceDbResourceName := "aws_rds_cluster.source"
	snapshotResourceName := "aws_db_cluster_snapshot.test"
	resourceName := "aws_rds_cluster.test"

	resource.ParallelTest(t, resource.TestCase{
		PreCheck:     func() { testAccPreCheck(t) },
		Providers:    testAccProviders,
		CheckDestroy: testAccCheckAWSDBInstanceDestroy,
		Steps: []resource.TestStep{
			{
				Config: testAccAWSRDSClusterConfig_SnapshotIdentifier_EngineVersion(rName, "aurora-postgresql", "9.6.3", "9.6.6"),
				Check: resource.ComposeTestCheckFunc(
					testAccCheckAWSClusterExists(sourceDbResourceName, &sourceDbCluster),
					testAccCheckDbClusterSnapshotExists(snapshotResourceName, &dbClusterSnapshot),
					testAccCheckAWSClusterExists(resourceName, &dbCluster),
					resource.TestCheckResourceAttr(resourceName, "engine_version", "9.6.6"),
				),
			},
			{
				ResourceName:      resourceName,
				ImportState:       true,
				ImportStateVerify: true,
				ImportStateVerifyIgnore: []string{
					"apply_immediately",
					"cluster_identifier_prefix",
					"master_password",
					"skip_final_snapshot",
					"snapshot_identifier",
				},
			},
		},
	})
}

// Reference: https://github.com/terraform-providers/terraform-provider-aws/issues/6157
func TestAccAWSRDSCluster_SnapshotIdentifier_EngineVersion_Equal(t *testing.T) {
	var dbCluster, sourceDbCluster rds.DBCluster
	var dbClusterSnapshot rds.DBClusterSnapshot

	rName := acctest.RandomWithPrefix("tf-acc-test")
	sourceDbResourceName := "aws_rds_cluster.source"
	snapshotResourceName := "aws_db_cluster_snapshot.test"
	resourceName := "aws_rds_cluster.test"

	resource.ParallelTest(t, resource.TestCase{
		PreCheck:     func() { testAccPreCheck(t) },
		Providers:    testAccProviders,
		CheckDestroy: testAccCheckAWSDBInstanceDestroy,
		Steps: []resource.TestStep{
			{
				Config: testAccAWSRDSClusterConfig_SnapshotIdentifier_EngineVersion(rName, "aurora-postgresql", "9.6.3", "9.6.3"),
				Check: resource.ComposeTestCheckFunc(
					testAccCheckAWSClusterExists(sourceDbResourceName, &sourceDbCluster),
					testAccCheckDbClusterSnapshotExists(snapshotResourceName, &dbClusterSnapshot),
					testAccCheckAWSClusterExists(resourceName, &dbCluster),
					resource.TestCheckResourceAttr(resourceName, "engine_version", "9.6.3"),
				),
			},
			{
				ResourceName:      resourceName,
				ImportState:       true,
				ImportStateVerify: true,
				ImportStateVerifyIgnore: []string{
					"apply_immediately",
					"cluster_identifier_prefix",
					"master_password",
					"skip_final_snapshot",
					"snapshot_identifier",
				},
			},
		},
	})
}

func TestAccAWSRDSCluster_SnapshotIdentifier_PreferredBackupWindow(t *testing.T) {
	var dbCluster, sourceDbCluster rds.DBCluster
	var dbClusterSnapshot rds.DBClusterSnapshot

	rName := acctest.RandomWithPrefix("tf-acc-test")
	sourceDbResourceName := "aws_rds_cluster.source"
	snapshotResourceName := "aws_db_cluster_snapshot.test"
	resourceName := "aws_rds_cluster.test"

	resource.ParallelTest(t, resource.TestCase{
		PreCheck:     func() { testAccPreCheck(t) },
		Providers:    testAccProviders,
		CheckDestroy: testAccCheckAWSDBInstanceDestroy,
		Steps: []resource.TestStep{
			{
				Config: testAccAWSRDSClusterConfig_SnapshotIdentifier_PreferredBackupWindow(rName, "00:00-08:00"),
				Check: resource.ComposeTestCheckFunc(
					testAccCheckAWSClusterExists(sourceDbResourceName, &sourceDbCluster),
					testAccCheckDbClusterSnapshotExists(snapshotResourceName, &dbClusterSnapshot),
					testAccCheckAWSClusterExists(resourceName, &dbCluster),
					resource.TestCheckResourceAttr(resourceName, "preferred_backup_window", "00:00-08:00"),
				),
			},
			{
				ResourceName:      resourceName,
				ImportState:       true,
				ImportStateVerify: true,
				ImportStateVerifyIgnore: []string{
					"apply_immediately",
					"cluster_identifier_prefix",
					"master_password",
					"skip_final_snapshot",
					"snapshot_identifier",
				},
			},
		},
	})
}

func TestAccAWSRDSCluster_SnapshotIdentifier_PreferredMaintenanceWindow(t *testing.T) {
	var dbCluster, sourceDbCluster rds.DBCluster
	var dbClusterSnapshot rds.DBClusterSnapshot

	rName := acctest.RandomWithPrefix("tf-acc-test")
	sourceDbResourceName := "aws_rds_cluster.source"
	snapshotResourceName := "aws_db_cluster_snapshot.test"
	resourceName := "aws_rds_cluster.test"

	resource.ParallelTest(t, resource.TestCase{
		PreCheck:     func() { testAccPreCheck(t) },
		Providers:    testAccProviders,
		CheckDestroy: testAccCheckAWSDBInstanceDestroy,
		Steps: []resource.TestStep{
			{
				Config: testAccAWSRDSClusterConfig_SnapshotIdentifier_PreferredMaintenanceWindow(rName, "sun:01:00-sun:01:30"),
				Check: resource.ComposeTestCheckFunc(
					testAccCheckAWSClusterExists(sourceDbResourceName, &sourceDbCluster),
					testAccCheckDbClusterSnapshotExists(snapshotResourceName, &dbClusterSnapshot),
					testAccCheckAWSClusterExists(resourceName, &dbCluster),
					resource.TestCheckResourceAttr(resourceName, "preferred_maintenance_window", "sun:01:00-sun:01:30"),
				),
			},
			{
				ResourceName:      resourceName,
				ImportState:       true,
				ImportStateVerify: true,
				ImportStateVerifyIgnore: []string{
					"apply_immediately",
					"cluster_identifier_prefix",
					"master_password",
					"skip_final_snapshot",
					"snapshot_identifier",
				},
			},
		},
	})
}

func TestAccAWSRDSCluster_SnapshotIdentifier_Tags(t *testing.T) {
	var dbCluster, sourceDbCluster rds.DBCluster
	var dbClusterSnapshot rds.DBClusterSnapshot

	rName := acctest.RandomWithPrefix("tf-acc-test")
	sourceDbResourceName := "aws_rds_cluster.source"
	snapshotResourceName := "aws_db_cluster_snapshot.test"
	resourceName := "aws_rds_cluster.test"

	resource.ParallelTest(t, resource.TestCase{
		PreCheck:     func() { testAccPreCheck(t) },
		Providers:    testAccProviders,
		CheckDestroy: testAccCheckAWSDBInstanceDestroy,
		Steps: []resource.TestStep{
			{
				Config: testAccAWSRDSClusterConfig_SnapshotIdentifier_Tags(rName),
				Check: resource.ComposeTestCheckFunc(
					testAccCheckAWSClusterExists(sourceDbResourceName, &sourceDbCluster),
					testAccCheckDbClusterSnapshotExists(snapshotResourceName, &dbClusterSnapshot),
					testAccCheckAWSClusterExists(resourceName, &dbCluster),
					resource.TestCheckResourceAttr(resourceName, "tags.%", "1"),
					resource.TestCheckResourceAttr(resourceName, "tags.key1", "value1"),
				),
			},
		},
	})
}

func TestAccAWSRDSCluster_SnapshotIdentifier_VpcSecurityGroupIds(t *testing.T) {
	var dbCluster, sourceDbCluster rds.DBCluster
	var dbClusterSnapshot rds.DBClusterSnapshot

	rName := acctest.RandomWithPrefix("tf-acc-test")
	sourceDbResourceName := "aws_rds_cluster.source"
	snapshotResourceName := "aws_db_cluster_snapshot.test"
	resourceName := "aws_rds_cluster.test"

	resource.ParallelTest(t, resource.TestCase{
		PreCheck:     func() { testAccPreCheck(t) },
		Providers:    testAccProviders,
		CheckDestroy: testAccCheckAWSDBInstanceDestroy,
		Steps: []resource.TestStep{
			{
				Config: testAccAWSRDSClusterConfig_SnapshotIdentifier_VpcSecurityGroupIds(rName),
				Check: resource.ComposeTestCheckFunc(
					testAccCheckAWSClusterExists(sourceDbResourceName, &sourceDbCluster),
					testAccCheckDbClusterSnapshotExists(snapshotResourceName, &dbClusterSnapshot),
					testAccCheckAWSClusterExists(resourceName, &dbCluster),
				),
			},
		},
	})
}

// Regression reference: https://github.com/terraform-providers/terraform-provider-aws/issues/5450
// This acceptance test explicitly tests when snapshot_identifier is set,
// vpc_security_group_ids is set (which triggered the resource update function),
// and tags is set which was missing its ARN used for tagging
func TestAccAWSRDSCluster_SnapshotIdentifier_VpcSecurityGroupIds_Tags(t *testing.T) {
	var dbCluster, sourceDbCluster rds.DBCluster
	var dbClusterSnapshot rds.DBClusterSnapshot

	rName := acctest.RandomWithPrefix("tf-acc-test")
	sourceDbResourceName := "aws_rds_cluster.source"
	snapshotResourceName := "aws_db_cluster_snapshot.test"
	resourceName := "aws_rds_cluster.test"

	resource.ParallelTest(t, resource.TestCase{
		PreCheck:     func() { testAccPreCheck(t) },
		Providers:    testAccProviders,
		CheckDestroy: testAccCheckAWSDBInstanceDestroy,
		Steps: []resource.TestStep{
			{
				Config: testAccAWSRDSClusterConfig_SnapshotIdentifier_VpcSecurityGroupIds_Tags(rName),
				Check: resource.ComposeTestCheckFunc(
					testAccCheckAWSClusterExists(sourceDbResourceName, &sourceDbCluster),
					testAccCheckDbClusterSnapshotExists(snapshotResourceName, &dbClusterSnapshot),
					testAccCheckAWSClusterExists(resourceName, &dbCluster),
					resource.TestCheckResourceAttr(resourceName, "tags.%", "1"),
					resource.TestCheckResourceAttr(resourceName, "tags.key1", "value1"),
				),
			},
		},
	})
}

func TestAccAWSRDSCluster_SnapshotIdentifier_EncryptedRestore(t *testing.T) {
	var dbCluster, sourceDbCluster rds.DBCluster
	var dbClusterSnapshot rds.DBClusterSnapshot

	keyRegex := regexp.MustCompile("^arn:aws:kms:")

	rName := acctest.RandomWithPrefix("tf-acc-test")
	sourceDbResourceName := "aws_rds_cluster.source"
	snapshotResourceName := "aws_db_cluster_snapshot.test"
	resourceName := "aws_rds_cluster.test"

	resource.ParallelTest(t, resource.TestCase{
		PreCheck:     func() { testAccPreCheck(t) },
		Providers:    testAccProviders,
		CheckDestroy: testAccCheckAWSDBInstanceDestroy,
		Steps: []resource.TestStep{
			{
				Config: testAccAWSRDSClusterConfig_SnapshotIdentifier_EncryptedRestore(rName),
				Check: resource.ComposeTestCheckFunc(
					testAccCheckAWSClusterExists(sourceDbResourceName, &sourceDbCluster),
					testAccCheckDbClusterSnapshotExists(snapshotResourceName, &dbClusterSnapshot),
					testAccCheckAWSClusterExists(resourceName, &dbCluster),
					resource.TestMatchResourceAttr(
						"aws_rds_cluster.test", "kms_key_id", keyRegex),
					resource.TestCheckResourceAttr(
						"aws_rds_cluster.test", "storage_encrypted", "true"),
				),
			},
		},
	})
}

func TestAccAWSRDSCluster_pointInTimeRestore(t *testing.T) {
	var srcCluster, dstCluster rds.DBCluster

	rInt := acctest.RandInt()
	srcClusterName := "aws_rds_cluster.src"
	dstClusterName := "aws_rds_cluster.dst"

	resource.ParallelTest(t, resource.TestCase{
		PreCheck:     func() { testAccPreCheck(t) },
		Providers:    testAccProviders,
		CheckDestroy: testAccCheckAWSClusterDestroy,
		Steps: []resource.TestStep{
			{
				Config: testAccAWSRDSClusterConfig_pointInTimeRestore(rInt),
				Check: resource.ComposeTestCheckFunc(
					testAccCheckAWSClusterExists(srcClusterName, &srcCluster),
					testAccCheckAWSClusterExists(dstClusterName, &dstCluster),
					resource.TestCheckResourceAttr(dstClusterName, "point_in_time_restore.#", "1"),
					resource.TestCheckResourceAttr(dstClusterName, "point_in_time_restore.0.restore_type", "full-copy"),
					resource.TestCheckResourceAttr(dstClusterName, "point_in_time_restore.0.use_latest_restorable_time", "true"),
					resource.TestCheckResourceAttr(dstClusterName, "backup_retention_period", "5"),
				),
			},
		},
	})
}

func testAccCheckAWSClusterDestroy(s *terraform.State) error {
	return testAccCheckAWSClusterDestroyWithProvider(s, testAccProvider)
}

func testAccCheckAWSClusterDestroyWithProvider(s *terraform.State, provider *schema.Provider) error {
	conn := provider.Meta().(*AWSClient).rdsconn

	for _, rs := range s.RootModule().Resources {
		if rs.Type != "aws_rds_cluster" {
			continue
		}

		// Try to find the Group
		var err error
		resp, err := conn.DescribeDBClusters(
			&rds.DescribeDBClustersInput{
				DBClusterIdentifier: aws.String(rs.Primary.ID),
			})

		if err == nil {
			if len(resp.DBClusters) != 0 &&
				*resp.DBClusters[0].DBClusterIdentifier == rs.Primary.ID {
				return fmt.Errorf("DB Cluster %s still exists", rs.Primary.ID)
			}
		}

		// Return nil if the cluster is already destroyed
		if awsErr, ok := err.(awserr.Error); ok {
			if awsErr.Code() == "DBClusterNotFoundFault" {
				return nil
			}
		}

		return err
	}

	return nil
}

func testAccCheckAWSClusterSnapshot(rInt int) resource.TestCheckFunc {
	return func(s *terraform.State) error {
		for _, rs := range s.RootModule().Resources {
			if rs.Type != "aws_rds_cluster" {
				continue
			}

			// Try and delete the snapshot before we check for the cluster not found
			snapshot_identifier := fmt.Sprintf("tf-acctest-rdscluster-snapshot-%d", rInt)

			awsClient := testAccProvider.Meta().(*AWSClient)
			conn := awsClient.rdsconn

			log.Printf("[INFO] Deleting the Snapshot %s", snapshot_identifier)
			_, snapDeleteErr := conn.DeleteDBClusterSnapshot(
				&rds.DeleteDBClusterSnapshotInput{
					DBClusterSnapshotIdentifier: aws.String(snapshot_identifier),
				})
			if snapDeleteErr != nil {
				return snapDeleteErr
			}

			// Try to find the Group
			var err error
			resp, err := conn.DescribeDBClusters(
				&rds.DescribeDBClustersInput{
					DBClusterIdentifier: aws.String(rs.Primary.ID),
				})

			if err == nil {
				if len(resp.DBClusters) != 0 &&
					*resp.DBClusters[0].DBClusterIdentifier == rs.Primary.ID {
					return fmt.Errorf("DB Cluster %s still exists", rs.Primary.ID)
				}
			}

			// Return nil if the cluster is already destroyed
			if awsErr, ok := err.(awserr.Error); ok {
				if awsErr.Code() == "DBClusterNotFoundFault" {
					return nil
				}
			}

			return err
		}

		return nil
	}
}

func testAccCheckAWSClusterExists(n string, v *rds.DBCluster) resource.TestCheckFunc {
	return testAccCheckAWSClusterExistsWithProvider(n, v, func() *schema.Provider { return testAccProvider })
}

func testAccCheckAWSClusterExistsWithProvider(n string, v *rds.DBCluster, providerF func() *schema.Provider) resource.TestCheckFunc {
	return func(s *terraform.State) error {
		rs, ok := s.RootModule().Resources[n]
		if !ok {
			return fmt.Errorf("Not found: %s", n)
		}

		if rs.Primary.ID == "" {
			return fmt.Errorf("No DB Instance ID is set")
		}

		provider := providerF()
		conn := provider.Meta().(*AWSClient).rdsconn
		resp, err := conn.DescribeDBClusters(&rds.DescribeDBClustersInput{
			DBClusterIdentifier: aws.String(rs.Primary.ID),
		})

		if err != nil {
			return err
		}

		for _, c := range resp.DBClusters {
			if *c.DBClusterIdentifier == rs.Primary.ID {
				*v = *c
				return nil
			}
		}

		return fmt.Errorf("DB Cluster (%s) not found", rs.Primary.ID)
	}
}

func testAccCheckAWSClusterRecreated(i, j *rds.DBCluster) resource.TestCheckFunc {
	return func(s *terraform.State) error {
		if aws.TimeValue(i.ClusterCreateTime) == aws.TimeValue(j.ClusterCreateTime) {
			return errors.New("RDS Cluster was not recreated")
		}

		return nil
	}
}

func testAccAWSClusterConfig(n int) string {
	return fmt.Sprintf(`
resource "aws_rds_cluster" "default" {
  cluster_identifier = "tf-aurora-cluster-%d"
  availability_zones = ["us-west-2a","us-west-2b","us-west-2c"]
  database_name = "mydb"
  master_username = "foo"
  master_password = "mustbeeightcharaters"
  db_cluster_parameter_group_name = "default.aurora5.6"
  skip_final_snapshot = true
  tags = {
    Environment = "production"
  }
  enabled_cloudwatch_logs_exports = [
	"audit",
	"error",
  ]
}`, n)
}

func testAccAWSClusterConfig_BacktrackWindow(backtrackWindow int) string {
	return fmt.Sprintf(`
resource "aws_rds_cluster" "test" {
  apply_immediately         = true
  backtrack_window          = %d
  cluster_identifier_prefix = "tf-acc-test-"
  master_password           = "mustbeeightcharaters"
  master_username           = "test"
  skip_final_snapshot       = true
}
`, backtrackWindow)
}

func testAccAWSClusterConfig_namePrefix(n int) string {
	return fmt.Sprintf(`
resource "aws_rds_cluster" "test" {
  cluster_identifier_prefix = "tf-test-"
  master_username = "root"
  master_password = "password"
  db_subnet_group_name = "${aws_db_subnet_group.test.name}"
  skip_final_snapshot = true
}

resource "aws_vpc" "test" {
  cidr_block = "10.0.0.0/16"
	tags = {
		Name = "terraform-testacc-rds-cluster-name-prefix"
	}
}

resource "aws_subnet" "a" {
  vpc_id = "${aws_vpc.test.id}"
  cidr_block = "10.0.0.0/24"
  availability_zone = "us-west-2a"
  tags = {
    Name = "tf-acc-rds-cluster-name-prefix-a"
  }
}

resource "aws_subnet" "b" {
  vpc_id = "${aws_vpc.test.id}"
  cidr_block = "10.0.1.0/24"
  availability_zone = "us-west-2b"
  tags = {
    Name = "tf-acc-rds-cluster-name-prefix-b"
  }
}

resource "aws_db_subnet_group" "test" {
  name = "tf-test-%d"
  subnet_ids = ["${aws_subnet.a.id}", "${aws_subnet.b.id}"]
}
`, n)
}

func testAccAWSClusterConfig_s3Restore(bucketName string, bucketPrefix string, uniqueId string) string {
	return fmt.Sprintf(`

data "aws_region" "current" {}

resource "aws_s3_bucket" "xtrabackup" {
  bucket = "%s"
  region = "${data.aws_region.current.name}"
}

resource "aws_s3_bucket_object" "xtrabackup_db" {
  bucket = "${aws_s3_bucket.xtrabackup.id}"
  key    = "%s/mysql-5-6-xtrabackup.tar.gz"
  source = "../files/mysql-5-6-xtrabackup.tar.gz"
  etag   = "${filemd5("../files/mysql-5-6-xtrabackup.tar.gz")}"
}



resource "aws_iam_role" "rds_s3_access_role" {
    name = "%s-role"
    assume_role_policy = <<EOF
{
  "Version": "2012-10-17",
  "Statement": [
    {
      "Sid": "",
      "Effect": "Allow",
      "Principal": {
        "Service": "rds.amazonaws.com"
      },
      "Action": "sts:AssumeRole"
    }
  ]
}
EOF
}

resource "aws_iam_policy" "test" {
  name   = "%s-policy"
  policy = <<POLICY
{
    "Version": "2012-10-17",
    "Statement": [
        {
            "Effect": "Allow",
            "Action": [
                "s3:*"
            ],
            "Resource": [
                "${aws_s3_bucket.xtrabackup.arn}",
                "${aws_s3_bucket.xtrabackup.arn}/*"
            ]
        }
    ]
}
POLICY
}

resource "aws_iam_policy_attachment" "test-attach" {
    name = "%s-policy-attachment"
    roles = [
        "${aws_iam_role.rds_s3_access_role.name}"
    ]

    policy_arn = "${aws_iam_policy.test.arn}"
}


resource "aws_rds_cluster" "test" {
  cluster_identifier_prefix = "tf-test-"
  master_username = "root"
  master_password = "password"
  db_subnet_group_name = "${aws_db_subnet_group.test.name}"
  skip_final_snapshot = true
  s3_import {
      source_engine = "mysql"
      source_engine_version = "5.6"

      bucket_name = "${aws_s3_bucket.xtrabackup.bucket}"
      bucket_prefix = "%s"
      ingestion_role = "${aws_iam_role.rds_s3_access_role.arn}"
  }

}

resource "aws_vpc" "test" {
  cidr_block = "10.0.0.0/16"
	tags = {
		Name = "%s-vpc"
	}
}

resource "aws_subnet" "a" {
  vpc_id = "${aws_vpc.test.id}"
  cidr_block = "10.0.0.0/24"
  availability_zone = "us-west-2a"
  tags = {
    Name = "%s-subnet-a"
  }
}

resource "aws_subnet" "b" {
  vpc_id = "${aws_vpc.test.id}"
  cidr_block = "10.0.1.0/24"
  availability_zone = "us-west-2b"
  tags = {
    Name = "%s-subnet-b"
  }
}

resource "aws_db_subnet_group" "test" {
  name = "%s-db-subnet-group"
  subnet_ids = ["${aws_subnet.a.id}", "${aws_subnet.b.id}"]
}
`, bucketName, bucketPrefix, uniqueId, uniqueId, uniqueId, bucketPrefix, uniqueId, uniqueId, uniqueId, uniqueId)
}

func testAccAWSClusterConfig_generatedName(n int) string {
	return fmt.Sprintf(`
resource "aws_rds_cluster" "test" {
  master_username = "root"
  master_password = "password"
  db_subnet_group_name = "${aws_db_subnet_group.test.name}"
  skip_final_snapshot = true
}

resource "aws_vpc" "test" {
  cidr_block = "10.0.0.0/16"
	tags = {
		Name = "terraform-testacc-rds-cluster-generated-name"
	}
}

resource "aws_subnet" "a" {
  vpc_id = "${aws_vpc.test.id}"
  cidr_block = "10.0.0.0/24"
  availability_zone = "us-west-2a"
  tags = {
    Name = "tf-acc-rds-cluster-generated-name-a"
  }
}

resource "aws_subnet" "b" {
  vpc_id = "${aws_vpc.test.id}"
  cidr_block = "10.0.1.0/24"
  availability_zone = "us-west-2b"
  tags = {
    Name = "tf-acc-rds-cluster-generated-name-b"
  }
}

resource "aws_db_subnet_group" "test" {
  name = "tf-test-%d"
  subnet_ids = ["${aws_subnet.a.id}", "${aws_subnet.b.id}"]
}
`, n)
}

func testAccAWSClusterConfigWithFinalSnapshot(n int) string {
	return fmt.Sprintf(`
resource "aws_rds_cluster" "default" {
  cluster_identifier = "tf-aurora-cluster-%d"
  availability_zones = ["us-west-2a","us-west-2b","us-west-2c"]
  database_name = "mydb"
  master_username = "foo"
  master_password = "mustbeeightcharaters"
  db_cluster_parameter_group_name = "default.aurora5.6"
  final_snapshot_identifier = "tf-acctest-rdscluster-snapshot-%d"
  tags = {
    Environment = "production"
  }
}`, n, n)
}

func testAccAWSClusterConfigWithoutUserNameAndPassword(n int) string {
	return fmt.Sprintf(`
resource "aws_rds_cluster" "default" {
  cluster_identifier = "tf-aurora-cluster-%d"
  availability_zones = ["us-west-2a","us-west-2b","us-west-2c"]
  database_name = "mydb"
  skip_final_snapshot = true
}`, n)
}

func testAccAWSClusterConfigUpdatedTags(n int) string {
	return fmt.Sprintf(`
resource "aws_rds_cluster" "default" {
  cluster_identifier = "tf-aurora-cluster-%d"
  availability_zones = ["us-west-2a","us-west-2b","us-west-2c"]
  database_name = "mydb"
  master_username = "foo"
  master_password = "mustbeeightcharaters"
  db_cluster_parameter_group_name = "default.aurora5.6"
  skip_final_snapshot = true
  tags = {
    Environment = "production"
    AnotherTag = "test"
  }
}`, n)
}

func testAccAWSClusterConfigUpdatedCloudwatchLogsExports(n int) string {
	return fmt.Sprintf(`
resource "aws_rds_cluster" "default" {
  cluster_identifier = "tf-aurora-cluster-%d"
  availability_zones = ["us-west-2a","us-west-2b","us-west-2c"]
  database_name = "mydb"
  master_username = "foo"
  master_password = "mustbeeightcharaters"
  db_cluster_parameter_group_name = "default.aurora5.6"
  skip_final_snapshot = true
  enabled_cloudwatch_logs_exports = [
    "error",
    "slowquery"
  ]
}`, n)
}

func testAccAWSClusterConfig_kmsKey(n int) string {
	return fmt.Sprintf(`

 resource "aws_kms_key" "foo" {
     description = "Terraform acc test %d"
     policy = <<POLICY
 {
   "Version": "2012-10-17",
   "Id": "kms-tf-1",
   "Statement": [
     {
       "Sid": "Enable IAM User Permissions",
       "Effect": "Allow",
       "Principal": {
         "AWS": "*"
       },
       "Action": "kms:*",
       "Resource": "*"
     }
   ]
 }
 POLICY
 }

 resource "aws_rds_cluster" "default" {
   cluster_identifier = "tf-aurora-cluster-%d"
   availability_zones = ["us-west-2a","us-west-2b","us-west-2c"]
   database_name = "mydb"
   master_username = "foo"
   master_password = "mustbeeightcharaters"
   db_cluster_parameter_group_name = "default.aurora5.6"
   storage_encrypted = true
   kms_key_id = "${aws_kms_key.foo.arn}"
   skip_final_snapshot = true
 }`, n, n)
}

func testAccAWSClusterConfig_encrypted(n int) string {
	return fmt.Sprintf(`
resource "aws_rds_cluster" "default" {
  cluster_identifier = "tf-aurora-cluster-%d"
  availability_zones = ["us-west-2a","us-west-2b","us-west-2c"]
  database_name = "mydb"
  master_username = "foo"
  master_password = "mustbeeightcharaters"
  storage_encrypted = true
  skip_final_snapshot = true
}`, n)
}

func testAccAWSClusterConfig_backups(n int) string {
	return fmt.Sprintf(`
resource "aws_rds_cluster" "default" {
  cluster_identifier = "tf-aurora-cluster-%d"
  availability_zones = ["us-west-2a","us-west-2b","us-west-2c"]
  database_name = "mydb"
  master_username = "foo"
  master_password = "mustbeeightcharaters"
  backup_retention_period = 5
  preferred_backup_window = "07:00-09:00"
  preferred_maintenance_window = "tue:04:00-tue:04:30"
  skip_final_snapshot = true
}`, n)
}

func testAccAWSClusterConfig_backupsUpdate(n int) string {
	return fmt.Sprintf(`
resource "aws_rds_cluster" "default" {
  cluster_identifier = "tf-aurora-cluster-%d"
  availability_zones = ["us-west-2a","us-west-2b","us-west-2c"]
  database_name = "mydb"
  master_username = "foo"
  master_password = "mustbeeightcharaters"
  backup_retention_period = 10
  preferred_backup_window = "03:00-09:00"
  preferred_maintenance_window = "wed:01:00-wed:01:30"
  apply_immediately = true
  skip_final_snapshot = true
}`, n)
}

func testAccAWSClusterConfig_iamAuth(n int) string {
	return fmt.Sprintf(`
resource "aws_rds_cluster" "default" {
  cluster_identifier = "tf-aurora-cluster-%d"
  availability_zones = ["us-west-2a","us-west-2b","us-west-2c"]
  database_name = "mydb"
  master_username = "foo"
  master_password = "mustbeeightcharaters"
  iam_database_authentication_enabled = true
  skip_final_snapshot = true
}`, n)
}

func testAccAWSClusterConfig_EngineVersion(rInt int, engine, engineVersion string) string {
	return fmt.Sprintf(`
resource "aws_rds_cluster" "test" {
  cluster_identifier              = "tf-acc-test-%d"
  database_name                   = "mydb"
  db_cluster_parameter_group_name = "default.aurora-postgresql9.6"
  engine                          = "%s"
  engine_version                  = "%s"
  master_password                 = "mustbeeightcharaters"
  master_username                 = "foo"
	skip_final_snapshot             = true
	apply_immediately               = true
}`, rInt, engine, engineVersion)
}

func testAccAWSClusterConfig_EngineVersionWithPrimaryInstance(rInt int, engine, engineVersion string) string {
	return fmt.Sprintf(`
resource "aws_rds_cluster" "test" {
  cluster_identifier              = "tf-acc-test-%d"
  database_name                   = "mydb"
  db_cluster_parameter_group_name = "default.aurora-postgresql9.6"
  engine                          = %q
  engine_version                  = %q
  master_password                 = "mustbeeightcharaters"
  master_username                 = "foo"
  skip_final_snapshot             = true
  apply_immediately               = true
}

resource "aws_rds_cluster_instance" "test" {
  identifier         = "tf-acc-test-%d"
  cluster_identifier = "${aws_rds_cluster.test.cluster_identifier}"
  engine             = "${aws_rds_cluster.test.engine}"
  instance_class     = "db.r4.large"
}`, rInt, engine, engineVersion, rInt)
}

func testAccAWSClusterConfig_Port(rInt, port int) string {
	return fmt.Sprintf(`
resource "aws_rds_cluster" "test" {
  cluster_identifier              = "tf-acc-test-%d"
  database_name                   = "mydb"
  db_cluster_parameter_group_name = "default.aurora-postgresql9.6"
  engine                          = "aurora-postgresql"
  master_password                 = "mustbeeightcharaters"
  master_username                 = "foo"
  port                            = %d
  skip_final_snapshot             = true
}`, rInt, port)
}

func testAccAWSClusterConfigIncludingIamRoles(n int) string {
	return fmt.Sprintf(`
resource "aws_iam_role" "rds_sample_role" {
  name = "rds_sample_role_%d"
  path = "/"
  assume_role_policy = <<EOF
{
  "Version": "2012-10-17",
  "Statement": [
    {
      "Action": "sts:AssumeRole",
      "Principal": {
        "Service": "rds.amazonaws.com"
      },
      "Effect": "Allow",
      "Sid": ""
    }
  ]
}
EOF
}
resource "aws_iam_role_policy" "rds_policy" {
	name = "rds_sample_role_policy_%d"
	role = "${aws_iam_role.rds_sample_role.name}"
	policy = <<EOF
{
  "Version": "2012-10-17",
  "Statement": {
    "Effect": "Allow",
    "Action": "*",
    "Resource": "*"
  }
}
EOF
}
resource "aws_iam_role" "another_rds_sample_role" {
  name = "another_rds_sample_role_%d"
  path = "/"
  assume_role_policy = <<EOF
{
  "Version": "2012-10-17",
  "Statement": [
    {
      "Action": "sts:AssumeRole",
      "Principal": {
        "Service": "rds.amazonaws.com"
      },
      "Effect": "Allow",
      "Sid": ""
    }
  ]
}
EOF
}
resource "aws_iam_role_policy" "another_rds_policy" {
	name = "another_rds_sample_role_policy_%d"
	role = "${aws_iam_role.another_rds_sample_role.name}"
	policy = <<EOF
{
  "Version": "2012-10-17",
  "Statement": {
    "Effect": "Allow",
    "Action": "*",
    "Resource": "*"
  }
}
EOF
}
resource "aws_rds_cluster" "default" {
  cluster_identifier = "tf-aurora-cluster-%d"
  availability_zones = ["us-west-2a","us-west-2b","us-west-2c"]
  database_name = "mydb"
  master_username = "foo"
  master_password = "mustbeeightcharaters"
  db_cluster_parameter_group_name = "default.aurora5.6"
  skip_final_snapshot = true
  tags = {
    Environment = "production"
  }
  depends_on = ["aws_iam_role.another_rds_sample_role", "aws_iam_role.rds_sample_role"]

}`, n, n, n, n, n)
}

func testAccAWSClusterConfigAddIamRoles(n int) string {
	return fmt.Sprintf(`
resource "aws_iam_role" "rds_sample_role" {
  name = "rds_sample_role_%d"
  path = "/"
  assume_role_policy = <<EOF
{
  "Version": "2012-10-17",
  "Statement": [
    {
      "Action": "sts:AssumeRole",
      "Principal": {
        "Service": "rds.amazonaws.com"
      },
      "Effect": "Allow",
      "Sid": ""
    }
  ]
}
EOF
}
resource "aws_iam_role_policy" "rds_policy" {
	name = "rds_sample_role_policy_%d"
	role = "${aws_iam_role.rds_sample_role.name}"
	policy = <<EOF
{
  "Version": "2012-10-17",
  "Statement": {
    "Effect": "Allow",
    "Action": "*",
    "Resource": "*"
  }
}
EOF
}
resource "aws_iam_role" "another_rds_sample_role" {
  name = "another_rds_sample_role_%d"
  path = "/"
  assume_role_policy = <<EOF
{
  "Version": "2012-10-17",
  "Statement": [
    {
      "Action": "sts:AssumeRole",
      "Principal": {
        "Service": "rds.amazonaws.com"
      },
      "Effect": "Allow",
      "Sid": ""
    }
  ]
}
EOF
}
resource "aws_iam_role_policy" "another_rds_policy" {
	name = "another_rds_sample_role_policy_%d"
	role = "${aws_iam_role.another_rds_sample_role.name}"
	policy = <<EOF
{
  "Version": "2012-10-17",
  "Statement": {
    "Effect": "Allow",
    "Action": "*",
    "Resource": "*"
  }
}
EOF
}
resource "aws_rds_cluster" "default" {
  cluster_identifier = "tf-aurora-cluster-%d"
  availability_zones = ["us-west-2a","us-west-2b","us-west-2c"]
  database_name = "mydb"
  master_username = "foo"
  master_password = "mustbeeightcharaters"
  db_cluster_parameter_group_name = "default.aurora5.6"
  skip_final_snapshot = true
  iam_roles = ["${aws_iam_role.rds_sample_role.arn}","${aws_iam_role.another_rds_sample_role.arn}"]
  tags = {
    Environment = "production"
  }
  depends_on = ["aws_iam_role.another_rds_sample_role", "aws_iam_role.rds_sample_role"]

}`, n, n, n, n, n)
}

func testAccAWSClusterConfigRemoveIamRoles(n int) string {
	return fmt.Sprintf(`
resource "aws_iam_role" "another_rds_sample_role" {
  name = "another_rds_sample_role_%d"
  path = "/"
  assume_role_policy = <<EOF
{
  "Version": "2012-10-17",
  "Statement": [
    {
      "Action": "sts:AssumeRole",
      "Principal": {
        "Service": "rds.amazonaws.com"
      },
      "Effect": "Allow",
      "Sid": ""
    }
  ]
}
EOF
}
resource "aws_iam_role_policy" "another_rds_policy" {
	name = "another_rds_sample_role_policy_%d"
	role = "${aws_iam_role.another_rds_sample_role.name}"
	policy = <<EOF
{
  "Version": "2012-10-17",
  "Statement": {
    "Effect": "Allow",
    "Action": "*",
    "Resource": "*"
  }
}
EOF
}
resource "aws_rds_cluster" "default" {
  cluster_identifier = "tf-aurora-cluster-%d"
  availability_zones = ["us-west-2a","us-west-2b","us-west-2c"]
  database_name = "mydb"
  master_username = "foo"
  master_password = "mustbeeightcharaters"
  db_cluster_parameter_group_name = "default.aurora5.6"
  skip_final_snapshot = true
  iam_roles = ["${aws_iam_role.another_rds_sample_role.arn}"]
  tags = {
    Environment = "production"
  }

  depends_on = ["aws_iam_role.another_rds_sample_role"]
}`, n, n, n)
}

func testAccAWSClusterConfigEncryptedCrossRegionReplica(n int) string {
	return fmt.Sprintf(`
provider "aws" {
  alias  = "useast1"
  region = "us-east-1"
}

provider "aws" {
  alias  = "uswest2"
  region = "us-west-2"
}

data "aws_availability_zones" "us-east-1" {
  provider = "aws.useast1"
}

resource "aws_rds_cluster_instance" "test_instance" {
  provider = "aws.uswest2"
  identifier = "tf-aurora-instance-%[1]d"
  cluster_identifier = "${aws_rds_cluster.test_primary.id}"
  instance_class = "db.t2.small"
}

resource "aws_rds_cluster_parameter_group" "default" {
  provider = "aws.uswest2"
  name        = "tf-aurora-prm-grp-%[1]d"
  family      = "aurora5.6"
  description = "RDS default cluster parameter group"

  parameter {
    name  = "binlog_format"
    value = "STATEMENT"
    apply_method = "pending-reboot"
  }
}

resource "aws_rds_cluster" "test_primary" {
  provider = "aws.uswest2"
  cluster_identifier = "tf-test-primary-%[1]d"
  db_cluster_parameter_group_name = "${aws_rds_cluster_parameter_group.default.name}"
  database_name = "mydb"
  master_username = "foo"
  master_password = "mustbeeightcharaters"
  storage_encrypted = true
  skip_final_snapshot = true
}

data "aws_caller_identity" "current" {}

resource "aws_kms_key" "kms_key_east" {
  provider = "aws.useast1"
  description = "Terraform acc test %[1]d"
  policy = <<POLICY
  {
    "Version": "2012-10-17",
    "Id": "kms-tf-1",
    "Statement": [
      {
        "Sid": "Enable IAM User Permissions",
        "Effect": "Allow",
        "Principal": {
          "AWS": "*"
        },
        "Action": "kms:*",
        "Resource": "*"
      }
    ]
  }
  POLICY
}

resource "aws_vpc" "main" {
  provider   = "aws.useast1"
  cidr_block = "10.0.0.0/16"
  tags = {
  	Name = "terraform-acctest-rds-cluster-encrypted-cross-region-replica"
  }
}

resource "aws_subnet" "db" {
  provider          = "aws.useast1"
  count             = 3
  vpc_id            = "${aws_vpc.main.id}"
  availability_zone = "${data.aws_availability_zones.us-east-1.names[count.index]}"
  cidr_block        = "10.0.${count.index}.0/24"
  tags = {
    Name = "tf-acc-rds-cluster-encrypted-cross-region-replica-${count.index}"
  }
}

resource "aws_db_subnet_group" "replica" {
  provider   = "aws.useast1"
  name       = "test_replica-subnet-%[1]d"
  subnet_ids = ["${aws_subnet.db.*.id[0]}", "${aws_subnet.db.*.id[1]}", "${aws_subnet.db.*.id[2]}"]
}

resource "aws_rds_cluster" "test_replica" {
  provider = "aws.useast1"
  cluster_identifier = "tf-test-replica-%[1]d"
  db_subnet_group_name = "${aws_db_subnet_group.replica.name}"
  database_name = "mydb"
  master_username = "foo"
  master_password = "mustbeeightcharaters"
  kms_key_id = "${aws_kms_key.kms_key_east.arn}"
  storage_encrypted = true
  skip_final_snapshot = true
  replication_source_identifier = "arn:aws:rds:us-west-2:${data.aws_caller_identity.current.account_id}:cluster:${aws_rds_cluster.test_primary.cluster_identifier}"
  source_region = "us-west-2"
  depends_on = [
  	"aws_rds_cluster_instance.test_instance"
  ]
}
`, n)
}

func testAccAWSRDSClusterConfig_DeletionProtection(rName string, deletionProtection bool) string {
	return fmt.Sprintf(`
resource "aws_rds_cluster" "test" {
  cluster_identifier   = %q
  deletion_protection  = %t
  master_password      = "barbarbarbar"
  master_username      = "foo"
  skip_final_snapshot  = true
}
`, rName, deletionProtection)
}

func testAccAWSRDSClusterConfig_EngineMode(rName, engineMode string) string {
	return fmt.Sprintf(`
resource "aws_rds_cluster" "test" {
  cluster_identifier   = %q
  engine_mode          = %q
  master_password      = "barbarbarbar"
  master_username      = "foo"
  skip_final_snapshot  = true
}
`, rName, engineMode)
}

func testAccAWSRDSClusterConfig_GlobalClusterIdentifier(rName string) string {
	return fmt.Sprintf(`
resource "aws_rds_global_cluster" "test" {
  global_cluster_identifier = %q
}

resource "aws_rds_cluster" "test" {
  cluster_identifier        = %q
  global_cluster_identifier = "${aws_rds_global_cluster.test.id}"
  engine_mode               = "global"
  master_password           = "barbarbarbar"
  master_username           = "foo"
  skip_final_snapshot       = true
}
`, rName, rName)
}

func testAccAWSRDSClusterConfig_GlobalClusterIdentifier_Update(rName, globalClusterIdentifierResourceName string) string {
	return fmt.Sprintf(`
resource "aws_rds_global_cluster" "test" {
  count = 2

  global_cluster_identifier = "%s-${count.index}"
}

resource "aws_rds_cluster" "test" {
  cluster_identifier        = %q
  global_cluster_identifier = "${%s.id}"
  engine_mode               = "global"
  master_password           = "barbarbarbar"
  master_username           = "foo"
  skip_final_snapshot       = true
}
`, rName, rName, globalClusterIdentifierResourceName)
}

func testAccAWSRDSClusterConfig_ScalingConfiguration(rName string, autoPause bool, maxCapacity, minCapacity, secondsUntilAutoPause int) string {
	return fmt.Sprintf(`
resource "aws_rds_cluster" "test" {
  cluster_identifier   = %q
  engine_mode          = "serverless"
  master_password      = "barbarbarbar"
  master_username      = "foo"
  skip_final_snapshot  = true

  scaling_configuration {
    auto_pause               = %t
    max_capacity             = %d
    min_capacity             = %d
    seconds_until_auto_pause = %d
  }
}
`, rName, autoPause, maxCapacity, minCapacity, secondsUntilAutoPause)
}

func testAccAWSRDSClusterConfig_SnapshotIdentifier(rName string) string {
	return fmt.Sprintf(`
resource "aws_rds_cluster" "source" {
  cluster_identifier   = "%s-source"
  master_password      = "barbarbarbar"
  master_username      = "foo"
  skip_final_snapshot  = true
}

resource "aws_db_cluster_snapshot" "test" {
  db_cluster_identifier          = "${aws_rds_cluster.source.id}"
  db_cluster_snapshot_identifier = %q
}

resource "aws_rds_cluster" "test" {
  cluster_identifier  = %q
  skip_final_snapshot = true
  snapshot_identifier = "${aws_db_cluster_snapshot.test.id}"
}
`, rName, rName, rName)
}

func testAccAWSRDSClusterConfig_SnapshotIdentifier_DeletionProtection(rName string, deletionProtection bool) string {
	return fmt.Sprintf(`
resource "aws_rds_cluster" "source" {
  cluster_identifier  = "%s-source"
  master_password     = "barbarbarbar"
  master_username     = "foo"
  skip_final_snapshot = true
}

resource "aws_db_cluster_snapshot" "test" {
  db_cluster_identifier          = "${aws_rds_cluster.source.id}"
  db_cluster_snapshot_identifier = %q
}

resource "aws_rds_cluster" "test" {
  cluster_identifier  = %q
  deletion_protection = %t
  skip_final_snapshot = true
  snapshot_identifier = "${aws_db_cluster_snapshot.test.id}"
}
`, rName, rName, rName, deletionProtection)
}

func testAccAWSRDSClusterConfig_SnapshotIdentifier_EngineMode(rName, engineMode string) string {
	return fmt.Sprintf(`
resource "aws_rds_cluster" "source" {
  cluster_identifier  = "%s-source"
  engine_mode         = %q
  master_password     = "barbarbarbar"
  master_username     = "foo"
  skip_final_snapshot = true
}

resource "aws_db_cluster_snapshot" "test" {
  db_cluster_identifier          = "${aws_rds_cluster.source.id}"
  db_cluster_snapshot_identifier = %q
}

resource "aws_rds_cluster" "test" {
  cluster_identifier  = %q
  engine_mode         = %q
  skip_final_snapshot = true
  snapshot_identifier = "${aws_db_cluster_snapshot.test.id}"
}
`, rName, engineMode, rName, rName, engineMode)
}

func testAccAWSRDSClusterConfig_SnapshotIdentifier_EngineVersion(rName, engine, engineVersionSource, engineVersion string) string {
	return fmt.Sprintf(`
resource "aws_rds_cluster" "source" {
  cluster_identifier  = "%s-source"
  engine              = %q
  engine_version      = %q
  master_password     = "barbarbarbar"
  master_username     = "foo"
  skip_final_snapshot = true
}

resource "aws_db_cluster_snapshot" "test" {
  db_cluster_identifier          = "${aws_rds_cluster.source.id}"
  db_cluster_snapshot_identifier = %q
}

resource "aws_rds_cluster" "test" {
  cluster_identifier  = %q
  engine              = %q
  engine_version      = %q
  skip_final_snapshot = true
  snapshot_identifier = "${aws_db_cluster_snapshot.test.id}"
}
`, rName, engine, engineVersionSource, rName, rName, engine, engineVersion)
}

func testAccAWSRDSClusterConfig_SnapshotIdentifier_PreferredBackupWindow(rName, preferredBackupWindow string) string {
	return fmt.Sprintf(`
resource "aws_rds_cluster" "source" {
  cluster_identifier  = "%s-source"
  master_password     = "barbarbarbar"
  master_username     = "foo"
  skip_final_snapshot = true
}

resource "aws_db_cluster_snapshot" "test" {
  db_cluster_identifier          = "${aws_rds_cluster.source.id}"
  db_cluster_snapshot_identifier = %q
}

resource "aws_rds_cluster" "test" {
  cluster_identifier      = %q
  preferred_backup_window = %q
  skip_final_snapshot     = true
  snapshot_identifier     = "${aws_db_cluster_snapshot.test.id}"
}
`, rName, rName, rName, preferredBackupWindow)
}

func testAccAWSRDSClusterConfig_SnapshotIdentifier_PreferredMaintenanceWindow(rName, preferredMaintenanceWindow string) string {
	return fmt.Sprintf(`
resource "aws_rds_cluster" "source" {
  cluster_identifier  = "%s-source"
  master_password     = "barbarbarbar"
  master_username     = "foo"
  skip_final_snapshot = true
}

resource "aws_db_cluster_snapshot" "test" {
  db_cluster_identifier          = "${aws_rds_cluster.source.id}"
  db_cluster_snapshot_identifier = %q
}

resource "aws_rds_cluster" "test" {
  cluster_identifier           = %q
  preferred_maintenance_window = %q
  skip_final_snapshot          = true
  snapshot_identifier          = "${aws_db_cluster_snapshot.test.id}"
}
`, rName, rName, rName, preferredMaintenanceWindow)
}

func testAccAWSRDSClusterConfig_SnapshotIdentifier_Tags(rName string) string {
	return fmt.Sprintf(`
resource "aws_rds_cluster" "source" {
  cluster_identifier   = "%s-source"
  master_password      = "barbarbarbar"
  master_username      = "foo"
  skip_final_snapshot  = true
}

resource "aws_db_cluster_snapshot" "test" {
  db_cluster_identifier          = "${aws_rds_cluster.source.id}"
  db_cluster_snapshot_identifier = %q
}

resource "aws_rds_cluster" "test" {
  cluster_identifier  = %q
  skip_final_snapshot = true
  snapshot_identifier = "${aws_db_cluster_snapshot.test.id}"

  tags = {
    key1 = "value1"
  }
}
`, rName, rName, rName)
}

func testAccAWSRDSClusterConfig_SnapshotIdentifier_VpcSecurityGroupIds(rName string) string {
	return fmt.Sprintf(`
data "aws_vpc" "default" {
  default = true
}

data "aws_security_group" "default" {
  name   = "default"
  vpc_id = "${data.aws_vpc.default.id}"
}

resource "aws_rds_cluster" "source" {
  cluster_identifier   = "%s-source"
  master_password      = "barbarbarbar"
  master_username      = "foo"
  skip_final_snapshot  = true
}

resource "aws_db_cluster_snapshot" "test" {
  db_cluster_identifier          = "${aws_rds_cluster.source.id}"
  db_cluster_snapshot_identifier = %q
}

resource "aws_rds_cluster" "test" {
  cluster_identifier     = %q
  skip_final_snapshot    = true
  snapshot_identifier    = "${aws_db_cluster_snapshot.test.id}"
  vpc_security_group_ids = ["${data.aws_security_group.default.id}"]
}
`, rName, rName, rName)
}

func testAccAWSRDSClusterConfig_SnapshotIdentifier_VpcSecurityGroupIds_Tags(rName string) string {
	return fmt.Sprintf(`
data "aws_vpc" "default" {
  default = true
}

data "aws_security_group" "default" {
  name   = "default"
  vpc_id = "${data.aws_vpc.default.id}"
}

resource "aws_rds_cluster" "source" {
  cluster_identifier   = "%s-source"
  master_password      = "barbarbarbar"
  master_username      = "foo"
  skip_final_snapshot  = true
}

resource "aws_db_cluster_snapshot" "test" {
  db_cluster_identifier          = "${aws_rds_cluster.source.id}"
  db_cluster_snapshot_identifier = %q
}

resource "aws_rds_cluster" "test" {
  cluster_identifier     = %q
  skip_final_snapshot    = true
  snapshot_identifier    = "${aws_db_cluster_snapshot.test.id}"
  vpc_security_group_ids = ["${data.aws_security_group.default.id}"]

  tags = {
    key1 = "value1"
  }
}
`, rName, rName, rName)
}

func testAccAWSRDSClusterConfig_SnapshotIdentifier_EncryptedRestore(rName string) string {
	return fmt.Sprintf(`
resource "aws_kms_key" "test" {}

resource "aws_rds_cluster" "source" {
  cluster_identifier   = "%s-source"
  master_password      = "barbarbarbar"
  master_username      = "foo"
  skip_final_snapshot  = true
}

resource "aws_db_cluster_snapshot" "test" {
  db_cluster_identifier          = "${aws_rds_cluster.source.id}"
  db_cluster_snapshot_identifier = %q
}

resource "aws_rds_cluster" "test" {
  cluster_identifier  = %q
  skip_final_snapshot = true
  snapshot_identifier = "${aws_db_cluster_snapshot.test.id}"

  storage_encrypted = true
  kms_key_id = "${aws_kms_key.test.arn}"
}
`, rName, rName, rName)
}

<<<<<<< HEAD
func testAccAWSRDSClusterConfig_pointInTimeRestore(n int) string {
	return fmt.Sprintf(`
data "aws_availability_zones" "available" {}

resource "aws_vpc" "test" {
  cidr_block = "10.0.0.0/16"
  tags = {
    Name = "pitr-%d"
  }
}

resource "aws_subnet" "test" {
  count = 2
  cidr_block = "${cidrsubnet(aws_vpc.test.cidr_block, 8, count.index)}"
  availability_zone = "${data.aws_availability_zones.available.names[count.index]}"
  vpc_id = "${aws_vpc.test.id}"
  tags = {
    Name = "pitr-%d"
  }
}

resource "aws_db_subnet_group" "test" {
  name = "pitr-%d"
  subnet_ids = "${aws_subnet.test.*.id}"
}

resource "aws_rds_cluster" "src" {
  cluster_identifier = "pitr-src-%d"
  master_username = "root"
  master_password = "password"
  skip_final_snapshot = true
  db_subnet_group_name = "${aws_db_subnet_group.test.name}"
}

resource "aws_rds_cluster" "dst" {
  cluster_identifier = "pitr-dest-%d"
  skip_final_snapshot = true
  backup_retention_period = 5
  point_in_time_restore {
    source_db_cluster_identifier = "${aws_rds_cluster.src.cluster_identifier}"
    use_latest_restorable_time = true
  }
}
`, n, n, n, n, n)
=======
func testAccAWSClusterConfigWithCopyTagsToSnapshot(n int, f bool) string {
	return fmt.Sprintf(`
resource "aws_rds_cluster" "default" {
  cluster_identifier = "tf-aurora-cluster-%[1]d"
  availability_zones = ["us-west-2a","us-west-2b","us-west-2c"]
  database_name = "mydb"
  master_username = "foo"
  master_password = "mustbeeightcharaters"
  db_cluster_parameter_group_name = "default.aurora5.6"
	copy_tags_to_snapshot = %[2]t
	skip_final_snapshot = true
}`, n, f)
>>>>>>> 33cc82b3
}<|MERGE_RESOLUTION|>--- conflicted
+++ resolved
@@ -2726,52 +2726,6 @@
 `, rName, rName, rName)
 }
 
-<<<<<<< HEAD
-func testAccAWSRDSClusterConfig_pointInTimeRestore(n int) string {
-	return fmt.Sprintf(`
-data "aws_availability_zones" "available" {}
-
-resource "aws_vpc" "test" {
-  cidr_block = "10.0.0.0/16"
-  tags = {
-    Name = "pitr-%d"
-  }
-}
-
-resource "aws_subnet" "test" {
-  count = 2
-  cidr_block = "${cidrsubnet(aws_vpc.test.cidr_block, 8, count.index)}"
-  availability_zone = "${data.aws_availability_zones.available.names[count.index]}"
-  vpc_id = "${aws_vpc.test.id}"
-  tags = {
-    Name = "pitr-%d"
-  }
-}
-
-resource "aws_db_subnet_group" "test" {
-  name = "pitr-%d"
-  subnet_ids = "${aws_subnet.test.*.id}"
-}
-
-resource "aws_rds_cluster" "src" {
-  cluster_identifier = "pitr-src-%d"
-  master_username = "root"
-  master_password = "password"
-  skip_final_snapshot = true
-  db_subnet_group_name = "${aws_db_subnet_group.test.name}"
-}
-
-resource "aws_rds_cluster" "dst" {
-  cluster_identifier = "pitr-dest-%d"
-  skip_final_snapshot = true
-  backup_retention_period = 5
-  point_in_time_restore {
-    source_db_cluster_identifier = "${aws_rds_cluster.src.cluster_identifier}"
-    use_latest_restorable_time = true
-  }
-}
-`, n, n, n, n, n)
-=======
 func testAccAWSClusterConfigWithCopyTagsToSnapshot(n int, f bool) string {
 	return fmt.Sprintf(`
 resource "aws_rds_cluster" "default" {
@@ -2784,5 +2738,50 @@
 	copy_tags_to_snapshot = %[2]t
 	skip_final_snapshot = true
 }`, n, f)
->>>>>>> 33cc82b3
+}
+
+func testAccAWSRDSClusterConfig_pointInTimeRestore(n int) string {
+	return fmt.Sprintf(`
+data "aws_availability_zones" "available" {}
+
+resource "aws_vpc" "test" {
+  cidr_block = "10.0.0.0/16"
+  tags = {
+    Name = "pitr-%d"
+  }
+}
+
+resource "aws_subnet" "test" {
+  count = 2
+  cidr_block = "${cidrsubnet(aws_vpc.test.cidr_block, 8, count.index)}"
+  availability_zone = "${data.aws_availability_zones.available.names[count.index]}"
+  vpc_id = "${aws_vpc.test.id}"
+  tags = {
+    Name = "pitr-%d"
+  }
+}
+
+resource "aws_db_subnet_group" "test" {
+  name = "pitr-%d"
+  subnet_ids = "${aws_subnet.test.*.id}"
+}
+
+resource "aws_rds_cluster" "src" {
+  cluster_identifier = "pitr-src-%d"
+  master_username = "root"
+  master_password = "password"
+  skip_final_snapshot = true
+  db_subnet_group_name = "${aws_db_subnet_group.test.name}"
+}
+
+resource "aws_rds_cluster" "dst" {
+  cluster_identifier = "pitr-dest-%d"
+  skip_final_snapshot = true
+  backup_retention_period = 5
+  point_in_time_restore {
+    source_db_cluster_identifier = "${aws_rds_cluster.src.cluster_identifier}"
+    use_latest_restorable_time = true
+  }
+}
+`, n, n, n, n, n)
 }