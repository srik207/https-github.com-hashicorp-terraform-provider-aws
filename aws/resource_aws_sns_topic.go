package aws

import (
	"context"
	"fmt"
	"log"
	"regexp"
	"strconv"

	"github.com/aws/aws-sdk-go/aws"
	"github.com/aws/aws-sdk-go/aws/arn"
	"github.com/aws/aws-sdk-go/service/sns"
	"github.com/hashicorp/terraform-plugin-sdk/v2/helper/schema"
	"github.com/hashicorp/terraform-plugin-sdk/v2/helper/structure"
	"github.com/hashicorp/terraform-plugin-sdk/v2/helper/validation"
	"github.com/terraform-providers/terraform-provider-aws/aws/internal/keyvaluetags"
	"github.com/terraform-providers/terraform-provider-aws/aws/internal/naming"
	tfsns "github.com/terraform-providers/terraform-provider-aws/aws/internal/service/sns"
)

func resourceAwsSnsTopic() *schema.Resource {
	return &schema.Resource{
		Create: resourceAwsSnsTopicCreate,
		Read:   resourceAwsSnsTopicRead,
		Update: resourceAwsSnsTopicUpdate,
		Delete: resourceAwsSnsTopicDelete,
		Importer: &schema.ResourceImporter{
			State: schema.ImportStatePassthrough,
		},
		CustomizeDiff: resourceAwsSnsTopicCustomizeDiff,

		Schema: map[string]*schema.Schema{
			"name": {
				Type:          schema.TypeString,
				Optional:      true,
				Computed:      true,
				ForceNew:      true,
				ConflictsWith: []string{"name_prefix"},
			},
			"name_prefix": {
				Type:          schema.TypeString,
				Optional:      true,
				Computed:      true,
				ForceNew:      true,
				ConflictsWith: []string{"name"},
			},
			"display_name": {
				Type:     schema.TypeString,
				Optional: true,
			},
			"policy": {
				Type:             schema.TypeString,
				Optional:         true,
				Computed:         true,
				ValidateFunc:     validation.StringIsJSON,
				DiffSuppressFunc: suppressEquivalentAwsPolicyDiffs,
				StateFunc: func(v interface{}) string {
					json, _ := structure.NormalizeJsonString(v)
					return json
				},
			},
			"delivery_policy": {
				Type:             schema.TypeString,
				Optional:         true,
				ForceNew:         false,
				ValidateFunc:     validation.StringIsJSON,
				DiffSuppressFunc: suppressEquivalentJsonDiffs,
				StateFunc: func(v interface{}) string {
					json, _ := structure.NormalizeJsonString(v)
					return json
				},
			},
			"application_success_feedback_role_arn": {
				Type:     schema.TypeString,
				Optional: true,
			},
			"application_success_feedback_sample_rate": {
				Type:         schema.TypeInt,
				Optional:     true,
				ValidateFunc: validation.IntBetween(0, 100),
			},
			"application_failure_feedback_role_arn": {
				Type:     schema.TypeString,
				Optional: true,
			},
			"http_success_feedback_role_arn": {
				Type:     schema.TypeString,
				Optional: true,
			},
			"http_success_feedback_sample_rate": {
				Type:         schema.TypeInt,
				Optional:     true,
				ValidateFunc: validation.IntBetween(0, 100),
			},
			"http_failure_feedback_role_arn": {
				Type:     schema.TypeString,
				Optional: true,
			},
			"kms_master_key_id": {
				Type:     schema.TypeString,
				Optional: true,
			},
			"fifo_topic": {
				Type:     schema.TypeBool,
				Optional: true,
				Default:  false,
				ForceNew: true,
			},
			"content_based_deduplication": {
				Type:     schema.TypeBool,
				Optional: true,
				Default:  false,
			},
			"lambda_success_feedback_role_arn": {
				Type:     schema.TypeString,
				Optional: true,
			},
			"lambda_success_feedback_sample_rate": {
				Type:         schema.TypeInt,
				Optional:     true,
				ValidateFunc: validation.IntBetween(0, 100),
			},
			"lambda_failure_feedback_role_arn": {
				Type:     schema.TypeString,
				Optional: true,
			},
			"sqs_success_feedback_role_arn": {
				Type:     schema.TypeString,
				Optional: true,
			},
			"sqs_success_feedback_sample_rate": {
				Type:         schema.TypeInt,
				Optional:     true,
				ValidateFunc: validation.IntBetween(0, 100),
			},
			"sqs_failure_feedback_role_arn": {
				Type:     schema.TypeString,
				Optional: true,
			},
			"arn": {
				Type:     schema.TypeString,
				Computed: true,
			},
			"tags":     tagsSchema(),
			"tags_all": tagsSchemaComputed(),
		},

		CustomizeDiff: SetTagsDiff,
	}
}

func resourceAwsSnsTopicCreate(d *schema.ResourceData, meta interface{}) error {
	snsconn := meta.(*AWSClient).snsconn
<<<<<<< HEAD
	defaultTagsConfig := meta.(*AWSClient).DefaultTagsConfig
	tags := defaultTagsConfig.MergeTags(keyvaluetags.New(d.Get("tags").(map[string]interface{})))
=======
	tags := keyvaluetags.New(d.Get("tags").(map[string]interface{})).IgnoreAws().SnsTags()
>>>>>>> 2747107e

	var name string
	fifoTopic := d.Get("fifo_topic").(bool)

	if fifoTopic {
		name = naming.GenerateWithSuffix(d.Get("name").(string), d.Get("name_prefix").(string), tfsns.FifoTopicNameSuffix)
	} else {
		name = naming.Generate(d.Get("name").(string), d.Get("name_prefix").(string))
	}

	attributes := make(map[string]*string)
	// If FifoTopic is true, then the attribute must be passed into the call to CreateTopic
	if fifoTopic {
		attributes["FifoTopic"] = aws.String(strconv.FormatBool(fifoTopic))
	}

	log.Printf("[DEBUG] SNS create topic: %s", name)

	req := &sns.CreateTopicInput{
		Name: aws.String(name),
		Tags: tags.IgnoreAws().SnsTags(),
	}

	if len(attributes) > 0 {
		req.Attributes = attributes
	}

	output, err := snsconn.CreateTopic(req)
	if err != nil {
		return fmt.Errorf("error creating SNS Topic (%s): %w", name, err)
	}

	d.SetId(aws.StringValue(output.TopicArn))

	// update mutable attributes
	if d.HasChange("application_failure_feedback_role_arn") {
		_, v := d.GetChange("application_failure_feedback_role_arn")
		if err := updateAwsSnsTopicAttribute(d.Id(), "ApplicationFailureFeedbackRoleArn", v, snsconn); err != nil {
			return err
		}
	}
	if d.HasChange("application_success_feedback_role_arn") {
		_, v := d.GetChange("application_success_feedback_role_arn")
		if err := updateAwsSnsTopicAttribute(d.Id(), "ApplicationSuccessFeedbackRoleArn", v, snsconn); err != nil {
			return err
		}
	}
	if d.HasChange("arn") {
		_, v := d.GetChange("arn")
		if err := updateAwsSnsTopicAttribute(d.Id(), "TopicArn", v, snsconn); err != nil {
			return err
		}
	}
	if d.HasChange("delivery_policy") {
		_, v := d.GetChange("delivery_policy")
		if err := updateAwsSnsTopicAttribute(d.Id(), "DeliveryPolicy", v, snsconn); err != nil {
			return err
		}
	}
	if d.HasChange("display_name") {
		_, v := d.GetChange("display_name")
		if err := updateAwsSnsTopicAttribute(d.Id(), "DisplayName", v, snsconn); err != nil {
			return err
		}
	}
	if d.HasChange("http_failure_feedback_role_arn") {
		_, v := d.GetChange("http_failure_feedback_role_arn")
		if err := updateAwsSnsTopicAttribute(d.Id(), "HTTPFailureFeedbackRoleArn", v, snsconn); err != nil {
			return err
		}
	}
	if d.HasChange("http_success_feedback_role_arn") {
		_, v := d.GetChange("http_success_feedback_role_arn")
		if err := updateAwsSnsTopicAttribute(d.Id(), "HTTPSuccessFeedbackRoleArn", v, snsconn); err != nil {
			return err
		}
	}
	if d.HasChange("kms_master_key_id") {
		_, v := d.GetChange("kms_master_key_id")
		if err := updateAwsSnsTopicAttribute(d.Id(), "KmsMasterKeyId", v, snsconn); err != nil {
			return err
		}
	}
	if d.HasChange("content_based_deduplication") {
		_, v := d.GetChange("content_based_deduplication")
		if err := updateAwsSnsTopicAttribute(d.Id(), "ContentBasedDeduplication", v, snsconn); err != nil {
			return err
		}
	}
	if d.HasChange("lambda_failure_feedback_role_arn") {
		_, v := d.GetChange("lambda_failure_feedback_role_arn")
		if err := updateAwsSnsTopicAttribute(d.Id(), "LambdaFailureFeedbackRoleArn", v, snsconn); err != nil {
			return err
		}
	}
	if d.HasChange("lambda_success_feedback_role_arn") {
		_, v := d.GetChange("lambda_success_feedback_role_arn")
		if err := updateAwsSnsTopicAttribute(d.Id(), "LambdaSuccessFeedbackRoleArn", v, snsconn); err != nil {
			return err
		}
	}
	if d.HasChange("policy") {
		_, v := d.GetChange("policy")
		if err := updateAwsSnsTopicAttribute(d.Id(), "Policy", v, snsconn); err != nil {
			return err
		}
	}
	if d.HasChange("sqs_failure_feedback_role_arn") {
		_, v := d.GetChange("sqs_failure_feedback_role_arn")
		if err := updateAwsSnsTopicAttribute(d.Id(), "SQSFailureFeedbackRoleArn", v, snsconn); err != nil {
			return err
		}
	}
	if d.HasChange("sqs_success_feedback_role_arn") {
		_, v := d.GetChange("sqs_success_feedback_role_arn")
		if err := updateAwsSnsTopicAttribute(d.Id(), "SQSSuccessFeedbackRoleArn", v, snsconn); err != nil {
			return err
		}
	}
	if d.HasChange("application_success_feedback_sample_rate") {
		_, v := d.GetChange("application_success_feedback_sample_rate")
		if err := updateAwsSnsTopicAttribute(d.Id(), "ApplicationSuccessFeedbackSampleRate", v, snsconn); err != nil {
			return err
		}
	}
	if d.HasChange("http_success_feedback_sample_rate") {
		_, v := d.GetChange("http_success_feedback_sample_rate")
		if err := updateAwsSnsTopicAttribute(d.Id(), "HTTPSuccessFeedbackSampleRate", v, snsconn); err != nil {
			return err
		}
	}
	if d.HasChange("lambda_success_feedback_sample_rate") {
		_, v := d.GetChange("lambda_success_feedback_sample_rate")
		if err := updateAwsSnsTopicAttribute(d.Id(), "LambdaSuccessFeedbackSampleRate", v, snsconn); err != nil {
			return err
		}
	}
	if d.HasChange("sqs_success_feedback_sample_rate") {
		_, v := d.GetChange("sqs_success_feedback_sample_rate")
		if err := updateAwsSnsTopicAttribute(d.Id(), "SQSSuccessFeedbackSampleRate", v, snsconn); err != nil {
			return err
		}
	}

	return resourceAwsSnsTopicRead(d, meta)
}

func resourceAwsSnsTopicUpdate(d *schema.ResourceData, meta interface{}) error {
	snsconn := meta.(*AWSClient).snsconn

	// update mutable attributes
	if d.HasChange("application_failure_feedback_role_arn") {
		_, v := d.GetChange("application_failure_feedback_role_arn")
		if err := updateAwsSnsTopicAttribute(d.Id(), "ApplicationFailureFeedbackRoleArn", v, snsconn); err != nil {
			return err
		}
	}
	if d.HasChange("application_success_feedback_role_arn") {
		_, v := d.GetChange("application_success_feedback_role_arn")
		if err := updateAwsSnsTopicAttribute(d.Id(), "ApplicationSuccessFeedbackRoleArn", v, snsconn); err != nil {
			return err
		}
	}
	if d.HasChange("arn") {
		_, v := d.GetChange("arn")
		if err := updateAwsSnsTopicAttribute(d.Id(), "TopicArn", v, snsconn); err != nil {
			return err
		}
	}
	if d.HasChange("delivery_policy") {
		_, v := d.GetChange("delivery_policy")
		if err := updateAwsSnsTopicAttribute(d.Id(), "DeliveryPolicy", v, snsconn); err != nil {
			return err
		}
	}
	if d.HasChange("display_name") {
		_, v := d.GetChange("display_name")
		if err := updateAwsSnsTopicAttribute(d.Id(), "DisplayName", v, snsconn); err != nil {
			return err
		}
	}
	if d.HasChange("http_failure_feedback_role_arn") {
		_, v := d.GetChange("http_failure_feedback_role_arn")
		if err := updateAwsSnsTopicAttribute(d.Id(), "HTTPFailureFeedbackRoleArn", v, snsconn); err != nil {
			return err
		}
	}
	if d.HasChange("http_success_feedback_role_arn") {
		_, v := d.GetChange("http_success_feedback_role_arn")
		if err := updateAwsSnsTopicAttribute(d.Id(), "HTTPSuccessFeedbackRoleArn", v, snsconn); err != nil {
			return err
		}
	}
	if d.HasChange("kms_master_key_id") {
		_, v := d.GetChange("kms_master_key_id")
		if err := updateAwsSnsTopicAttribute(d.Id(), "KmsMasterKeyId", v, snsconn); err != nil {
			return err
		}
	}
	if d.HasChange("content_based_deduplication") {
		_, v := d.GetChange("content_based_deduplication")
		if err := updateAwsSnsTopicAttribute(d.Id(), "ContentBasedDeduplication", v, snsconn); err != nil {
			return err
		}
	}
	if d.HasChange("lambda_failure_feedback_role_arn") {
		_, v := d.GetChange("lambda_failure_feedback_role_arn")
		if err := updateAwsSnsTopicAttribute(d.Id(), "LambdaFailureFeedbackRoleArn", v, snsconn); err != nil {
			return err
		}
	}
	if d.HasChange("lambda_success_feedback_role_arn") {
		_, v := d.GetChange("lambda_success_feedback_role_arn")
		if err := updateAwsSnsTopicAttribute(d.Id(), "LambdaSuccessFeedbackRoleArn", v, snsconn); err != nil {
			return err
		}
	}
	if d.HasChange("policy") {
		_, v := d.GetChange("policy")
		if err := updateAwsSnsTopicAttribute(d.Id(), "Policy", v, snsconn); err != nil {
			return err
		}
	}
	if d.HasChange("sqs_failure_feedback_role_arn") {
		_, v := d.GetChange("sqs_failure_feedback_role_arn")
		if err := updateAwsSnsTopicAttribute(d.Id(), "SQSFailureFeedbackRoleArn", v, snsconn); err != nil {
			return err
		}
	}
	if d.HasChange("sqs_success_feedback_role_arn") {
		_, v := d.GetChange("sqs_success_feedback_role_arn")
		if err := updateAwsSnsTopicAttribute(d.Id(), "SQSSuccessFeedbackRoleArn", v, snsconn); err != nil {
			return err
		}
	}
	if d.HasChange("application_success_feedback_sample_rate") {
		_, v := d.GetChange("application_success_feedback_sample_rate")
		if err := updateAwsSnsTopicAttribute(d.Id(), "ApplicationSuccessFeedbackSampleRate", v, snsconn); err != nil {
			return err
		}
	}
	if d.HasChange("http_success_feedback_sample_rate") {
		_, v := d.GetChange("http_success_feedback_sample_rate")
		if err := updateAwsSnsTopicAttribute(d.Id(), "HTTPSuccessFeedbackSampleRate", v, snsconn); err != nil {
			return err
		}
	}
	if d.HasChange("lambda_success_feedback_sample_rate") {
		_, v := d.GetChange("lambda_success_feedback_sample_rate")
		if err := updateAwsSnsTopicAttribute(d.Id(), "LambdaSuccessFeedbackSampleRate", v, snsconn); err != nil {
			return err
		}
	}
	if d.HasChange("sqs_success_feedback_sample_rate") {
		_, v := d.GetChange("sqs_success_feedback_sample_rate")
		if err := updateAwsSnsTopicAttribute(d.Id(), "SQSSuccessFeedbackSampleRate", v, snsconn); err != nil {
			return err
		}
	}

	if d.HasChange("tags_all") {
		o, n := d.GetChange("tags_all")
		if err := keyvaluetags.SnsUpdateTags(snsconn, d.Id(), o, n); err != nil {
			return fmt.Errorf("error updating tags: %w", err)
		}
	}

	return resourceAwsSnsTopicRead(d, meta)
}

func resourceAwsSnsTopicRead(d *schema.ResourceData, meta interface{}) error {
	snsconn := meta.(*AWSClient).snsconn
	defaultTagsConfig := meta.(*AWSClient).DefaultTagsConfig
	ignoreTagsConfig := meta.(*AWSClient).IgnoreTagsConfig

	log.Printf("[DEBUG] Reading SNS Topic Attributes for %s", d.Id())
	attributeOutput, err := snsconn.GetTopicAttributes(&sns.GetTopicAttributesInput{
		TopicArn: aws.String(d.Id()),
	})

	if isAWSErr(err, sns.ErrCodeNotFoundException, "") {
		log.Printf("[WARN] SNS Topic (%s) not found, removing from state", d.Id())
		d.SetId("")
		return nil
	}

	if err != nil {
		return fmt.Errorf("error reading SNS Topic (%s): %w", d.Id(), err)
	}

	fifoTopic := false

	// set the mutable attributes
	if attributeOutput.Attributes != nil && len(attributeOutput.Attributes) > 0 {
		// set the string values
		d.Set("application_failure_feedback_role_arn", attributeOutput.Attributes["ApplicationFailureFeedbackRoleArn"])
		d.Set("application_success_feedback_role_arn", attributeOutput.Attributes["ApplicationSuccessFeedbackRoleArn"])
		d.Set("arn", attributeOutput.Attributes["TopicArn"])
		d.Set("delivery_policy", attributeOutput.Attributes["DeliveryPolicy"])
		d.Set("display_name", attributeOutput.Attributes["DisplayName"])
		d.Set("http_failure_feedback_role_arn", attributeOutput.Attributes["HTTPFailureFeedbackRoleArn"])
		d.Set("http_success_feedback_role_arn", attributeOutput.Attributes["HTTPSuccessFeedbackRoleArn"])
		d.Set("kms_master_key_id", attributeOutput.Attributes["KmsMasterKeyId"])
		d.Set("lambda_failure_feedback_role_arn", attributeOutput.Attributes["LambdaFailureFeedbackRoleArn"])
		d.Set("lambda_success_feedback_role_arn", attributeOutput.Attributes["LambdaSuccessFeedbackRoleArn"])
		d.Set("policy", attributeOutput.Attributes["Policy"])
		d.Set("sqs_failure_feedback_role_arn", attributeOutput.Attributes["SQSFailureFeedbackRoleArn"])
		d.Set("sqs_success_feedback_role_arn", attributeOutput.Attributes["SQSSuccessFeedbackRoleArn"])

		// set the boolean values
		if v, ok := attributeOutput.Attributes["FifoTopic"]; ok && aws.StringValue(v) == "true" {
			fifoTopic = true
		}
		d.Set("content_based_deduplication", false)
		if v, ok := attributeOutput.Attributes["ContentBasedDeduplication"]; ok && aws.StringValue(v) == "true" {
			d.Set("content_based_deduplication", true)
		}

		// set the number values
		var vStr string
		var v int64
		var err error

		vStr = aws.StringValue(attributeOutput.Attributes["ApplicationSuccessFeedbackSampleRate"])
		if vStr != "" {
			v, err = strconv.ParseInt(vStr, 10, 64)
			if err != nil {
				return fmt.Errorf("error parsing integer attribute 'ApplicationSuccessFeedbackSampleRate': %w", err)
			}
			d.Set("application_success_feedback_sample_rate", v)
		}

		vStr = aws.StringValue(attributeOutput.Attributes["HTTPSuccessFeedbackSampleRate"])
		if vStr != "" {
			v, err = strconv.ParseInt(vStr, 10, 64)
			if err != nil {
				return fmt.Errorf("error parsing integer attribute 'HTTPSuccessFeedbackSampleRate': %w", err)
			}
			d.Set("http_success_feedback_sample_rate", v)
		}

		vStr = aws.StringValue(attributeOutput.Attributes["LambdaSuccessFeedbackSampleRate"])
		if vStr != "" {
			v, err = strconv.ParseInt(vStr, 10, 64)
			if err != nil {
				return fmt.Errorf("error parsing integer attribute 'LambdaSuccessFeedbackSampleRate': %w", err)
			}
			d.Set("lambda_success_feedback_sample_rate", v)
		}

		vStr = aws.StringValue(attributeOutput.Attributes["SQSSuccessFeedbackSampleRate"])
		if vStr != "" {
			v, err = strconv.ParseInt(vStr, 10, 64)
			if err != nil {
				return fmt.Errorf("error parsing integer attribute 'SQSSuccessFeedbackSampleRate': %w", err)
			}
			d.Set("sqs_success_feedback_sample_rate", v)
		}
	}

	d.Set("fifo_topic", fifoTopic)

	arn, err := arn.Parse(d.Id())

	if err != nil {
		return fmt.Errorf("error parsing ARN (%s): %w", d.Id(), err)
	}

	name := arn.Resource
	d.Set("name", name)
	if fifoTopic {
		d.Set("name_prefix", naming.NamePrefixFromNameWithSuffix(name, tfsns.FifoTopicNameSuffix))
	} else {
		d.Set("name_prefix", naming.NamePrefixFromName(name))
	}

	tags, err := keyvaluetags.SnsListTags(snsconn, d.Id())

	if err != nil {
		return fmt.Errorf("error listing tags for SNS Topic (%s): %w", d.Id(), err)
	}

<<<<<<< HEAD
	tags = tags.IgnoreAws().IgnoreConfig(ignoreTagsConfig)

	//lintignore:AWSR002
	if err := d.Set("tags", tags.RemoveDefaultConfig(defaultTagsConfig).Map()); err != nil {
		return fmt.Errorf("error setting tags: %w", err)
	}

	if err := d.Set("tags_all", tags.Map()); err != nil {
		return fmt.Errorf("error setting tags_all: %w", err)
=======
	if err := d.Set("tags", tags.IgnoreAws().IgnoreConfig(ignoreTagsConfig).Map()); err != nil {
		return fmt.Errorf("error setting tags: %w", err)
>>>>>>> 2747107e
	}

	return nil
}

func resourceAwsSnsTopicDelete(d *schema.ResourceData, meta interface{}) error {
	snsconn := meta.(*AWSClient).snsconn

	log.Printf("[DEBUG] SNS Delete Topic: %s", d.Id())
	_, err := snsconn.DeleteTopic(&sns.DeleteTopicInput{
		TopicArn: aws.String(d.Id()),
	})

	if err != nil {
		return fmt.Errorf("error deleting SNS Topic (%s): %w", d.Id(), err)
	}

	return nil
}

func resourceAwsSnsTopicCustomizeDiff(_ context.Context, diff *schema.ResourceDiff, meta interface{}) error {
	fifoTopic := diff.Get("fifo_topic").(bool)
	contentBasedDeduplication := diff.Get("content_based_deduplication").(bool)

	if diff.Id() == "" {
		// Create.

		var name string

		if fifoTopic {
			name = naming.GenerateWithSuffix(diff.Get("name").(string), diff.Get("name_prefix").(string), tfsns.FifoTopicNameSuffix)
		} else {
			name = naming.Generate(diff.Get("name").(string), diff.Get("name_prefix").(string))
		}

		var re *regexp.Regexp

		if fifoTopic {
			re = regexp.MustCompile(`^[a-zA-Z0-9_-]{1,251}\.fifo$`)
		} else {
			re = regexp.MustCompile(`^[a-zA-Z0-9_-]{1,256}$`)
		}

		if !re.MatchString(name) {
			return fmt.Errorf("invalid topic name: %s", name)
		}

	}

	if !fifoTopic && contentBasedDeduplication {
		return fmt.Errorf("content-based deduplication can only be set for FIFO topics")
	}

	return nil
}

func updateAwsSnsTopicAttribute(topicArn, name string, value interface{}, conn *sns.SNS) error {
	// Ignore an empty policy
	if name == "Policy" && value == "" {
		return nil
	}
	log.Printf("[DEBUG] Updating SNS Topic Attribute: %s", name)

	// Make API call to update attributes
	req := sns.SetTopicAttributesInput{
		TopicArn:       aws.String(topicArn),
		AttributeName:  aws.String(name),
		AttributeValue: aws.String(fmt.Sprintf("%v", value)),
	}

	// Retry the update in the event of an eventually consistent style of
	// error, where say an IAM resource is successfully created but not
	// actually available. See https://github.com/hashicorp/terraform/issues/3660
	_, err := retryOnAwsCode(sns.ErrCodeInvalidParameterException, func() (interface{}, error) {
		return conn.SetTopicAttributes(&req)
	})

	if err != nil {
		return fmt.Errorf("error setting SNS Topic (%s) attributes: %w", topicArn, err)
	}

	return nil
}<|MERGE_RESOLUTION|>--- conflicted
+++ resolved
@@ -151,12 +151,8 @@
 
 func resourceAwsSnsTopicCreate(d *schema.ResourceData, meta interface{}) error {
 	snsconn := meta.(*AWSClient).snsconn
-<<<<<<< HEAD
 	defaultTagsConfig := meta.(*AWSClient).DefaultTagsConfig
 	tags := defaultTagsConfig.MergeTags(keyvaluetags.New(d.Get("tags").(map[string]interface{})))
-=======
-	tags := keyvaluetags.New(d.Get("tags").(map[string]interface{})).IgnoreAws().SnsTags()
->>>>>>> 2747107e
 
 	var name string
 	fifoTopic := d.Get("fifo_topic").(bool)
@@ -539,7 +535,6 @@
 		return fmt.Errorf("error listing tags for SNS Topic (%s): %w", d.Id(), err)
 	}
 
-<<<<<<< HEAD
 	tags = tags.IgnoreAws().IgnoreConfig(ignoreTagsConfig)
 
 	//lintignore:AWSR002
@@ -549,10 +544,6 @@
 
 	if err := d.Set("tags_all", tags.Map()); err != nil {
 		return fmt.Errorf("error setting tags_all: %w", err)
-=======
-	if err := d.Set("tags", tags.IgnoreAws().IgnoreConfig(ignoreTagsConfig).Map()); err != nil {
-		return fmt.Errorf("error setting tags: %w", err)
->>>>>>> 2747107e
 	}
 
 	return nil
