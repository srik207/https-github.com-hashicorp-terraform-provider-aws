--- conflicted
+++ resolved
@@ -786,9 +786,6 @@
 		S3BackupMode: aws.String("Enabled"),
 	}
 
-<<<<<<< HEAD
-	resource.Test(t, resource.TestCase{
-=======
 	removeProcessorsExtendedS3DestinationConfig := &firehose.ExtendedS3DestinationDescription{
 		BufferingHints: &firehose.BufferingHints{
 			IntervalInSeconds: aws.Int64(400),
@@ -802,7 +799,6 @@
 	}
 
 	resource.ParallelTest(t, resource.TestCase{
->>>>>>> 4875ae5f
 		PreCheck:     func() { testAccPreCheck(t) },
 		Providers:    testAccProviders,
 		CheckDestroy: testAccCheckKinesisFirehoseDeliveryStreamDestroy_ExtendedS3,
