--- conflicted
+++ resolved
@@ -134,11 +134,7 @@
 		return resource.NonRetryableError(err)
 	})
 	if isResourceTimeoutError(err) {
-<<<<<<< HEAD
-		resp, err = conn.CreateKey(&req)
-=======
 		resp, err = conn.CreateKey(req)
->>>>>>> dbcee9c1
 	}
 	if err != nil {
 		return err
