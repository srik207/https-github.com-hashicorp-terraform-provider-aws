--- conflicted
+++ resolved
@@ -331,17 +331,12 @@
 	}, true)
 }
 
-<<<<<<< HEAD
 func validateLbListenerProtocol() schema.SchemaValidateFunc {
 	return validation.StringInSlice([]string{
 		"http",
 		"https",
 		"tcp",
 	}, true)
-=======
-func isListenerNotFound(err error) bool {
-	elberr, ok := err.(awserr.Error)
-	return ok && elberr.Code() == "ListenerNotFound"
 }
 
 // Adds a custom rule to a listener for the sole purpose of
@@ -409,5 +404,4 @@
 	}
 
 	return nil
->>>>>>> 8f1755a8
 }