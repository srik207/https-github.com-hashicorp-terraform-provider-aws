package aws

import (
	"fmt"
	"log"
	"regexp"
	"strings"
	"time"

	"github.com/aws/aws-sdk-go/aws"
	"github.com/aws/aws-sdk-go/aws/arn"
	"github.com/aws/aws-sdk-go/service/redshift"
	"github.com/hashicorp/terraform-plugin-sdk/v2/helper/resource"
	"github.com/hashicorp/terraform-plugin-sdk/v2/helper/schema"
	"github.com/hashicorp/terraform-plugin-sdk/v2/helper/validation"
	"github.com/terraform-providers/terraform-provider-aws/aws/internal/keyvaluetags"
)

func resourceAwsRedshiftCluster() *schema.Resource {
	return &schema.Resource{
		Create: resourceAwsRedshiftClusterCreate,
		Read:   resourceAwsRedshiftClusterRead,
		Update: resourceAwsRedshiftClusterUpdate,
		Delete: resourceAwsRedshiftClusterDelete,
		Importer: &schema.ResourceImporter{
			State: resourceAwsRedshiftClusterImport,
		},

		Timeouts: &schema.ResourceTimeout{
			Create: schema.DefaultTimeout(75 * time.Minute),
			Update: schema.DefaultTimeout(75 * time.Minute),
			Delete: schema.DefaultTimeout(40 * time.Minute),
		},

		Schema: map[string]*schema.Schema{
			"arn": {
				Type:     schema.TypeString,
				Computed: true,
			},

			"database_name": {
				Type:     schema.TypeString,
				Optional: true,
				Computed: true,
				ValidateFunc: validation.All(
					validation.StringLenBetween(1, 64),
					validation.StringMatch(regexp.MustCompile(`^[0-9a-z_$]+$`), "must contain only lowercase alphanumeric characters, underscores, and dollar signs"),
					validation.StringMatch(regexp.MustCompile(`(?i)^[a-z_]`), "first character must be a letter or underscore"),
				),
			},

			"cluster_identifier": {
				Type:     schema.TypeString,
				Required: true,
				ForceNew: true,
				ValidateFunc: validation.All(
					validation.StringMatch(regexp.MustCompile(`^[0-9a-z-]+$`), "must contain only lowercase alphanumeric characters and hyphens"),
					validation.StringMatch(regexp.MustCompile(`(?i)^[a-z]`), "first character must be a letter"),
					validation.StringDoesNotMatch(regexp.MustCompile(`--`), "cannot contain two consecutive hyphens"),
					validation.StringDoesNotMatch(regexp.MustCompile(`-$`), "cannot end with a hyphen"),
				),
			},
			"cluster_type": {
				Type:     schema.TypeString,
				Optional: true,
				Computed: true,
			},

			"node_type": {
				Type:     schema.TypeString,
				Required: true,
			},

			"master_username": {
				Type:     schema.TypeString,
				Optional: true,
				ForceNew: true,
				ValidateFunc: validation.All(
					validation.StringLenBetween(1, 128),
					validation.StringMatch(regexp.MustCompile(`^\w+$`), "must contain only alphanumeric characters"),
					validation.StringMatch(regexp.MustCompile(`(?i)^[a-z_]`), "first character must be a letter"),
				),
			},

			"master_password": {
				Type:      schema.TypeString,
				Optional:  true,
				Sensitive: true,
				ValidateFunc: validation.All(
					validation.StringLenBetween(8, 64),
					validation.StringMatch(regexp.MustCompile(`^.*[a-z].*`), "must contain at least one lowercase letter"),
					validation.StringMatch(regexp.MustCompile(`^.*[A-Z].*`), "must contain at least one uppercase letter"),
					validation.StringMatch(regexp.MustCompile(`^.*[0-9].*`), "must contain at least one number"),
					validation.StringMatch(regexp.MustCompile(`^[^\@\/'" ]*$`), "cannot contain [/@\"' ]"),
				),
			},

			"cluster_security_groups": {
				Type:     schema.TypeSet,
				Optional: true,
				Computed: true,
				Elem:     &schema.Schema{Type: schema.TypeString},
				Set:      schema.HashString,
			},

			"vpc_security_group_ids": {
				Type:     schema.TypeSet,
				Optional: true,
				Computed: true,
				Elem:     &schema.Schema{Type: schema.TypeString},
				Set:      schema.HashString,
			},

			"cluster_subnet_group_name": {
				Type:     schema.TypeString,
				Optional: true,
				ForceNew: true,
				Computed: true,
			},

			"availability_zone": {
				Type:     schema.TypeString,
				Optional: true,
				ForceNew: true,
				Computed: true,
			},

			"preferred_maintenance_window": {
				Type:     schema.TypeString,
				Optional: true,
				Computed: true,
				StateFunc: func(val interface{}) string {
					if val == nil {
						return ""
					}
					return strings.ToLower(val.(string))
				},
				ValidateFunc: validateOnceAWeekWindowFormat,
			},

			"cluster_parameter_group_name": {
				Type:     schema.TypeString,
				Optional: true,
				Computed: true,
			},

			"automated_snapshot_retention_period": {
				Type:         schema.TypeInt,
				Optional:     true,
				Default:      1,
				ValidateFunc: validation.IntAtMost(35),
			},

			"port": {
				Type:     schema.TypeInt,
				Optional: true,
				Default:  5439,
			},

			"cluster_version": {
				Type:     schema.TypeString,
				Optional: true,
				Default:  "1.0",
			},

			"allow_version_upgrade": {
				Type:     schema.TypeBool,
				Optional: true,
				Default:  true,
			},

			"number_of_nodes": {
				Type:     schema.TypeInt,
				Optional: true,
				Default:  1,
			},

			"publicly_accessible": {
				Type:     schema.TypeBool,
				Optional: true,
				Default:  true,
			},

			"encrypted": {
				Type:     schema.TypeBool,
				Optional: true,
				Default:  false,
			},

			"enhanced_vpc_routing": {
				Type:     schema.TypeBool,
				Optional: true,
				Computed: true,
			},

			"kms_key_id": {
				Type:         schema.TypeString,
				Optional:     true,
				Computed:     true,
				ValidateFunc: validateArn,
			},

			"elastic_ip": {
				Type:     schema.TypeString,
				Optional: true,
			},

			"final_snapshot_identifier": {
				Type:     schema.TypeString,
				Optional: true,
				ValidateFunc: validation.All(
					validation.StringLenBetween(1, 255),
					validation.StringMatch(regexp.MustCompile(`^[0-9A-Za-z-]+$`), "must only contain alphanumeric characters and hyphens"),
					validation.StringDoesNotMatch(regexp.MustCompile(`--`), "cannot contain two consecutive hyphens"),
					validation.StringDoesNotMatch(regexp.MustCompile(`-$`), "cannot end in a hyphen"),
				),
			},

			"skip_final_snapshot": {
				Type:     schema.TypeBool,
				Optional: true,
				Default:  false,
			},

			"endpoint": {
				Type:     schema.TypeString,
				Optional: true,
				Computed: true,
			},

			"dns_name": {
				Type:     schema.TypeString,
				Computed: true,
			},

			"cluster_public_key": {
				Type:     schema.TypeString,
				Optional: true,
				Computed: true,
			},

			"cluster_revision_number": {
				Type:     schema.TypeString,
				Optional: true,
				Computed: true,
			},

			"iam_roles": {
				Type:     schema.TypeSet,
				Optional: true,
				Computed: true,
				Elem:     &schema.Schema{Type: schema.TypeString},
				Set:      schema.HashString,
			},

			"snapshot_copy": {
				Type:     schema.TypeList,
				MaxItems: 1,
				Optional: true,
				Elem: &schema.Resource{
					Schema: map[string]*schema.Schema{
						"destination_region": {
							Type:     schema.TypeString,
							Required: true,
						},
						"retention_period": {
							Type:     schema.TypeInt,
							Optional: true,
							Default:  7,
						},
						"grant_name": {
							Type:     schema.TypeString,
							Optional: true,
						},
					},
				},
			},

			"logging": {
				Type:             schema.TypeList,
				MaxItems:         1,
				Optional:         true,
				DiffSuppressFunc: suppressMissingOptionalConfigurationBlock,
				Elem: &schema.Resource{
					Schema: map[string]*schema.Schema{
						"enable": {
							Type:     schema.TypeBool,
							Required: true,
						},

						"bucket_name": {
							Type:     schema.TypeString,
							Optional: true,
							Computed: true,
						},

						"s3_key_prefix": {
							Type:     schema.TypeString,
							Optional: true,
							Computed: true,
						},
					},
				},
			},

			"snapshot_identifier": {
				Type:     schema.TypeString,
				Optional: true,
				ForceNew: true,
			},

			"snapshot_cluster_identifier": {
				Type:     schema.TypeString,
				Optional: true,
				ForceNew: true,
			},

			"owner_account": {
				Type:     schema.TypeString,
				Optional: true,
			},

			"tags": tagsSchema(),
		},
	}
}

func resourceAwsRedshiftClusterImport(
	d *schema.ResourceData, meta interface{}) ([]*schema.ResourceData, error) {
	// Neither skip_final_snapshot nor final_snapshot_identifier can be fetched
	// from any API call, so we need to default skip_final_snapshot to true so
	// that final_snapshot_identifier is not required
	d.Set("skip_final_snapshot", true)
	return []*schema.ResourceData{d}, nil
}

func resourceAwsRedshiftClusterCreate(d *schema.ResourceData, meta interface{}) error {
	conn := meta.(*AWSClient).redshiftconn
	tags := keyvaluetags.New(d.Get("tags").(map[string]interface{})).IgnoreAws().RedshiftTags()

	if skipFinalSnapshot := d.Get("skip_final_snapshot").(bool); !skipFinalSnapshot {
		if _, ok := d.GetOk("final_snapshot_identifier"); !ok {
			return fmt.Errorf(`provider.aws: aws_redshift_cluster: final_snapshot_idenfitier is required if skip_final_snapshot is False`)
		}
	}

	if v, ok := d.GetOk("snapshot_identifier"); ok {
		restoreOpts := &redshift.RestoreFromClusterSnapshotInput{
			ClusterIdentifier:                aws.String(d.Get("cluster_identifier").(string)),
			SnapshotIdentifier:               aws.String(v.(string)),
			Port:                             aws.Int64(int64(d.Get("port").(int))),
			AllowVersionUpgrade:              aws.Bool(d.Get("allow_version_upgrade").(bool)),
			NodeType:                         aws.String(d.Get("node_type").(string)),
			PubliclyAccessible:               aws.Bool(d.Get("publicly_accessible").(bool)),
			AutomatedSnapshotRetentionPeriod: aws.Int64(int64(d.Get("automated_snapshot_retention_period").(int))),
		}

		if v, ok := d.GetOk("owner_account"); ok {
			restoreOpts.OwnerAccount = aws.String(v.(string))
		}

		if v, ok := d.GetOk("snapshot_cluster_identifier"); ok {
			restoreOpts.SnapshotClusterIdentifier = aws.String(v.(string))
		}

		if v, ok := d.GetOk("availability_zone"); ok {
			restoreOpts.AvailabilityZone = aws.String(v.(string))
		}

		if v, ok := d.GetOk("cluster_subnet_group_name"); ok {
			restoreOpts.ClusterSubnetGroupName = aws.String(v.(string))
		}

		if v, ok := d.GetOk("cluster_parameter_group_name"); ok {
			restoreOpts.ClusterParameterGroupName = aws.String(v.(string))
		}

		if v := d.Get("cluster_security_groups").(*schema.Set); v.Len() > 0 {
			restoreOpts.ClusterSecurityGroups = expandStringSet(v)
		}

		if v := d.Get("vpc_security_group_ids").(*schema.Set); v.Len() > 0 {
			restoreOpts.VpcSecurityGroupIds = expandStringSet(v)
		}

		if v, ok := d.GetOk("preferred_maintenance_window"); ok {
			restoreOpts.PreferredMaintenanceWindow = aws.String(v.(string))
		}

		if v, ok := d.GetOk("kms_key_id"); ok {
			restoreOpts.KmsKeyId = aws.String(v.(string))
		}

		if v, ok := d.GetOk("elastic_ip"); ok {
			restoreOpts.ElasticIp = aws.String(v.(string))
		}

		if v, ok := d.GetOk("enhanced_vpc_routing"); ok {
			restoreOpts.EnhancedVpcRouting = aws.Bool(v.(bool))
		}

		if v, ok := d.GetOk("iam_roles"); ok {
			restoreOpts.IamRoles = expandStringSet(v.(*schema.Set))
		}

		log.Printf("[DEBUG] Redshift Cluster restore cluster options: %s", restoreOpts)

		resp, err := conn.RestoreFromClusterSnapshot(restoreOpts)
		if err != nil {
			log.Printf("[ERROR] Error Restoring Redshift Cluster from Snapshot: %s", err)
			return err
		}

		d.SetId(aws.StringValue(resp.Cluster.ClusterIdentifier))

	} else {
		if _, ok := d.GetOk("master_password"); !ok {
			return fmt.Errorf(`provider.aws: aws_redshift_cluster: %s: "master_password": required field is not set`, d.Get("cluster_identifier").(string))
		}

		if _, ok := d.GetOk("master_username"); !ok {
			return fmt.Errorf(`provider.aws: aws_redshift_cluster: %s: "master_username": required field is not set`, d.Get("cluster_identifier").(string))
		}

		createOpts := &redshift.CreateClusterInput{
			ClusterIdentifier:                aws.String(d.Get("cluster_identifier").(string)),
			Port:                             aws.Int64(int64(d.Get("port").(int))),
			MasterUserPassword:               aws.String(d.Get("master_password").(string)),
			MasterUsername:                   aws.String(d.Get("master_username").(string)),
			ClusterVersion:                   aws.String(d.Get("cluster_version").(string)),
			NodeType:                         aws.String(d.Get("node_type").(string)),
			DBName:                           aws.String(d.Get("database_name").(string)),
			AllowVersionUpgrade:              aws.Bool(d.Get("allow_version_upgrade").(bool)),
			PubliclyAccessible:               aws.Bool(d.Get("publicly_accessible").(bool)),
			AutomatedSnapshotRetentionPeriod: aws.Int64(int64(d.Get("automated_snapshot_retention_period").(int))),
			Tags:                             tags,
		}

		if v := d.Get("number_of_nodes").(int); v > 1 {
			createOpts.ClusterType = aws.String("multi-node")
			createOpts.NumberOfNodes = aws.Int64(int64(d.Get("number_of_nodes").(int)))
		} else {
			createOpts.ClusterType = aws.String("single-node")
		}

		if v := d.Get("cluster_security_groups").(*schema.Set); v.Len() > 0 {
			createOpts.ClusterSecurityGroups = expandStringSet(v)
		}

		if v := d.Get("vpc_security_group_ids").(*schema.Set); v.Len() > 0 {
			createOpts.VpcSecurityGroupIds = expandStringSet(v)
		}

		if v, ok := d.GetOk("cluster_subnet_group_name"); ok {
			createOpts.ClusterSubnetGroupName = aws.String(v.(string))
		}

		if v, ok := d.GetOk("availability_zone"); ok {
			createOpts.AvailabilityZone = aws.String(v.(string))
		}

		if v, ok := d.GetOk("preferred_maintenance_window"); ok {
			createOpts.PreferredMaintenanceWindow = aws.String(v.(string))
		}

		if v, ok := d.GetOk("cluster_parameter_group_name"); ok {
			createOpts.ClusterParameterGroupName = aws.String(v.(string))
		}

		if v, ok := d.GetOk("encrypted"); ok {
			createOpts.Encrypted = aws.Bool(v.(bool))
		}

		if v, ok := d.GetOk("enhanced_vpc_routing"); ok {
			createOpts.EnhancedVpcRouting = aws.Bool(v.(bool))
		}

		if v, ok := d.GetOk("kms_key_id"); ok {
			createOpts.KmsKeyId = aws.String(v.(string))
		}

		if v, ok := d.GetOk("elastic_ip"); ok {
			createOpts.ElasticIp = aws.String(v.(string))
		}

		if v, ok := d.GetOk("iam_roles"); ok {
			createOpts.IamRoles = expandStringSet(v.(*schema.Set))
		}

		log.Printf("[DEBUG] Redshift Cluster create options: %s", createOpts)
		resp, err := conn.CreateCluster(createOpts)
		if err != nil {
			log.Printf("[ERROR] Error creating Redshift Cluster: %s", err)
			return err
		}

		log.Printf("[DEBUG]: Cluster create response: %s", resp)
		d.SetId(aws.StringValue(resp.Cluster.ClusterIdentifier))
	}

	stateConf := &resource.StateChangeConf{
		Pending:    []string{"creating", "backing-up", "modifying", "restoring", "available, prep-for-resize"},
		Target:     []string{"available"},
		Refresh:    resourceAwsRedshiftClusterStateRefreshFunc(d.Id(), conn),
		Timeout:    d.Timeout(schema.TimeoutCreate),
		MinTimeout: 10 * time.Second,
	}

	_, err := stateConf.WaitForState()
	if err != nil {
		return fmt.Errorf("Error waiting for Redshift Cluster state to be \"available\": %s", err)
	}

	if v, ok := d.GetOk("snapshot_copy"); ok {
		err := enableRedshiftSnapshotCopy(d.Id(), v.([]interface{}), conn)
		if err != nil {
			return err
		}
	}

	if _, ok := d.GetOk("logging.0.enable"); ok {
		if err := enableRedshiftClusterLogging(d, conn); err != nil {
			return fmt.Errorf("error enabling Redshift Cluster (%s) logging: %s", d.Id(), err)
		}
	}

	return resourceAwsRedshiftClusterRead(d, meta)
}

func resourceAwsRedshiftClusterRead(d *schema.ResourceData, meta interface{}) error {
	conn := meta.(*AWSClient).redshiftconn
	ignoreTagsConfig := meta.(*AWSClient).IgnoreTagsConfig

	log.Printf("[INFO] Reading Redshift Cluster Information: %s", d.Id())
	resp, err := conn.DescribeClusters(&redshift.DescribeClustersInput{
		ClusterIdentifier: aws.String(d.Id()),
	})

	if err != nil {
		if isAWSErr(err, redshift.ErrCodeClusterNotFoundFault, "") {
			d.SetId("")
			log.Printf("[DEBUG] Redshift Cluster (%s) not found", d.Id())
			return nil
		}
		log.Printf("[DEBUG] Error describing Redshift Cluster (%s)", d.Id())
		return err
	}

	var rsc *redshift.Cluster
	for _, c := range resp.Clusters {
		if *c.ClusterIdentifier == d.Id() {
			rsc = c
		}
	}

	if rsc == nil {
		log.Printf("[WARN] Redshift Cluster (%s) not found", d.Id())
		d.SetId("")
		return nil
	}

	log.Printf("[INFO] Reading Redshift Cluster Logging Status: %s", d.Id())
	loggingStatus, loggingErr := conn.DescribeLoggingStatus(&redshift.DescribeLoggingStatusInput{
		ClusterIdentifier: aws.String(d.Id()),
	})

	if loggingErr != nil {
		return loggingErr
	}

	d.Set("master_username", rsc.MasterUsername)
	d.Set("node_type", rsc.NodeType)
	d.Set("allow_version_upgrade", rsc.AllowVersionUpgrade)
	d.Set("database_name", rsc.DBName)
	d.Set("cluster_identifier", rsc.ClusterIdentifier)
	d.Set("cluster_version", rsc.ClusterVersion)

	d.Set("cluster_subnet_group_name", rsc.ClusterSubnetGroupName)
	d.Set("availability_zone", rsc.AvailabilityZone)
	d.Set("encrypted", rsc.Encrypted)
	d.Set("enhanced_vpc_routing", rsc.EnhancedVpcRouting)
	d.Set("kms_key_id", rsc.KmsKeyId)
	d.Set("automated_snapshot_retention_period", rsc.AutomatedSnapshotRetentionPeriod)
	d.Set("preferred_maintenance_window", rsc.PreferredMaintenanceWindow)
	if rsc.Endpoint != nil && rsc.Endpoint.Address != nil {
		endpoint := *rsc.Endpoint.Address
		if rsc.Endpoint.Port != nil {
			endpoint = fmt.Sprintf("%s:%d", endpoint, *rsc.Endpoint.Port)
		}
		d.Set("dns_name", rsc.Endpoint.Address)
		d.Set("port", rsc.Endpoint.Port)
		d.Set("endpoint", endpoint)
	}
	d.Set("cluster_parameter_group_name", rsc.ClusterParameterGroups[0].ParameterGroupName)
	if len(rsc.ClusterNodes) > 1 {
		d.Set("cluster_type", "multi-node")
	} else {
		d.Set("cluster_type", "single-node")
	}
	d.Set("number_of_nodes", rsc.NumberOfNodes)
	d.Set("publicly_accessible", rsc.PubliclyAccessible)

	var vpcg []string
	for _, g := range rsc.VpcSecurityGroups {
		vpcg = append(vpcg, *g.VpcSecurityGroupId)
	}
	if err := d.Set("vpc_security_group_ids", vpcg); err != nil {
		return fmt.Errorf("Error saving VPC Security Group IDs to state for Redshift Cluster (%s): %s", d.Id(), err)
	}

	var csg []string
	for _, g := range rsc.ClusterSecurityGroups {
		csg = append(csg, *g.ClusterSecurityGroupName)
	}
	if err := d.Set("cluster_security_groups", csg); err != nil {
		return fmt.Errorf("Error saving Cluster Security Group Names to state for Redshift Cluster (%s): %s", d.Id(), err)
	}

	var iamRoles []string
	for _, i := range rsc.IamRoles {
		iamRoles = append(iamRoles, *i.IamRoleArn)
	}
	if err := d.Set("iam_roles", iamRoles); err != nil {
		return fmt.Errorf("Error saving IAM Roles to state for Redshift Cluster (%s): %s", d.Id(), err)
	}

	d.Set("cluster_public_key", rsc.ClusterPublicKey)
	d.Set("cluster_revision_number", rsc.ClusterRevisionNumber)
	if err := d.Set("tags", keyvaluetags.RedshiftKeyValueTags(rsc.Tags).IgnoreAws().IgnoreConfig(ignoreTagsConfig).Map()); err != nil {
		return fmt.Errorf("error setting tags: %s", err)
	}

	d.Set("snapshot_copy", flattenRedshiftSnapshotCopy(rsc.ClusterSnapshotCopyStatus))

	if err := d.Set("logging", flattenRedshiftLogging(loggingStatus)); err != nil {
		return fmt.Errorf("error setting logging: %s", err)
	}

	arn := arn.ARN{
		Partition: meta.(*AWSClient).partition,
		Service:   "redshift",
		Region:    meta.(*AWSClient).region,
		AccountID: meta.(*AWSClient).accountid,
		Resource:  fmt.Sprintf("cluster:%s", d.Id()),
	}.String()

	d.Set("arn", arn)

	return nil
}

func resourceAwsRedshiftClusterUpdate(d *schema.ResourceData, meta interface{}) error {
	conn := meta.(*AWSClient).redshiftconn

<<<<<<< HEAD
	if d.HasChange("skip_final_snapshot") || d.HasChange("final_snapshot_identifier") {
		skipFinalSnapshot := d.Get("skip_final_snapshot").(bool)
		finalSnapshotIdentifier := d.Get("final_snapshot_identifier").(string)
		if !skipFinalSnapshot && finalSnapshotIdentifier == "" {
			return fmt.Errorf(`provider.aws: aws_redshift_cluster: final_snapshot_idenfitier is required if skip_final_snapshot is False`)
		}
		d.SetPartial("skip_final_snapshot")
		d.SetPartial("final_snapshot_identifier")
	}

	if tagErr := setTagsRedshift(conn, d); tagErr != nil {
		return tagErr
	} else {
		d.SetPartial("tags")
=======
	if d.HasChange("tags") {
		o, n := d.GetChange("tags")

		if err := keyvaluetags.RedshiftUpdateTags(conn, d.Get("arn").(string), o, n); err != nil {
			return fmt.Errorf("error updating Redshift Cluster (%s) tags: %s", d.Get("arn").(string), err)
		}
>>>>>>> 6f3b57f0
	}

	requestUpdate := false
	log.Printf("[INFO] Building Redshift Modify Cluster Options")
	req := &redshift.ModifyClusterInput{
		ClusterIdentifier: aws.String(d.Id()),
	}

	// If the cluster type, node type, or number of nodes changed, then the AWS API expects all three
	// items to be sent over
	if d.HasChanges("cluster_type", "node_type", "number_of_nodes") {
		req.ClusterType = aws.String(d.Get("cluster_type").(string))
		req.NodeType = aws.String(d.Get("node_type").(string))
		if v := d.Get("number_of_nodes").(int); v > 1 {
			req.ClusterType = aws.String("multi-node")
			req.NumberOfNodes = aws.Int64(int64(d.Get("number_of_nodes").(int)))
		} else {
			req.ClusterType = aws.String("single-node")
		}
		requestUpdate = true
	}

	if d.HasChange("cluster_security_groups") {
		req.ClusterSecurityGroups = expandStringSet(d.Get("cluster_security_groups").(*schema.Set))
		requestUpdate = true
	}

	if d.HasChange("vpc_security_group_ids") {
		req.VpcSecurityGroupIds = expandStringSet(d.Get("vpc_security_group_ids").(*schema.Set))
		requestUpdate = true
	}

	if d.HasChange("master_password") {
		req.MasterUserPassword = aws.String(d.Get("master_password").(string))
		requestUpdate = true
	}

	if d.HasChange("cluster_parameter_group_name") {
		req.ClusterParameterGroupName = aws.String(d.Get("cluster_parameter_group_name").(string))
		requestUpdate = true
	}

	if d.HasChange("automated_snapshot_retention_period") {
		req.AutomatedSnapshotRetentionPeriod = aws.Int64(int64(d.Get("automated_snapshot_retention_period").(int)))
		requestUpdate = true
	}

	if d.HasChange("preferred_maintenance_window") {
		req.PreferredMaintenanceWindow = aws.String(d.Get("preferred_maintenance_window").(string))
		requestUpdate = true
	}

	if d.HasChange("cluster_version") {
		req.ClusterVersion = aws.String(d.Get("cluster_version").(string))
		requestUpdate = true
	}

	if d.HasChange("allow_version_upgrade") {
		req.AllowVersionUpgrade = aws.Bool(d.Get("allow_version_upgrade").(bool))
		requestUpdate = true
	}

	if d.HasChange("publicly_accessible") {
		req.PubliclyAccessible = aws.Bool(d.Get("publicly_accessible").(bool))
		requestUpdate = true
	}

	if d.HasChange("enhanced_vpc_routing") {
		req.EnhancedVpcRouting = aws.Bool(d.Get("enhanced_vpc_routing").(bool))
		requestUpdate = true
	}

	if d.HasChange("encrypted") {
		req.Encrypted = aws.Bool(d.Get("encrypted").(bool))
		requestUpdate = true
	}

	if d.Get("encrypted").(bool) && d.HasChange("kms_key_id") {
		req.KmsKeyId = aws.String(d.Get("kms_key_id").(string))
		requestUpdate = true
	}

	if requestUpdate {
		log.Printf("[INFO] Modifying Redshift Cluster: %s", d.Id())
		log.Printf("[DEBUG] Redshift Cluster Modify options: %s", req)
		_, err := conn.ModifyCluster(req)
		if err != nil {
			return fmt.Errorf("Error modifying Redshift Cluster (%s): %s", d.Id(), err)
		}
	}

	if d.HasChange("iam_roles") {
		o, n := d.GetChange("iam_roles")
		if o == nil {
			o = new(schema.Set)
		}
		if n == nil {
			n = new(schema.Set)
		}

		os := o.(*schema.Set)
		ns := n.(*schema.Set)

		removeIams := os.Difference(ns)
		addIams := ns.Difference(os)

		log.Printf("[INFO] Building Redshift Modify Cluster IAM Role Options")
		req := &redshift.ModifyClusterIamRolesInput{
			ClusterIdentifier: aws.String(d.Id()),
			AddIamRoles:       expandStringSet(addIams),
			RemoveIamRoles:    expandStringSet(removeIams),
		}

		log.Printf("[INFO] Modifying Redshift Cluster IAM Roles: %s", d.Id())
		log.Printf("[DEBUG] Redshift Cluster Modify IAM Role options: %s", req)
		_, err := conn.ModifyClusterIamRoles(req)
		if err != nil {
			return fmt.Errorf("Error modifying Redshift Cluster IAM Roles (%s): %s", d.Id(), err)
		}
	}

	if requestUpdate || d.HasChange("iam_roles") {

		stateConf := &resource.StateChangeConf{
			Pending:    []string{"creating", "deleting", "rebooting", "resizing", "renaming", "modifying", "available, prep-for-resize"},
			Target:     []string{"available"},
			Refresh:    resourceAwsRedshiftClusterStateRefreshFunc(d.Id(), conn),
			Timeout:    d.Timeout(schema.TimeoutUpdate),
			MinTimeout: 10 * time.Second,
		}

		// Wait, catching any errors
		_, err := stateConf.WaitForState()
		if err != nil {
			return fmt.Errorf("Error Modifying Redshift Cluster (%s): %s", d.Id(), err)
		}
	}

	if d.HasChange("snapshot_copy") {
		if v, ok := d.GetOk("snapshot_copy"); ok {
			err := enableRedshiftSnapshotCopy(d.Id(), v.([]interface{}), conn)
			if err != nil {
				return err
			}
		} else {
			_, err := conn.DisableSnapshotCopy(&redshift.DisableSnapshotCopyInput{
				ClusterIdentifier: aws.String(d.Id()),
			})
			if err != nil {
				return fmt.Errorf("Failed to disable snapshot copy: %s", err)
			}
		}
	}

	if d.HasChange("logging") {
		if loggingEnabled, ok := d.GetOk("logging.0.enable"); ok && loggingEnabled.(bool) {
			log.Printf("[INFO] Enabling Logging for Redshift Cluster %q", d.Id())
			err := enableRedshiftClusterLogging(d, conn)
			if err != nil {
				return err
			}
		} else {
			log.Printf("[INFO] Disabling Logging for Redshift Cluster %q", d.Id())
			_, err := conn.DisableLogging(&redshift.DisableLoggingInput{
				ClusterIdentifier: aws.String(d.Id()),
			})
			if err != nil {
				return err
			}
		}
	}

	return resourceAwsRedshiftClusterRead(d, meta)
}

func enableRedshiftClusterLogging(d *schema.ResourceData, conn *redshift.Redshift) error {
	bucketNameRaw, ok := d.GetOk("logging.0.bucket_name")

	if !ok {
		return fmt.Errorf("bucket_name must be set when enabling logging for Redshift Clusters")
	}

	params := &redshift.EnableLoggingInput{
		ClusterIdentifier: aws.String(d.Id()),
		BucketName:        aws.String(bucketNameRaw.(string)),
	}

	if v, ok := d.GetOk("logging.0.s3_key_prefix"); ok {
		params.S3KeyPrefix = aws.String(v.(string))
	}

	if _, err := conn.EnableLogging(params); err != nil {
		return fmt.Errorf("error enabling Redshift Cluster (%s) logging: %s", d.Id(), err)
	}
	return nil
}

func enableRedshiftSnapshotCopy(id string, scList []interface{}, conn *redshift.Redshift) error {
	sc := scList[0].(map[string]interface{})

	input := redshift.EnableSnapshotCopyInput{
		ClusterIdentifier: aws.String(id),
		DestinationRegion: aws.String(sc["destination_region"].(string)),
	}
	if rp, ok := sc["retention_period"]; ok {
		input.RetentionPeriod = aws.Int64(int64(rp.(int)))
	}
	if gn, ok := sc["grant_name"]; ok {
		input.SnapshotCopyGrantName = aws.String(gn.(string))
	}

	_, err := conn.EnableSnapshotCopy(&input)
	if err != nil {
		return fmt.Errorf("Failed to enable snapshot copy: %s", err)
	}
	return nil
}

func resourceAwsRedshiftClusterDelete(d *schema.ResourceData, meta interface{}) error {
	conn := meta.(*AWSClient).redshiftconn
	log.Printf("[DEBUG] Destroying Redshift Cluster (%s)", d.Id())

	deleteOpts := redshift.DeleteClusterInput{
		ClusterIdentifier: aws.String(d.Id()),
	}

	skipFinalSnapshot := d.Get("skip_final_snapshot").(bool)
	deleteOpts.SkipFinalClusterSnapshot = aws.Bool(skipFinalSnapshot)
	finalSnapshotIdentifier := d.Get("final_snapshot_identifier").(string)

	// Use user-provided snapshot identifier or default to a random one.
	if !skipFinalSnapshot && finalSnapshotIdentifier != "" {
		deleteOpts.FinalClusterSnapshotIdentifier = aws.String(finalSnapshotIdentifier)
	} else if !skipFinalSnapshot && finalSnapshotIdentifier == "" {
		deleteOpts.FinalClusterSnapshotIdentifier = aws.String(resource.PrefixedUniqueId("final-snapshot-"))
	}

	log.Printf("[DEBUG] Deleting Redshift Cluster: %s", deleteOpts)
	log.Printf("[DEBUG] schema.TimeoutDelete: %+v", d.Timeout(schema.TimeoutDelete))
	err := deleteAwsRedshiftCluster(&deleteOpts, conn, d.Timeout(schema.TimeoutDelete))
	if err != nil {
		return err
	}

	log.Printf("[INFO] Redshift Cluster %s successfully deleted", d.Id())

	return nil
}

func deleteAwsRedshiftCluster(opts *redshift.DeleteClusterInput, conn *redshift.Redshift, timeout time.Duration) error {
	id := *opts.ClusterIdentifier
	log.Printf("[INFO] Deleting Redshift Cluster %q", id)
	err := resource.Retry(15*time.Minute, func() *resource.RetryError {
		_, err := conn.DeleteCluster(opts)
		if isAWSErr(err, redshift.ErrCodeInvalidClusterStateFault, "") {
			return resource.RetryableError(err)
		}

		if err != nil {
			return resource.NonRetryableError(err)
		}
		return nil
	})
	if isResourceTimeoutError(err) {
		_, err = conn.DeleteCluster(opts)
	}
	if err != nil {
		return fmt.Errorf("Error deleting Redshift Cluster (%s): %s", id, err)
	}

	stateConf := &resource.StateChangeConf{
		Pending:    []string{"available", "creating", "deleting", "rebooting", "resizing", "renaming", "final-snapshot"},
		Target:     []string{"destroyed"},
		Refresh:    resourceAwsRedshiftClusterStateRefreshFunc(id, conn),
		Timeout:    timeout,
		MinTimeout: 5 * time.Second,
	}

	_, err = stateConf.WaitForState()

	return err
}

func resourceAwsRedshiftClusterStateRefreshFunc(id string, conn *redshift.Redshift) resource.StateRefreshFunc {
	return func() (interface{}, string, error) {
		log.Printf("[INFO] Reading Redshift Cluster Information: %s", id)
		resp, err := conn.DescribeClusters(&redshift.DescribeClustersInput{
			ClusterIdentifier: aws.String(id),
		})

		if err != nil {
			if isAWSErr(err, redshift.ErrCodeClusterNotFoundFault, "") {
				return 42, "destroyed", nil
			}
			log.Printf("[WARN] Error on retrieving Redshift Cluster (%s) when waiting: %s", id, err)
			return nil, "", err
		}

		var rsc *redshift.Cluster

		for _, c := range resp.Clusters {
			if *c.ClusterIdentifier == id {
				rsc = c
			}
		}

		if rsc == nil {
			return 42, "destroyed", nil
		}

		if rsc.ClusterStatus != nil {
			log.Printf("[DEBUG] Redshift Cluster status (%s): %s", id, *rsc.ClusterStatus)
		}

		return rsc, *rsc.ClusterStatus, nil
	}
}<|MERGE_RESOLUTION|>--- conflicted
+++ resolved
@@ -652,8 +652,7 @@
 func resourceAwsRedshiftClusterUpdate(d *schema.ResourceData, meta interface{}) error {
 	conn := meta.(*AWSClient).redshiftconn
 
-<<<<<<< HEAD
-	if d.HasChange("skip_final_snapshot") || d.HasChange("final_snapshot_identifier") {
+  if d.HasChange("skip_final_snapshot") || d.HasChange("final_snapshot_identifier") {
 		skipFinalSnapshot := d.Get("skip_final_snapshot").(bool)
 		finalSnapshotIdentifier := d.Get("final_snapshot_identifier").(string)
 		if !skipFinalSnapshot && finalSnapshotIdentifier == "" {
@@ -663,20 +662,14 @@
 		d.SetPartial("final_snapshot_identifier")
 	}
 
-	if tagErr := setTagsRedshift(conn, d); tagErr != nil {
-		return tagErr
-	} else {
-		d.SetPartial("tags")
-=======
-	if d.HasChange("tags") {
+  if d.HasChange("tags") {
 		o, n := d.GetChange("tags")
 
 		if err := keyvaluetags.RedshiftUpdateTags(conn, d.Get("arn").(string), o, n); err != nil {
 			return fmt.Errorf("error updating Redshift Cluster (%s) tags: %s", d.Get("arn").(string), err)
 		}
->>>>>>> 6f3b57f0
-	}
-
+  }
+    
 	requestUpdate := false
 	log.Printf("[INFO] Building Redshift Modify Cluster Options")
 	req := &redshift.ModifyClusterInput{
