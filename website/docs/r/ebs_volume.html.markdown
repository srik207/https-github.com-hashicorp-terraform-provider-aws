--- conflicted
+++ resolved
@@ -35,17 +35,11 @@
 * `multi_attach_enabled` - (Optional) Specifies whether to enable Amazon EBS Multi-Attach. Multi-Attach is supported exclusively on `io1` volumes.
 * `size` - (Optional) The size of the drive in GiBs.
 * `snapshot_id` (Optional) A snapshot to base the EBS volume off of.
-<<<<<<< HEAD
-* `type` - (Optional) The type of EBS volume. Can be "standard", "gp2", "io1", "sc1" or "st1" (Default: "gp2").
-* `kms_key_id` - (Optional) The ARN for the KMS encryption key. When specifying `kms_key_id`, `encrypted` needs to be set to true. Note: Terraform must be running with credentials which have the `GenerateDataKeyWithoutPlaintext` permission on the specified KMS key as required by the [EBS KMS CMK volume provisioning process](https://docs.aws.amazon.com/kms/latest/developerguide/services-ebs.html#ebs-cmk) to prevent a volume from being listed as created and then disappearing shortly afterwards.
-* `tags` - (Optional) A mapping of tags to assign to the resource.
-=======
 * `outpost_arn` - (Optional) The Amazon Resource Name (ARN) of the Outpost.
 * `type` - (Optional) The type of EBS volume. Can be `standard`, `gp2`, `gp3`, `io1`, `io2`, `sc1` or `st1` (Default: `gp2`).
-* `kms_key_id` - (Optional) The ARN for the KMS encryption key. When specifying `kms_key_id`, `encrypted` needs to be set to true.
+* `kms_key_id` - (Optional) The ARN for the KMS encryption key. When specifying `kms_key_id`, `encrypted` needs to be set to true. Note: Terraform must be running with credentials which have the `GenerateDataKeyWithoutPlaintext` permission on the specified KMS key as required by the [EBS KMS CMK volume provisioning process](https://docs.aws.amazon.com/kms/latest/developerguide/services-ebs.html#ebs-cmk) to prevent a volume from being created and almost immediately deleted.
 * `tags` - (Optional) A map of tags to assign to the resource. If configured with a provider [`default_tags` configuration block](https://www.terraform.io/docs/providers/aws/index.html#default_tags-configuration-block) present, tags with matching keys will overwrite those defined at the provider-level.
 * `throughput` - (Optional) The throughput that the volume supports, in MiB/s. Only valid for `type` of `gp3`.
->>>>>>> d055ffd6
 
 ~> **NOTE**: When changing the `size`, `iops` or `type` of an instance, there are [considerations](http://docs.aws.amazon.com/AWSEC2/latest/UserGuide/considerations.html) to be aware of.
 
