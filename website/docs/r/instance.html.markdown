---
subcategory: "EC2"
layout: "aws"
page_title: "AWS: aws_instance"
description: |-
  Provides an EC2 instance resource. This allows instances to be created, updated, and deleted. Instances also support provisioning.
---

# Resource: aws_instance

Provides an EC2 instance resource. This allows instances to be created, updated,
and deleted. Instances also support [provisioning](/docs/provisioners/index.html).

## Example Usage

```hcl
# Create a new instance of the latest Ubuntu 20.04 on an
<<<<<<< HEAD
# t3.micro node with an AWS Tag naming it "HelloWorld"
=======
# t2.micro node with an AWS Tag naming it "HelloWorld"
>>>>>>> 74e55c5d
provider "aws" {
  region = "us-west-2"
}

data "aws_ami" "ubuntu" {
  most_recent = true

  filter {
    name   = "name"
    values = ["ubuntu/images/hvm-ssd/ubuntu-focal-20.04-amd64-server-*"]
  }

  filter {
    name   = "virtualization-type"
    values = ["hvm"]
  }

  owners = ["099720109477"] # Canonical
}

resource "aws_instance" "web" {
  ami           = data.aws_ami.ubuntu.id
<<<<<<< HEAD
  instance_type = "t3.micro"
=======
  instance_type = "t2.micro"
>>>>>>> 74e55c5d

  tags = {
    Name = "HelloWorld"
  }
}
```

## Argument Reference

The following arguments are supported:

* `ami` - (Required) The AMI to use for the instance.
* `availability_zone` - (Optional) The AZ to start the instance in.
* `placement_group` - (Optional) The Placement Group to start the instance in.
* `tenancy` - (Optional) The tenancy of the instance (if the instance is running in a VPC). An instance with a tenancy of dedicated runs on single-tenant hardware. The host tenancy is not supported for the import-instance command.
* `host_id` - (optional) The Id of a dedicated host that the instance will be assigned to. Use when an instance is to be launched on a specific dedicated host.
* `cpu_core_count` - (Optional) Sets the number of CPU cores for an instance. This option is
  only supported on creation of instance type that support CPU Options
  [CPU Cores and Threads Per CPU Core Per Instance Type](https://docs.aws.amazon.com/AWSEC2/latest/UserGuide/instance-optimize-cpu.html#cpu-options-supported-instances-values) - specifying this option for unsupported instance types will return an error from the EC2 API.
* `cpu_threads_per_core` - (Optional - has no effect unless `cpu_core_count` is also set)  If set to to 1, hyperthreading is disabled on the launched instance. Defaults to 2 if not set. See [Optimizing CPU Options](https://docs.aws.amazon.com/AWSEC2/latest/UserGuide/instance-optimize-cpu.html) for more information.

-> **NOTE:** Changing `cpu_core_count` and/or `cpu_threads_per_core` will cause the resource to be destroyed and re-created.

* `ebs_optimized` - (Optional) If true, the launched EC2 instance will be EBS-optimized.
     Note that if this is not set on an instance type that is optimized by default then
     this will show as disabled but if the instance type is optimized by default then
     there is no need to set this and there is no effect to disabling it.
     See the [EBS Optimized section](https://docs.aws.amazon.com/AWSEC2/latest/UserGuide/EBSOptimized.html) of the AWS User Guide for more information.
* `disable_api_termination` - (Optional) If true, enables [EC2 Instance
     Termination Protection](https://docs.aws.amazon.com/AWSEC2/latest/UserGuide/terminating-instances.html#Using_ChangingDisableAPITermination)
* `instance_initiated_shutdown_behavior` - (Optional) Shutdown behavior for the
instance. Amazon defaults this to `stop` for EBS-backed instances and
`terminate` for instance-store instances. Cannot be set on instance-store
instances. See [Shutdown Behavior](https://docs.aws.amazon.com/AWSEC2/latest/UserGuide/terminating-instances.html#Using_ChangingInstanceInitiatedShutdownBehavior) for more information.
* `instance_type` - (Required) The type of instance to start. Updates to this field will trigger a stop/start of the EC2 instance.
* `key_name` - (Optional) The key name of the Key Pair to use for the instance; which can be managed using [the `aws_key_pair` resource](key_pair.html).

* `get_password_data` - (Optional) If true, wait for password data to become available and retrieve it. Useful for getting the administrator password for instances running Microsoft Windows. The password data is exported to the `password_data` attribute. See [GetPasswordData](https://docs.aws.amazon.com/AWSEC2/latest/APIReference/API_GetPasswordData.html) for more information.
* `monitoring` - (Optional) If true, the launched EC2 instance will have detailed monitoring enabled. (Available since v0.6.0)
* `security_groups` - (Optional, EC2-Classic and default VPC only) A list of security group names (EC2-Classic) or IDs (default VPC) to associate with.

-> **NOTE:** If you are creating Instances in a VPC, use `vpc_security_group_ids` instead.

* `vpc_security_group_ids` - (Optional, VPC only) A list of security group IDs to associate with.
* `subnet_id` - (Optional) The VPC Subnet ID to launch in.
* `associate_public_ip_address` - (Optional) Associate a public ip address with an instance in a VPC.  Boolean value.
* `private_ip` - (Optional) Private IP address to associate with the
     instance in a VPC.
* `source_dest_check` - (Optional) Controls if traffic is routed to the instance when
  the destination address does not match the instance. Used for NAT or VPNs. Defaults true.
* `user_data` - (Optional) The user data to provide when launching the instance. Do not pass gzip-compressed data via this argument; see `user_data_base64` instead.
* `user_data_base64` - (Optional) Can be used instead of `user_data` to pass base64-encoded binary data directly. Use this instead of `user_data` whenever the value is not a valid UTF-8 string. For example, gzip-encoded user data must be base64-encoded and passed via this argument to avoid corruption.
* `iam_instance_profile` - (Optional) The IAM Instance Profile to
  launch the instance with. Specified as the name of the Instance Profile. Ensure your credentials have the correct permission to assign the instance profile according to the [EC2 documentation](http://docs.aws.amazon.com/IAM/latest/UserGuide/id_roles_use_switch-role-ec2.html#roles-usingrole-ec2instance-permissions), notably `iam:PassRole`.
* `ipv6_address_count`- (Optional) A number of IPv6 addresses to associate with the primary network interface. Amazon EC2 chooses the IPv6 addresses from the range of your subnet.
* `ipv6_addresses` - (Optional) Specify one or more IPv6 addresses from the range of the subnet to associate with the primary network interface
* `tags` - (Optional) A map of tags to assign to the resource.
* `volume_tags` - (Optional) A map of tags to assign to the devices created by the instance at launch time.
* `root_block_device` - (Optional) Customize details about the root block
  device of the instance. See [Block Devices](#block-devices) below for details.
* `ebs_block_device` - (Optional) Additional EBS block devices to attach to the
  instance.  Block device configurations only apply on resource creation. See [Block Devices](#block-devices) below for details on attributes and drift detection.
* `ephemeral_block_device` - (Optional) Customize Ephemeral (also known as
  "Instance Store") volumes on the instance. See [Block Devices](#block-devices) below for details.
* `network_interface` - (Optional) Customize network interfaces to be attached at instance boot time. See [Network Interfaces](#network-interfaces) below for more details.
* `credit_specification` - (Optional) Customize the credit specification of the instance. See [Credit Specification](#credit-specification) below for more details.
* `hibernation` - (Optional) If true, the launched EC2 instance will support hibernation.
* `metadata_options` - (Optional) Customize the metadata options of the instance. See [Metadata Options](#metadata-options) below for more details.

### Timeouts

The `timeouts` block allows you to specify [timeouts](https://www.terraform.io/docs/configuration/resources.html#timeouts) for certain actions:

* `create` - (Defaults to 10 mins) Used when launching the instance (until it reaches the initial `running` state)
* `update` - (Defaults to 10 mins) Used when stopping and starting the instance when necessary during update - e.g. when changing instance type
* `delete` - (Defaults to 20 mins) Used when terminating the instance

### Block devices

Each of the `*_block_device` attributes control a portion of the AWS
Instance's "Block Device Mapping". It's a good idea to familiarize yourself with [AWS's Block Device
Mapping docs](https://docs.aws.amazon.com/AWSEC2/latest/UserGuide/block-device-mapping-concepts.html)
to understand the implications of using these attributes.

The `root_block_device` mapping supports the following:

* `volume_type` - (Optional) The type of volume. Can be `"standard"`, `"gp2"`, `"io1"`, `"sc1"`, or `"st1"`. (Default: `"standard"`).
* `volume_size` - (Optional) The size of the volume in gibibytes (GiB).
* `iops` - (Optional) The amount of provisioned
  [IOPS](https://docs.aws.amazon.com/AWSEC2/latest/UserGuide/ebs-io-characteristics.html).
  This is only valid for `volume_type` of `"io1"`, and must be specified if
  using that type
* `delete_on_termination` - (Optional) Whether the volume should be destroyed
  on instance termination (Default: `true`).
* `encrypted` - (Optional) Enable volume encryption. (Default: `false`). Must be configured to perform drift detection.
* `kms_key_id` - (Optional) Amazon Resource Name (ARN) of the KMS Key to use when encrypting the volume. Must be configured to perform drift detection.

Modifying any of the `root_block_device` settings other than `volume_size` requires resource
replacement.

Each `ebs_block_device` supports the following:

* `device_name` - (Required) The name of the device to mount.
* `snapshot_id` - (Optional) The Snapshot ID to mount.
* `volume_type` - (Optional) The type of volume. Can be `"standard"`, `"gp2"`,
  or `"io1"`. (Default: `"gp2"`).
* `volume_size` - (Optional) The size of the volume in gibibytes (GiB).
* `iops` - (Optional) The amount of provisioned
  [IOPS](https://docs.aws.amazon.com/AWSEC2/latest/UserGuide/ebs-io-characteristics.html).
  This must be set with a `volume_type` of `"io1"`.
* `delete_on_termination` - (Optional) Whether the volume should be destroyed
  on instance termination (Default: `true`).
* `encrypted` - (Optional) Enables [EBS
  encryption](https://docs.aws.amazon.com/AWSEC2/latest/UserGuide/EBSEncryption.html)
  on the volume (Default: `false`). Cannot be used with `snapshot_id`. Must be configured to perform drift detection.
* `kms_key_id` - (Optional) Amazon Resource Name (ARN) of the KMS Key to use when encrypting the volume. Must be configured to perform drift detection.

~> **NOTE:** Currently, changes to the `ebs_block_device` configuration of _existing_ resources cannot be automatically detected by Terraform. To manage changes and attachments of an EBS block to an instance, use the `aws_ebs_volume` and `aws_volume_attachment` resources instead. If you use `ebs_block_device` on an `aws_instance`, Terraform will assume management over the full set of non-root EBS block devices for the instance, treating additional block devices as drift. For this reason, `ebs_block_device` cannot be mixed with external `aws_ebs_volume` and `aws_volume_attachment` resources for a given instance.

Each `ephemeral_block_device` supports the following:

* `device_name` - The name of the block device to mount on the instance.
* `virtual_name` - (Optional) The [Instance Store Device
  Name](https://docs.aws.amazon.com/AWSEC2/latest/UserGuide/InstanceStorage.html#InstanceStoreDeviceNames)
  (e.g. `"ephemeral0"`).
* `no_device` - (Optional) Suppresses the specified device included in the AMI's block device mapping.

Each AWS Instance type has a different set of Instance Store block devices
available for attachment. AWS [publishes a
list](https://docs.aws.amazon.com/AWSEC2/latest/UserGuide/InstanceStorage.html#StorageOnInstanceTypes)
of which ephemeral devices are available on each type. The devices are always
identified by the `virtual_name` in the format `"ephemeral{0..N}"`.

### Network Interfaces

Each of the `network_interface` blocks attach a network interface to an EC2 Instance during boot time. However, because
the network interface is attached at boot-time, replacing/modifying the network interface **WILL** trigger a recreation
of the EC2 Instance. If you should need at any point to detach/modify/re-attach a network interface to the instance, use
the `aws_network_interface` or `aws_network_interface_attachment` resources instead.

The `network_interface` configuration block _does_, however, allow users to supply their own network interface to be used
as the default network interface on an EC2 Instance, attached at `eth0`.

Each `network_interface` block supports the following:

* `device_index` - (Required) The integer index of the network interface attachment. Limited by instance type.
* `network_interface_id` - (Required) The ID of the network interface to attach.
* `delete_on_termination` - (Optional) Whether or not to delete the network interface on instance termination. Defaults to `false`. Currently, the only valid value is `false`, as this is only supported when creating new network interfaces when launching an instance.

### Credit Specification

~> **NOTE:** Removing this configuration on existing instances will only stop managing it. It will not change the configuration back to the default for the instance type.

Credit specification can be applied/modified to the EC2 Instance at any time.

The `credit_specification` block supports the following:

* `cpu_credits` - (Optional) The credit option for CPU usage. Can be `"standard"` or `"unlimited"`. T3 instances are launched as unlimited by default. T2 instances are launched as standard by default.

### Metadata Options

Metadata options can be applied/modified to the EC2 Instance at any time.

The `metadata_options` block supports the following:

* `http_endpoint` - (Optional) Whether the metadata service is available. Can be `"enabled"` or `"disabled"`. (Default: `"enabled"`).
* `http_tokens` - (Optional) Whether or not the metadata service requires session tokens, also referred to as _Instance Metadata Service Version 2_. Can be `"optional"` or `"required"`. (Default: `"optional"`).
* `http_put_response_hop_limit` - (Optional) The desired HTTP PUT response hop limit for instance metadata requests. The larger the number, the further instance metadata requests can travel. Can be an integer from `1` to `64`. (Default: `1`).

For more information, see the documentation on the [Instance Metadata Service](https://docs.aws.amazon.com/AWSEC2/latest/UserGuide/ec2-instance-metadata.html).

### Example

```hcl
resource "aws_vpc" "my_vpc" {
  cidr_block = "172.16.0.0/16"

  tags = {
    Name = "tf-example"
  }
}

resource "aws_subnet" "my_subnet" {
<<<<<<< HEAD
  vpc_id            = "aws_vpc.my_vpc.id
=======
  vpc_id            = aws_vpc.my_vpc.id
>>>>>>> 74e55c5d
  cidr_block        = "172.16.10.0/24"
  availability_zone = "us-west-2a"

  tags = {
    Name = "tf-example"
  }
}

resource "aws_network_interface" "foo" {
  subnet_id   = aws_subnet.my_subnet.id
  private_ips = ["172.16.10.100"]

  tags = {
    Name = "primary_network_interface"
  }
}

resource "aws_instance" "foo" {
  ami           = "ami-005e54dee72cc1d00" # us-west-2
  instance_type = "t2.micro"

  network_interface {
    network_interface_id = aws_network_interface.foo.id
    device_index         = 0
  }

  credit_specification {
    cpu_credits = "unlimited"
  }
}
```

## Attributes Reference

In addition to all arguments above, the following attributes are exported:

* `id` - The instance ID.
* `arn` - The ARN of the instance.
* `availability_zone` - The availability zone of the instance.
* `placement_group` - The placement group of the instance.
* `key_name` - The key name of the instance
* `password_data` - Base-64 encoded encrypted password data for the instance.
  Useful for getting the administrator password for instances running Microsoft Windows.
  This attribute is only exported if `get_password_data` is true.
  Note that this encrypted value will be stored in the state file, as with all exported attributes.
  See [GetPasswordData](https://docs.aws.amazon.com/AWSEC2/latest/APIReference/API_GetPasswordData.html) for more information.
* `public_dns` - The public DNS name assigned to the instance. For EC2-VPC, this
  is only available if you've enabled DNS hostnames for your VPC
* `public_ip` - The public IP address assigned to the instance, if applicable. **NOTE**: If you are using an [`aws_eip`](/docs/providers/aws/r/eip.html) with your instance, you should refer to the EIP's address directly and not use `public_ip`, as this field will change after the EIP is attached.
* `ipv6_addresses` - A list of assigned IPv6 addresses, if any
* `primary_network_interface_id` - The ID of the instance's primary network interface.
* `private_dns` - The private DNS name assigned to the instance. Can only be
  used inside the Amazon EC2, and only available if you've enabled DNS hostnames
  for your VPC
* `private_ip` - The private IP address assigned to the instance
* `security_groups` - The associated security groups.
* `vpc_security_group_ids` - The associated security groups in non-default VPC
* `subnet_id` - The VPC subnet ID.
* `outpost_arn` - The ARN of the Outpost the instance is assigned to.
* `credit_specification` - Credit specification of instance.
* `instance_state` - The state of the instance. One of: `pending`, `running`, `shutting-down`, `terminated`, `stopping`, `stopped`. See [Instance Lifecycle](https://docs.aws.amazon.com/AWSEC2/latest/UserGuide/ec2-instance-lifecycle.html) for more information.

For any `root_block_device` and `ebs_block_device` the `volume_id` is exported.
e.g. `aws_instance.web.root_block_device.0.volume_id`

For the `root_block_device` the `device_name` is exported.

## Import

Instances can be imported using the `id`, e.g.

```
$ terraform import aws_instance.web i-12345678
```<|MERGE_RESOLUTION|>--- conflicted
+++ resolved
@@ -15,11 +15,7 @@
 
 ```hcl
 # Create a new instance of the latest Ubuntu 20.04 on an
-<<<<<<< HEAD
 # t3.micro node with an AWS Tag naming it "HelloWorld"
-=======
-# t2.micro node with an AWS Tag naming it "HelloWorld"
->>>>>>> 74e55c5d
 provider "aws" {
   region = "us-west-2"
 }
@@ -42,11 +38,7 @@
 
 resource "aws_instance" "web" {
   ami           = data.aws_ami.ubuntu.id
-<<<<<<< HEAD
   instance_type = "t3.micro"
-=======
-  instance_type = "t2.micro"
->>>>>>> 74e55c5d
 
   tags = {
     Name = "HelloWorld"
@@ -230,11 +222,7 @@
 }
 
 resource "aws_subnet" "my_subnet" {
-<<<<<<< HEAD
-  vpc_id            = "aws_vpc.my_vpc.id
-=======
   vpc_id            = aws_vpc.my_vpc.id
->>>>>>> 74e55c5d
   cidr_block        = "172.16.10.0/24"
   availability_zone = "us-west-2a"
 
