--- conflicted
+++ resolved
@@ -71,24 +71,15 @@
 This resource supports the following arguments:
 
 * `name` - (Required) The name of the document.
-<<<<<<< HEAD
-* `attachments_source` - (Optional) One or more configuration blocks describing attachments sources to a version of a document. Defined below.
-* `content` - (Required) The JSON or YAML content of the document.
-* `document_format` - (Optional, defaults to JSON) The format of the document. Valid document types include: `JSON` and `YAML`
-* `document_type` - (Required) The type of the document. Valid document types include: `ApplicationConfiguration`, `ApplicationConfigurationSchema`, `Automation`, `Command`, `Package`, `Policy`, and `Session`
-* `force_delete` - (Optional) If `true`, will force the deletion of the document. This is required to be set to `true` for `ApplicationConfigurationSchema` in order for the document to be deleted.  
-  Defaults to `false`.
-* `permissions` - (Optional) Additional Permissions to attach to the document. See [Permissions](#permissions) below for details.
-* `requires` - (Optional) A list of SSM documents required by a document. See [Requires](#requires) below for details.
-* `target_type` - (Optional) The target type which defines the kinds of resources the document can run on. For example, /AWS::EC2::Instance. For a list of valid resource types, see AWS Resource Types Reference (http://docs.aws.amazon.com/AWSCloudFormation/latest/UserGuide/aws-template-resource-type-ref.html)
-=======
 * `attachments_source` - (Optional) One or more configuration blocks describing attachments sources to a version of a document. See [`attachments_source` block](#attachments_source-block) below for details.
 * `content` - (Required) The content for the SSM document in JSON or YAML format. The content of the document must not exceed 64KB. This quota also includes the content specified for input parameters at runtime. We recommend storing the contents for your new document in an external JSON or YAML file and referencing the file in a command.
 * `document_format` - (Optional, defaults to `JSON`) The format of the document. Valid values: `JSON`, `TEXT`, `YAML`.
 * `document_type` - (Required) The type of the document. For a list of valid values, see the [API Reference](https://docs.aws.amazon.com/systems-manager/latest/APIReference/API_CreateDocument.html#systemsmanager-CreateDocument-request-DocumentType).
+* `force_delete` - (Optional) If `true`, will force the deletion of the document. This is required to be set to `true` for `ApplicationConfigurationSchema` in order for the document to be deleted.  
+  Defaults to `false`.
 * `permissions` - (Optional) Additional permissions to attach to the document. See [Permissions](#permissions) below for details.
+* `requires` - (Optional) A list of SSM documents required by a document. See [Requires](#requires) below for details.
 * `target_type` - (Optional) The target type which defines the kinds of resources the document can run on. For example, `/AWS::EC2::Instance`. For a list of valid resource types, see [AWS resource and property types reference](https://docs.aws.amazon.com/AWSCloudFormation/latest/UserGuide/aws-template-resource-type-ref.html).
->>>>>>> 528314aa
 * `tags` - (Optional) A map of tags to assign to the object. If configured with a provider [`default_tags` configuration block](https://registry.terraform.io/providers/hashicorp/aws/latest/docs#default_tags-configuration-block) present, tags with matching keys will overwrite those defined at the provider-level.
 * `version_name` - (Optional) The version of the artifact associated with the document. For example, `12.6`. This value is unique across all versions of a document, and can't be changed.
 
