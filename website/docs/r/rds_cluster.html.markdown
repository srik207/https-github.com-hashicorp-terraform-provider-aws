--- conflicted
+++ resolved
@@ -232,13 +232,9 @@
 * `deletion_protection` - (Optional) If the DB cluster should have deletion protection enabled.
   The database can't be deleted when this value is set to `true`.
   The default is `false`.
-<<<<<<< HEAD
-* `enable_global_write_forwarding` - (Optional) Whether cluster should forward writes to an associated global cluster. Applied to secondary clusters to enable them to forward writes to an [`aws_rds_global_cluster`](/docs/providers/aws/r/rds_global_cluster.html)'s primary cluster. See the [User Guide for Aurora](https://docs.aws.amazon.com/AmazonRDS/latest/AuroraUserGuide/aurora-global-database-write-forwarding.html) for more information.
-=======
 * `domain` - (Optional) The ID of the Directory Service Active Directory domain to create the cluster in.
 * `domain_iam_role_name` - (Optional, but required if `domain` is provided) The name of the IAM role to be used when making API calls to the Directory Service.
-* `enable_global_write_forwarding` - (Optional) Whether cluster should forward writes to an associated global cluster. Applied to secondary clusters to enable them to forward writes to an [`aws_rds_global_cluster`](/docs/providers/aws/r/rds_global_cluster.html)'s primary cluster. See the [Aurora Userguide documentation](https://docs.aws.amazon.com/AmazonRDS/latest/AuroraUserGuide/aurora-global-database-write-forwarding.html) for more information.
->>>>>>> c1d07354
+* `enable_global_write_forwarding` - (Optional) Whether cluster should forward writes to an associated global cluster. Applied to secondary clusters to enable them to forward writes to an [`aws_rds_global_cluster`](/docs/providers/aws/r/rds_global_cluster.html)'s primary cluster. See the [User Guide for Aurora](https://docs.aws.amazon.com/AmazonRDS/latest/AuroraUserGuide/aurora-global-database-write-forwarding.html) for more information.
 * `enable_http_endpoint` - (Optional) Enable HTTP endpoint (data API). Only valid when `engine_mode` is set to `serverless`.
 * `enable_local_write_forwarding` - (Optional) Whether read replicas can forward write operations to the writer DB instance in the DB cluster. By default, write operations aren't allowed on reader DB instances.. See the [User Guide for Aurora](https://docs.aws.amazon.com/AmazonRDS/latest/AuroraUserGuide/aurora-mysql-write-forwarding.html) for more information. **NOTE:** Local write forwarding requires Aurora MySQL version 3.04 or higher.
 * `enabled_cloudwatch_logs_exports` - (Optional) Set of log types to export to cloudwatch. If omitted, no logs will be exported. The following log types are supported: `audit`, `error`, `general`, `slowquery`, `postgresql` (PostgreSQL).
