---
subcategory: "VPC"
layout: "aws"
page_title: "AWS: aws_vpc_endpoint_service"
description: |-
  Provides a VPC Endpoint Service resource.
---

# Resource: aws_vpc_endpoint_service

Provides a VPC Endpoint Service resource.
Service consumers can create an _Interface_ [VPC Endpoint](vpc_endpoint.html) to connect to the service.

~> **NOTE on VPC Endpoint Services and VPC Endpoint Service Allowed Principals:** Terraform provides
both a standalone [VPC Endpoint Service Allowed Principal](vpc_endpoint_service_allowed_principal.html) resource
and a VPC Endpoint Service resource with an `allowed_principals` attribute. Do not use the same principal ARN in both
a VPC Endpoint Service resource and a VPC Endpoint Service Allowed Principal resource. Doing so will cause a conflict
and will overwrite the association.

## Example Usage

### Network Load Balancers

```terraform
resource "aws_vpc_endpoint_service" "example" {
  acceptance_required        = false
  network_load_balancer_arns = [aws_lb.example.arn]
}
```

### Gateway Load Balancers

```terraform
resource "aws_vpc_endpoint_service" "example" {
  acceptance_required        = false
  gateway_load_balancer_arns = [aws_lb.example.arn]
}
```

## Argument Reference

The following arguments are supported:

* `acceptance_required` - (Required) Whether or not VPC endpoint connection requests to the service must be accepted by the service owner - `true` or `false`.
* `allowed_principals` - (Optional) The ARNs of one or more principals allowed to discover the endpoint service.
* `gateway_load_balancer_arns` - (Optional) Amazon Resource Names (ARNs) of one or more Gateway Load Balancers for the endpoint service.
* `network_load_balancer_arns` - (Optional) Amazon Resource Names (ARNs) of one or more Network Load Balancers for the endpoint service.
* `tags` - (Optional) A map of tags to assign to the resource. If configured with a provider [`default_tags` configuration block](/docs/providers/aws/index.html#default_tags-configuration-block) present, tags with matching keys will overwrite those defined at the provider-level.
* `private_dns_name` - (Optional) The private DNS name for the service.

## Attributes Reference

In addition to all arguments above, the following attributes are exported:

<<<<<<< HEAD
* `id` - string - The ID of the VPC endpoint service.
* `availability_zones` - set(string) - The Availability Zones in which the service is available.
* `arn` - string - The Amazon Resource Name (ARN) of the VPC endpoint service.
* `base_endpoint_dns_names` - set(string) - The DNS names for the service.
* `manages_vpc_endpoints` - bool - Whether or not the service manages its VPC endpoints - `true` or `false`.
* `private_dns_name` - string - The private DNS name for the service.
* `service_name` - string - The service name.
* `service_type` - string - The service type, `Gateway` or `Interface`.
* `state` - string - The state of the VPC endpoint service.
=======
* `id` - The ID of the VPC endpoint service.
* `availability_zones` - The Availability Zones in which the service is available.
* `arn` - The Amazon Resource Name (ARN) of the VPC endpoint service.
* `base_endpoint_dns_names` - The DNS names for the service.
* `manages_vpc_endpoints` - Whether or not the service manages its VPC endpoints - `true` or `false`.
* `service_name` - The service name.
* `service_type` - The service type, `Gateway` or `Interface`.
* `state` - The state of the VPC endpoint service.
* `private_dns_name_configuration` - List of objects containing information about the endpoint service private DNS name configuration.
    * `name` - Name of the record subdomain the service provider needs to create.
    * `state` - Verification state of the VPC endpoint service. Consumers of the endpoint service can use the private name only when the state is `verified`.
    * `type` - Endpoint service verification type, for example `TXT`.
    * `value` - Value the service provider adds to the private DNS name domain record before verification.
* `tags_all` - A map of tags assigned to the resource, including those inherited from the provider [`default_tags` configuration block](/docs/providers/aws/index.html#default_tags-configuration-block).
>>>>>>> 9f5a1877

## Import

VPC Endpoint Services can be imported using the `VPC endpoint service id`, e.g.,

```
$ terraform import aws_vpc_endpoint_service.foo vpce-svc-0f97a19d3fa8220bc
```<|MERGE_RESOLUTION|>--- conflicted
+++ resolved
@@ -52,32 +52,20 @@
 
 In addition to all arguments above, the following attributes are exported:
 
-<<<<<<< HEAD
-* `id` - string - The ID of the VPC endpoint service.
-* `availability_zones` - set(string) - The Availability Zones in which the service is available.
-* `arn` - string - The Amazon Resource Name (ARN) of the VPC endpoint service.
-* `base_endpoint_dns_names` - set(string) - The DNS names for the service.
+* `id` - The ID of the VPC endpoint service.
+* `availability_zones` - A set of Availability Zones in which the service is available.
+* `arn` - The Amazon Resource Name (ARN) of the VPC endpoint service.
+* `base_endpoint_dns_names` - A set of DNS names for the service.
 * `manages_vpc_endpoints` - bool - Whether or not the service manages its VPC endpoints - `true` or `false`.
-* `private_dns_name` - string - The private DNS name for the service.
-* `service_name` - string - The service name.
-* `service_type` - string - The service type, `Gateway` or `Interface`.
-* `state` - string - The state of the VPC endpoint service.
-=======
-* `id` - The ID of the VPC endpoint service.
-* `availability_zones` - The Availability Zones in which the service is available.
-* `arn` - The Amazon Resource Name (ARN) of the VPC endpoint service.
-* `base_endpoint_dns_names` - The DNS names for the service.
-* `manages_vpc_endpoints` - Whether or not the service manages its VPC endpoints - `true` or `false`.
 * `service_name` - The service name.
 * `service_type` - The service type, `Gateway` or `Interface`.
 * `state` - The state of the VPC endpoint service.
 * `private_dns_name_configuration` - List of objects containing information about the endpoint service private DNS name configuration.
-    * `name` - Name of the record subdomain the service provider needs to create.
-    * `state` - Verification state of the VPC endpoint service. Consumers of the endpoint service can use the private name only when the state is `verified`.
-    * `type` - Endpoint service verification type, for example `TXT`.
-    * `value` - Value the service provider adds to the private DNS name domain record before verification.
+ * `name` - Name of the record subdomain the service provider needs to create.
+ * `state` - Verification state of the VPC endpoint service. Consumers of the endpoint service can use the private name only when the state is `verified`.
+ * `type` - Endpoint service verification type, for example `TXT`.
+ * `value` - Value the service provider adds to the private DNS name domain record before verification.
 * `tags_all` - A map of tags assigned to the resource, including those inherited from the provider [`default_tags` configuration block](/docs/providers/aws/index.html#default_tags-configuration-block).
->>>>>>> 9f5a1877
 
 ## Import
 
