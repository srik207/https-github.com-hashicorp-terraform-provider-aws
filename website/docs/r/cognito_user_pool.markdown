---
layout: "aws"
page_title: "AWS: aws_cognito_user_pool"
side_bar_current: "docs-aws-resource-cognito-user-pool"
description: |-
  Provides a Cognito User Pool resource.
---

# aws_cognito_user_pool

Provides a Cognito User Pool resource.

## Example Usage

### Basic configuration

```hcl
resource "aws_cognito_user_pool" "pool" {
  name = "mypool"
}
```

## Argument Reference

The following arguments are supported:

* `admin_create_user_config` (Optional) - The configuration for [AdminCreateUser](#admin-create-user-config) requests.
* `alias_attributes` - (Optional) Attributes supported as an alias for this user pool. Possible values: phone_number, email, or preferred_username. Conflicts with `username_attributes`.
* `auto_verified_attributes` - (Optional) The attributes to be auto-verified. Possible values: email, phone_number.
* `device_configuration` (Optional) - The configuration for the [user pool's device tracking](#device-configuration).
* `email_configuration` (Optional) - The [Email Configuration](#email-configuration).
* `name` - (Required) The name of the user pool.
* `email_verification_subject` - (Optional) A string representing the email verification subject. **NOTE:** - If `email_verification_subject` and `verification_message_template.email_subject` are specified and the values are different, either one is prioritized and updated.
* `email_verification_message` - (Optional) A string representing the email verification message. Must contain the `{####}` placeholder. **NOTE:** - If `email_verification_message` and `verification_message_template.email_message` are specified and the values are different, either one is prioritized and updated.
* `lambda_config` (Optional) - A container for the AWS [Lambda triggers](#lambda-configuration) associated with the user pool.
* `mfa_configuration` - (Optional, Default: OFF) Set to enable multi-factor authentication. Must be one of the following values (ON, OFF, OPTIONAL)
* `password_policy` (Optional) - A container for information about the [user pool password policy](#password-policy).
* `schema` (Optional) - A container with the [schema attributes](#schema-attributes) of a user pool. Maximum of 50 attributes.
* `sms_authentication_message` - (Optional) A string representing the SMS authentication message.
* `sms_configuration` (Optional) - The [SMS Configuration](#sms-configuration).
* `sms_verification_message` - (Optional) A string representing the SMS verification message.
* `tags` - (Optional) A mapping of tags to assign to the User Pool.
* `username_attributes` - (Optional) Specifies whether email addresses or phone numbers can be specified as usernames when a user signs up. Conflicts with `alias_attributes`.
* `verification_message_template` (Optional) - The [verification message templates](#verification-message-template) configuration.

#### Admin Create User Config

  * `allow_admin_create_user_only` (Optional) - Set to True if only the administrator is allowed to create user profiles. Set to False if users can sign themselves up via an app.
  * `invite_message_template` (Optional) - The [invite message template structure](#invite-message-template).
  * `unused_account_validity_days` (Optional) - The user account expiration limit, in days, after which the account is no longer usable.

##### Invite Message template

  * `email_message` (Optional) - The message template for email messages. Must contain `{username}` and `{####}` placeholders, for username and temporary password, respectively.
  * `email_subject` (Optional) - The subject line for email messages.
  * `sms_message` (Optional) - The message template for SMS messages. Must contain `{username}` and `{####}` placeholders, for username and temporary password, respectively.

#### Device Configuration

  * `challenge_required_on_new_device` (Optional) - Indicates whether a challenge is required on a new device. Only applicable to a new device.
  * `device_only_remembered_on_user_prompt` (Optional) - If true, a device is only remembered on user prompt.

#### Email Configuration

  * `reply_to_email_address` (Optional) - The REPLY-TO email address.
  * `source_arn` (Optional) - The ARN of the email source.

#### Lambda Configuration

  * `create_auth_challenge` (Optional) - The ARN of the lambda creating an authentication challenge.
  * `custom_message` (Optional) - A custom Message AWS Lambda trigger.
  * `define_auth_challenge` (Optional) - Defines the authentication challenge.
  * `post_authentication` (Optional) - A post-authentication AWS Lambda trigger.
  * `post_confirmation` (Optional) - A post-confirmation AWS Lambda trigger.
  * `pre_authentication` (Optional) - A pre-authentication AWS Lambda trigger.
  * `pre_sign_up` (Optional) - A pre-registration AWS Lambda trigger.
  * `pre_token_generation` (Optional) - Allow to customize identity token claims before token generation.
  * `verify_auth_challenge_response` (Optional) - Verifies the authentication challenge response.

#### Password Policy

  * `minimum_length` (Optional) - The minimum length of the password policy that you have set.
  * `require_lowercase` (Optional) - Whether you have required users to use at least one lowercase letter in their password.
  * `require_numbers` (Optional) - Whether you have required users to use at least one number in their password.
  * `require_symbols` (Optional) - Whether you have required users to use at least one symbol in their password.
  * `require_uppercase` (Optional) - Whether you have required users to use at least one uppercase letter in their password.

#### Schema Attributes

  * `attribute_data_type` (Required) - The attribute data type. Must be one of `Boolean`, `Number`, `String`, `DateTime`.
  * `developer_only_attribute` (Optional) - Specifies whether the attribute type is developer only.
  * `mutable` (Optional) - Specifies whether the attribute can be changed once it has been created.
  * `name` (Required) - The name of the attribute.
  * `number_attribute_constraints` (Optional) - Specifies the [constraints for an attribute of the number type](#number-attribute-constraints).
  * `required` (Optional) - Specifies whether a user pool attribute is required. If the attribute is required and the user does not provide a value, registration or sign-in will fail.
  * `string_attribute_constraints` (Optional) -Specifies the [constraints for an attribute of the string type](#string-attribute-constraints).

##### Number Attribute Constraints

  * `max_value` (Optional) - The maximum value of an attribute that is of the number data type.
  * `min_value` (Optional) - The minimum value of an attribute that is of the number data type.

##### String Attribute Constraints

  * `max_length` (Optional) - The maximum length of an attribute value of the string type.
  * `min_length` (Optional) - The minimum length of an attribute value of the string type.

#### SMS Configuration

  * `external_id` (Required) - The external ID used in IAM role trust relationships. For more information about using external IDs, see [How to Use an External ID When Granting Access to Your AWS Resources to a Third Party](http://docs.aws.amazon.com/IAM/latest/UserGuide/id_roles_create_for-user_externalid.html).
<<<<<<< HEAD
  * `sns_caller_arn` (Required) - The ARN of the Amazon SNS caller.
=======
  * `sns_caller_arn` (Required) - The ARN of the Amazon SNS caller. This is usually the IAM role that you've given Cognito permission to assume.
>>>>>>> bd293b62

#### Verification Message Template

  * `default_email_option` (Optional) - The default email option. Must be either `CONFIRM_WITH_CODE` or `CONFIRM_WITH_LINK`. Defaults to `CONFIRM_WITH_CODE`.
  * `email_message` (Optional) - The email message template. Must contain the `{####}` placeholder. **NOTE:** - If `email_verification_message` and `verification_message_template.email_message` are specified and the values are different, either one is prioritized and updated.
  * `email_message_by_link` (Optional) - The email message template for sending a confirmation link to the user.
  * `email_subject` (Optional) - The subject line for the email message template. **NOTE:** - If `email_verification_subject` and `verification_message_template.email_subject` are specified and the values are different, either one is prioritized and updated.
  * `email_subject_by_link` (Optional) - The subject line for the email message template for sending a confirmation link to the user.
  * `sms_message` (Optional) - The SMS message template. Must contain the `{####}` placeholder.

## Attribute Reference

The following additional attributes are exported:

* `id` - The id of the user pool.
* `arn` - The ARN of the user pool.
* `creation_date` - The date the user pool was created.
* `last_modified_date` - The date the user pool was last modified.

## Import

Cognito User Pools can be imported using the `id`, e.g.

```
$ terraform import aws_cognito_user_pool.pool <id>
```<|MERGE_RESOLUTION|>--- conflicted
+++ resolved
@@ -108,11 +108,7 @@
 #### SMS Configuration
 
   * `external_id` (Required) - The external ID used in IAM role trust relationships. For more information about using external IDs, see [How to Use an External ID When Granting Access to Your AWS Resources to a Third Party](http://docs.aws.amazon.com/IAM/latest/UserGuide/id_roles_create_for-user_externalid.html).
-<<<<<<< HEAD
-  * `sns_caller_arn` (Required) - The ARN of the Amazon SNS caller.
-=======
   * `sns_caller_arn` (Required) - The ARN of the Amazon SNS caller. This is usually the IAM role that you've given Cognito permission to assume.
->>>>>>> bd293b62
 
 #### Verification Message Template
 
