--- conflicted
+++ resolved
@@ -258,78 +258,9 @@
 
 #### Cache Behavior Arguments
 
-<<<<<<< HEAD
 ~> **NOTE:** To achieve the setting of 'Use origin cache headers', use the following
 ttl values: min_ttl = 0, max_ttl = 31536000, default_ttl = 86400. (https://github.com/hashicorp/terraform-provider-aws/issues/19382)
 
-* `allowed_methods` (Required) - Controls which HTTP methods CloudFront
-    processes and forwards to your Amazon S3 bucket or your custom origin.
-
-* `cached_methods` (Required) - Controls whether CloudFront caches the
-    response to requests using the specified HTTP methods.
-
-* `cache_policy_id` (Optional) - The unique identifier of the cache policy that
-    is attached to the cache behavior.
-
-* `compress` (Optional) - Whether you want CloudFront to automatically
-    compress content for web requests that include `Accept-Encoding: gzip` in
-    the request header (default: `false`).
-
-* `default_ttl` (Optional) - The default amount of time (in seconds) that an
-    object is in a CloudFront cache before CloudFront forwards another request
-    in the absence of an `Cache-Control max-age` or `Expires` header.
-
-* `field_level_encryption_id` (Optional) - Field level encryption configuration ID
-
-* `forwarded_values` (Optional) - The [forwarded values configuration](#forwarded-values-arguments) that specifies how CloudFront
-    handles query strings, cookies and headers (maximum one).
-
-* `lambda_function_association` (Optional) - A [config block](#lambda-function-association) that triggers a lambda
-    function with specific actions (maximum 4).
-
-* `function_association` (Optional) - A [config block](#function-association) that triggers a cloudfront
-    function with specific actions (maximum 2).
-
-* `max_ttl` (Optional) - The maximum amount of time (in seconds) that an
-    object is in a CloudFront cache before CloudFront forwards another request
-    to your origin to determine whether the object has been updated. Only
-    effective in the presence of `Cache-Control max-age`, `Cache-Control
-    s-maxage`, and `Expires` headers.
-
-* `min_ttl` (Optional) - The minimum amount of time that you want objects to
-    stay in CloudFront caches before CloudFront queries your origin to see
-    whether the object has been updated. Defaults to 0 seconds.
-
-* `origin_request_policy_id` (Optional) - The unique identifier of the origin request policy
-    that is attached to the behavior.
-
-* `path_pattern` (Required) - The pattern (for example, `images/*.jpg`) that
-    specifies which requests you want this cache behavior to apply to.
-
-* `realtime_log_config_arn` (Optional) - The ARN of the [real-time log configuration](cloudfront_realtime_log_config.html)
-    that is attached to this cache behavior.
-  
-* `response_headers_policy_id` (Optional) - The identifier for a response headers policy.
-
-* `smooth_streaming` (Optional) - Indicates whether you want to distribute
-    media files in Microsoft Smooth Streaming format using the origin that is
-    associated with this cache behavior.
-
-* `target_origin_id` (Required) - The value of ID for the origin that you want
-    CloudFront to route requests to when a request matches the path pattern
-    either for a cache behavior or for the default cache behavior.
-
-* `trusted_key_groups` (Optional) - A list of key group IDs that CloudFront can use to validate signed URLs or signed cookies.
-See the [CloudFront User Guide](https://docs.aws.amazon.com/AmazonCloudFront/latest/DeveloperGuide/private-content-trusted-signers.html) for more information about this feature.
-
-* `trusted_signers` (Optional) - List of AWS account IDs (or `self`) that you want to allow to create signed URLs for private content.
-See the [CloudFront User Guide](https://docs.aws.amazon.com/AmazonCloudFront/latest/DeveloperGuide/private-content-trusted-signers.html) for more information about this feature.
-
-* `viewer_protocol_policy` (Required) - Use this element to specify the
-    protocol that users can use to access the files in the origin specified by
-    TargetOriginId when a request matches the path pattern in PathPattern. One
-    of `allow-all`, `https-only`, or `redirect-to-https`.
-=======
 * `allowed_methods` (Required) - Controls which HTTP methods CloudFront processes and forwards to your Amazon S3 bucket or your custom origin.
 * `cached_methods` (Required) - Controls whether CloudFront caches the response to requests using the specified HTTP methods.
 * `cache_policy_id` (Optional) - Unique identifier of the cache policy that is attached to the cache behavior. If configuring the `default_cache_behavior` either `cache_policy_id` or `forwarded_values` must be set.
@@ -350,7 +281,6 @@
 * `trusted_key_groups` (Optional) - List of key group IDs that CloudFront can use to validate signed URLs or signed cookies. See the [CloudFront User Guide](https://docs.aws.amazon.com/AmazonCloudFront/latest/DeveloperGuide/private-content-trusted-signers.html) for more information about this feature.
 * `trusted_signers` (Optional) - List of AWS account IDs (or `self`) that you want to allow to create signed URLs for private content. See the [CloudFront User Guide](https://docs.aws.amazon.com/AmazonCloudFront/latest/DeveloperGuide/private-content-trusted-signers.html) for more information about this feature.
 * `viewer_protocol_policy` (Required) - Use this element to specify the protocol that users can use to access the files in the origin specified by TargetOriginId when a request matches the path pattern in PathPattern. One of `allow-all`, `https-only`, or `redirect-to-https`.
->>>>>>> 0f52eeda
 
 ##### Forwarded Values Arguments
 
