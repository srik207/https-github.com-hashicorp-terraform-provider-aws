--- conflicted
+++ resolved
@@ -12,12 +12,9 @@
 
 ## Example Usage
 
-<<<<<<< HEAD
 Basic usage:
-```hcl
-=======
+
 ```terraform
->>>>>>> 46d6e0e9
 resource "aws_cloud9_environment_ec2" "example" {
   instance_type = "t2.micro"
   name          = "example-env"
@@ -26,38 +23,44 @@
 
 Get the URL of the Cloud9 environment after creation:
 
-```hcl
+```terraform
 resource "aws_cloud9_environment_ec2" "example" {
   instance_type = "t2.micro"
 }
+
 data "aws_instance" "cloud9_instance" {
   filter {
     name = "tag:aws:cloud9:environment"
     values = [
-      aws_cloud9_environment_ec2.example.id]
+    aws_cloud9_environment_ec2.example.id]
   }
 }
+
 output "cloud9_url" {
   value = "https://${var.region}.console.aws.amazon.com/cloud9/ide/${aws_cloud9_environment_ec2.example.id}"
 }
 ```
 
 Allocate a static IP to the Cloud9 environment:
-```hcl
+
+```terraform
 resource "aws_cloud9_environment_ec2" "example" {
   instance_type = "t2.micro"
 }
+
 data "aws_instance" "cloud9_instance" {
   filter {
     name = "tag:aws:cloud9:environment"
     values = [
-      aws_cloud9_environment_ec2.example.id]
+    aws_cloud9_environment_ec2.example.id]
   }
 }
+
 resource "aws_eip" "cloud9_eip" {
   instance = data.aws_instance.cloud9_instance.id
-  vpc = true
+  vpc      = true
 }
+
 output "cloud9_public_ip" {
   value = aws_eip.cloud9_eip.public_ip
 }
