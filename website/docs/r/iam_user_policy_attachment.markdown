---
layout: "aws"
page_title: "AWS: aws_iam_user_policy_attachment"
sidebar_current: "docs-aws-resource-iam-user-policy-attachment"
description: |-
  Attaches a Managed IAM Policy to an IAM user
---

# aws_iam_user_policy_attachment

Attaches a Managed IAM Policy to an IAM user

<<<<<<< HEAD
=======
~> **NOTE:** The usage of this resource conflicts with the `aws_iam_policy_attachment` resource and will permanently show a difference if both are defined.

>>>>>>> c5a6f809
## Example Usage

```hcl
resource "aws_iam_user" "user" {
  name = "test-user"
}

resource "aws_iam_policy" "policy" {
<<<<<<< HEAD
  name        = "test-policy"
  description = "A test policy"
  policy      = "" # insert policy here
=======
    name        = "test-policy"
    description = "A test policy"
    policy      =  # omitted
>>>>>>> c5a6f809
}

resource "aws_iam_user_policy_attachment" "test-attach" {
  user       = "${aws_iam_user.user.name}"
  policy_arn = "${aws_iam_policy.policy.arn}"
}
```

## Argument Reference

The following arguments are supported:

<<<<<<< HEAD
* `user`  (Required) - The user the policy should be applied to
=======
* `user`        (Required) - The user the policy should be applied to
>>>>>>> c5a6f809
* `policy_arn`  (Required) - The ARN of the policy you want to apply<|MERGE_RESOLUTION|>--- conflicted
+++ resolved
@@ -10,11 +10,8 @@
 
 Attaches a Managed IAM Policy to an IAM user
 
-<<<<<<< HEAD
-=======
 ~> **NOTE:** The usage of this resource conflicts with the `aws_iam_policy_attachment` resource and will permanently show a difference if both are defined.
 
->>>>>>> c5a6f809
 ## Example Usage
 
 ```hcl
@@ -23,15 +20,9 @@
 }
 
 resource "aws_iam_policy" "policy" {
-<<<<<<< HEAD
   name        = "test-policy"
   description = "A test policy"
   policy      = "" # insert policy here
-=======
-    name        = "test-policy"
-    description = "A test policy"
-    policy      =  # omitted
->>>>>>> c5a6f809
 }
 
 resource "aws_iam_user_policy_attachment" "test-attach" {
@@ -44,9 +35,5 @@
 
 The following arguments are supported:
 
-<<<<<<< HEAD
-* `user`  (Required) - The user the policy should be applied to
-=======
 * `user`        (Required) - The user the policy should be applied to
->>>>>>> c5a6f809
 * `policy_arn`  (Required) - The ARN of the policy you want to apply